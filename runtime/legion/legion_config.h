--- conflicted
+++ resolved
@@ -558,15 +558,11 @@
   ERROR_INVALID_PROFILER_FILE = 542,
   ERROR_ILLEGAL_LAYOUT_CONSTRAINT = 543,
   ERROR_UNSUPPORTED_LAYOUT_CONSTRAINT = 544,
-<<<<<<< HEAD
+  ERROR_ACCESSOR_FIELD_SIZE_CHECK = 545,
   ERROR_REPLICABLE_NOT_IDEMPOTENT = 601,
   ERROR_RESERVED_SHARDING_ID = 602,
   ERROR_DUPLICATE_SHARDING_ID = 603,
   ERROR_INVALID_SHARDING_ID = 604,
-=======
-  ERROR_ACCESSOR_FIELD_SIZE_CHECK = 545,
-  
->>>>>>> 3edff329
   
 
   LEGION_WARNING_FUTURE_NONLEAF = 1000,
