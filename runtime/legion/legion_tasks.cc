--- conflicted
+++ resolved
@@ -6882,7 +6882,12 @@
           }
         }
       }
-<<<<<<< HEAD
+      if (!point_futures.empty())
+      {
+        for (std::vector<FutureMap>::const_iterator it = 
+              point_futures.begin(); it != point_futures.end(); it++)
+          this->futures.push_back(it->impl->get_future(point,true/*internal*/));
+      }
       // Really unusual case here, if we're going to be doing remote tracing
       // then we need to get an event from the owner node because some kinds
       // of tracing (e.g. those with control replication) don't work otherwise
@@ -6890,16 +6895,6 @@
         remote_trace_info->request_term_event(point_termination);
       else // Make a new termination event for this point
         point_termination = Runtime::create_ap_user_event();
-=======
-      if (!point_futures.empty())
-      {
-        for (std::vector<FutureMap>::const_iterator it = 
-              point_futures.begin(); it != point_futures.end(); it++)
-          this->futures.push_back(it->impl->get_future(point));
-      }
-      // Make a new termination event for this point
-      point_termination = Runtime::create_ap_user_event();
->>>>>>> 4fb5a93c
     }
 
     //--------------------------------------------------------------------------
@@ -9894,21 +9889,16 @@
       result->index_domain = this->index_domain;
       result->tpl = tpl;
       result->memo_state = memo_state;
-<<<<<<< HEAD
-=======
+      // Grab any remote trace info that we need from the slice
+      if (remote_trace_info != NULL)
+      {
+#ifdef DEBUG_LEGION
+        assert(result->remote_trace_info == NULL);
+#endif
+        result->remote_trace_info = new TraceInfo(*remote_trace_info, result);
+      }
       // Now figure out our local point information
       result->initialize_point(this, point, point_arguments, point_futures);
->>>>>>> 4fb5a93c
-      // Grab any remote trace info that we need from the slice
-      if (remote_trace_info != NULL)
-      {
-#ifdef DEBUG_LEGION
-        assert(result->remote_trace_info == NULL);
-#endif
-        result->remote_trace_info = new TraceInfo(*remote_trace_info, result);
-      }
-      // Now figure out our local point information
-      result->initialize_point(this, point, point_arguments);
       if (runtime->legion_spy_enabled)
         LegionSpy::log_slice_point(get_unique_id(), 
                                    result->get_unique_id(),
