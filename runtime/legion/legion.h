--- conflicted
+++ resolved
@@ -5564,11 +5564,8 @@
                       const void *user_data, size_t user_data_size);
       static const void* find_user_data(TaskID tid, VariantID vid);
       static ReductionOpTable& get_reduction_table(void);
-<<<<<<< HEAD
       static SerdezOpTable& get_serdez_table(void);
-=======
       static SerdezRedopTable& get_serdez_redop_table(void);
->>>>>>> ab5192eb
     private:
       friend class Mapper;
       Internal *runtime;
