/* Copyright 2019 Stanford University, NVIDIA Corporation
 *
 * Licensed under the Apache License, Version 2.0 (the "License");
 * you may not use this file except in compliance with the License.
 * You may obtain a copy of the License at
 *
 *     http://www.apache.org/licenses/LICENSE-2.0
 *
 * Unless required by applicable law or agreed to in writing, software
 * distributed under the License is distributed on an "AS IS" BASIS,
 * WITHOUT WARRANTIES OR CONDITIONS OF ANY KIND, either express or implied.
 * See the License for the specific language governing permissions and
 * limitations under the License.
 */

// Included from legion_ops.h - do not include this directly

#include "legion/legion_trace.h"

namespace Legion {
  namespace Internal {

    /////////////////////////////////////////////////////////////
    // Memoizable Operation 
    /////////////////////////////////////////////////////////////

    //--------------------------------------------------------------------------
    template<typename OP>
    MemoizableOp<OP>::MemoizableOp(Runtime *rt)
      : OP(rt), Memoizable()
    //--------------------------------------------------------------------------
    {
    }

    //--------------------------------------------------------------------------
    template<typename OP>
    void MemoizableOp<OP>::initialize_memoizable(void)
    //--------------------------------------------------------------------------
    {
      tpl = NULL;
      memo_state = NO_MEMO;
      need_prepipeline_stage = false;
    }

    //--------------------------------------------------------------------------
    template<typename OP>
    void MemoizableOp<OP>::pack_memoizable(Serializer &rez)
    //--------------------------------------------------------------------------
    {
      RezCheck z(rez);
      rez.serialize(memo_state);
      rez.serialize(need_prepipeline_stage);
    }

    //--------------------------------------------------------------------------
    template<typename OP>
    void MemoizableOp<OP>::unpack_memoizable(Deserializer &derez)
    //--------------------------------------------------------------------------
    {
      DerezCheck z(derez);
      derez.deserialize(memo_state);
      derez.deserialize(need_prepipeline_stage);
      // TODO: remote mapping is not yet supported in dynamic tracing
      tpl = NULL;
    }

    //--------------------------------------------------------------------------
    template<typename OP>
    void MemoizableOp<OP>::activate_memoizable(void)
    //--------------------------------------------------------------------------
    {
      tpl = NULL;
      memo_state = NO_MEMO;
      need_prepipeline_stage = false;
    }

    //--------------------------------------------------------------------------
    template<typename OP>
    void MemoizableOp<OP>::execute_dependence_analysis(void)
    //--------------------------------------------------------------------------
    {
      invoke_memoize_operation(OP::get_mappable()->map_id);
#ifdef DEBUG_LEGION
      assert(memo_state == NO_MEMO || memo_state == MEMO_REQ);
#endif
      if (memo_state == MEMO_REQ)
      {
#ifdef DEBUG_LEGION
        assert(OP::trace != NULL);
#endif
        PhysicalTrace *physical_trace = OP::trace->get_physical_trace();
        if (physical_trace == NULL)
        {
          REPORT_LEGION_ERROR(ERROR_INVALID_PHYSICAL_TRACING,
              "Invalid memoization request. An operation cannot be memoized "
              "when it is in a logical-only trace. Please change the mapper "
              "not to request memoization or allow memoization for the trace.");
        }
        tpl = physical_trace->get_current_template();
        if (tpl == NULL)
        {
          OP::trace->set_state_record();
          tpl = physical_trace->start_new_template();
          assert(tpl != NULL);
        }

        if (tpl->is_replaying())
        {
#ifdef DEBUG_LEGION
          assert(OP::trace->is_replaying());
          assert(tpl->is_replaying());
#endif
          memo_state = REPLAY;
          OP::trace->register_physical_only(this, OP::gen);
          OP::resolve_speculation();
          replay_analysis();
          return;
        }
        else
        {
#ifdef DEBUG_LEGION
          assert(OP::trace->is_recording());
          assert(tpl->is_recording());
#endif
          memo_state = RECORD;
          // The context eagerly prunes out the current execution fence event,
          // when it has been triggered, but we want to capture it correctly
          // during tracing. So, we record the fence event from the physical
          // trace.
          OP::execution_fence_event =
            physical_trace->get_current_execution_fence_event();
        }
      }
      need_prepipeline_stage = true;
      OP::execute_dependence_analysis();
    };

    //--------------------------------------------------------------------------
    template<typename OP>
    TraceLocalID MemoizableOp<OP>::get_trace_local_id(void) const
    //--------------------------------------------------------------------------
    {
      return TraceLocalID(OP::trace_local_id, DomainPoint());
    }

    //--------------------------------------------------------------------------
    template<typename OP>
    PhysicalTemplate* MemoizableOp<OP>::get_template(void) const
    //--------------------------------------------------------------------------
    {
      return tpl;
    }

    //--------------------------------------------------------------------------
    template<typename OP>
    ApEvent MemoizableOp<OP>::compute_init_precondition(
                                            const PhysicalTraceInfo &trace_info)
    //--------------------------------------------------------------------------
    {
      ApEvent sync_precondition = compute_sync_precondition(&trace_info);
      if (sync_precondition.exists())
      {
        if (this->execution_fence_event.exists())
          return Runtime::merge_events(&trace_info, sync_precondition,
                                       this->execution_fence_event);
        else
          return sync_precondition;
      }
      else
        return this->execution_fence_event;
    }

    //--------------------------------------------------------------------------
    template<typename OP>
<<<<<<< HEAD
=======
    RtEvent MemoizableOp<OP>::complete_memoizable(RtEvent complete_event)
    //--------------------------------------------------------------------------
    {
      if (tpl != NULL)
        complete_event =
          Runtime::merge_events(complete_event, tpl->get_recording_done());
      return complete_event;
    }

    //--------------------------------------------------------------------------
    template<typename OP>
>>>>>>> a6d7b61e
    void MemoizableOp<OP>::invoke_memoize_operation(MapperID mapper_id)
    //--------------------------------------------------------------------------
    {
      // If we're not in a trace or tracing isn't enabled then don't do anything
      if ((OP::trace != NULL) && !this->runtime->no_tracing &&
          !this->runtime->no_physical_tracing)
      {
        Mapper::MemoizeInput  input;
        Mapper::MemoizeOutput output;
        input.trace_id = OP::trace->get_trace_id();
        output.memoize = false;
        Processor mapper_proc = OP::parent_ctx->get_executing_processor();
        MapperManager *mapper = OP::runtime->find_mapper(mapper_proc,mapper_id);
        Mappable *mappable = OP::get_mappable();
#ifdef DEBUG_LEGION
        assert(mappable != NULL);
#endif
        mapper->invoke_memoize_operation(mappable, &input, &output);
        if (OP::trace == NULL && output.memoize)
          REPORT_LEGION_ERROR(ERROR_INVALID_PHYSICAL_TRACING,
              "Invalid mapper output from 'memoize_operation'. Mapper requested"
              " memoization of an operation that is not being traced.");
        set_memoize(output.memoize);
      }
    }

    //--------------------------------------------------------------------------
    template<typename OP>
    void MemoizableOp<OP>::set_memoize(bool memoize)
    //--------------------------------------------------------------------------
    {
#ifdef DEBUG_LEGION
      assert(memo_state == NO_MEMO);
#endif
      if (memoize && !this->runtime->no_tracing && 
          !this->runtime->no_physical_tracing)
        memo_state = MEMO_REQ;
    }

  }; // namespace Internal
}; // namespace Legion <|MERGE_RESOLUTION|>--- conflicted
+++ resolved
@@ -172,8 +172,6 @@
 
     //--------------------------------------------------------------------------
     template<typename OP>
-<<<<<<< HEAD
-=======
     RtEvent MemoizableOp<OP>::complete_memoizable(RtEvent complete_event)
     //--------------------------------------------------------------------------
     {
@@ -185,7 +183,6 @@
 
     //--------------------------------------------------------------------------
     template<typename OP>
->>>>>>> a6d7b61e
     void MemoizableOp<OP>::invoke_memoize_operation(MapperID mapper_id)
     //--------------------------------------------------------------------------
     {
