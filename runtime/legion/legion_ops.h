/* Copyright 2019 Stanford University, NVIDIA Corporation
 *
 * Licensed under the Apache License, Version 2.0 (the "License");
 * you may not use this file except in compliance with the License.
 * You may obtain a copy of the License at
 *
 *     http://www.apache.org/licenses/LICENSE-2.0
 *
 * Unless required by applicable law or agreed to in writing, software
 * distributed under the License is distributed on an "AS IS" BASIS,
 * WITHOUT WARRANTIES OR CONDITIONS OF ANY KIND, either express or implied.
 * See the License for the specific language governing permissions and
 * limitations under the License.
 */


#ifndef __LEGION_OPERATIONS_H__
#define __LEGION_OPERATIONS_H__

#include "legion.h"
#include "legion/runtime.h"
#include "legion/region_tree.h"
#include "legion/legion_mapping.h"
#include "legion/legion_utilities.h"
#include "legion/legion_allocation.h"
#include "legion/legion_analysis.h"
#include "legion/mapper_manager.h"

namespace Legion {
  namespace Internal {

    // Special typedef for predicates
    typedef PredicateImpl PredicateOp;  

    /**
     * \class Operation
     * The operation class serves as the root of the tree
     * of all operations that can be performed in a Legion
     * program.
     */
    class Operation : public ReferenceMutator, public ProfilingResponseHandler {
    public:
      enum OpKind {
        MAP_OP_KIND,
        COPY_OP_KIND,
        FENCE_OP_KIND,
        FRAME_OP_KIND,
        DELETION_OP_KIND,
        MERGE_CLOSE_OP_KIND,
        POST_CLOSE_OP_KIND,
        VIRTUAL_CLOSE_OP_KIND,
        RETURN_CLOSE_OP_KIND,
        ACQUIRE_OP_KIND,
        RELEASE_OP_KIND,
        DYNAMIC_COLLECTIVE_OP_KIND,
        FUTURE_PRED_OP_KIND,
        NOT_PRED_OP_KIND,
        AND_PRED_OP_KIND,
        OR_PRED_OP_KIND,
        MUST_EPOCH_OP_KIND,
        PENDING_PARTITION_OP_KIND,
        DEPENDENT_PARTITION_OP_KIND,
        FILL_OP_KIND,
        ATTACH_OP_KIND,
        DETACH_OP_KIND,
        TIMING_OP_KIND,
        TRACE_CAPTURE_OP_KIND,
        TRACE_COMPLETE_OP_KIND,
        TRACE_REPLAY_OP_KIND,
        TRACE_BEGIN_OP_KIND,
        TRACE_SUMMARY_OP_KIND,
        TASK_OP_KIND,
        LAST_OP_KIND,
      };
      static const char *const op_names[LAST_OP_KIND];
#define OPERATION_NAMES {           \
        "Mapping",                  \
        "Copy",                     \
        "Fence",                    \
        "Frame",                    \
        "Deletion",                 \
        "Merge Close",              \
        "Post Close",               \
        "Virtual Close",            \
        "Return Close",             \
        "Acquire",                  \
        "Release",                  \
        "Dynamic Collective",       \
        "Future Predicate",         \
        "Not Predicate",            \
        "And Predicate",            \
        "Or Predicate",             \
        "Must Epoch",               \
        "Pending Partition",        \
        "Dependent Partition",      \
        "Fill",                     \
        "Attach",                   \
        "Detach",                   \
        "Timing",                   \
        "Trace Capture",            \
        "Trace Complete",           \
        "Trace Replay",             \
        "Trace Begin",              \
        "Trace Summary",            \
        "Task",                     \
      } 
    public:
      struct TriggerOpArgs : public LgTaskArgs<TriggerOpArgs> {
      public:
        static const LgTaskID TASK_ID = LG_TRIGGER_OP_ID;
      public:
        TriggerOpArgs(Operation *o)
          : LgTaskArgs<TriggerOpArgs>(o->get_unique_op_id()), op(o) { }
      public:
        Operation *const op;
      };
      struct DeferredReadyArgs : public LgTaskArgs<DeferredReadyArgs> {
      public:
        static const LgTaskID TASK_ID = LG_DEFERRED_READY_TRIGGER_ID;
      public:
        DeferredReadyArgs(Operation *op)
          : LgTaskArgs<DeferredReadyArgs>(op->get_unique_op_id()),
            proxy_this(op) { }
      public:
        Operation *const proxy_this;
      };
      struct DeferredEnqueueArgs : public LgTaskArgs<DeferredEnqueueArgs> {
      public:
        static const LgTaskID TASK_ID = LG_DEFERRED_ENQUEUE_OP_ID;
      public:
        DeferredEnqueueArgs(Operation *op, LgPriority p)
          : LgTaskArgs<DeferredEnqueueArgs>(op->get_unique_op_id()),
            proxy_this(op), priority(p) { }
      public:
        Operation *const proxy_this;
        const LgPriority priority;
      };
      struct DeferredResolutionArgs :
        public LgTaskArgs<DeferredResolutionArgs> {
      public:
        static const LgTaskID TASK_ID = LG_DEFERRED_RESOLUTION_TRIGGER_ID;
      public:
        DeferredResolutionArgs(Operation *op)
          : LgTaskArgs<DeferredResolutionArgs>(op->get_unique_op_id()),
            proxy_this(op) { }
      public:
        Operation *const proxy_this;
      };
      struct DeferredExecuteArgs : public LgTaskArgs<DeferredExecuteArgs> {
      public:
        static const LgTaskID TASK_ID = LG_DEFERRED_EXECUTION_TRIGGER_ID;
      public:
        DeferredExecuteArgs(Operation *op)
          : LgTaskArgs<DeferredExecuteArgs>(op->get_unique_op_id()),
            proxy_this(op) { }
      public:
        Operation *const proxy_this;
      };
      struct DeferredExecArgs : public LgTaskArgs<DeferredExecArgs> {
      public:
        static const LgTaskID TASK_ID = LG_DEFERRED_EXECUTE_ID;
      public:
        DeferredExecArgs(Operation *op)
          : LgTaskArgs<DeferredExecArgs>(op->get_unique_op_id()),
            proxy_this(op) { }
      public:
        Operation *const proxy_this;
      };
      struct TriggerCompleteArgs : public LgTaskArgs<TriggerCompleteArgs> {
      public:
        static const LgTaskID TASK_ID = LG_TRIGGER_COMPLETE_ID;
      public:
        TriggerCompleteArgs(Operation *op)
          : LgTaskArgs<TriggerCompleteArgs>(op->get_unique_op_id()),
            proxy_this(op) { }
      public:
        Operation *const proxy_this;
      };
      struct DeferredCompleteArgs : public LgTaskArgs<DeferredCompleteArgs> {
      public:
        static const LgTaskID TASK_ID = LG_DEFERRED_COMPLETE_ID;
      public:
        DeferredCompleteArgs(Operation *op)
          : LgTaskArgs<DeferredCompleteArgs>(op->get_unique_op_id()),
            proxy_this(op) { }
      public:
        Operation *const proxy_this;
      };
      struct DeferredCommitTriggerArgs : 
        public LgTaskArgs<DeferredCommitTriggerArgs> {
      public:
        static const LgTaskID TASK_ID = LG_DEFERRED_COMMIT_TRIGGER_ID; 
      public:
        DeferredCommitTriggerArgs(Operation *op)
          : LgTaskArgs<DeferredCommitTriggerArgs>(op->get_unique_op_id()),
            proxy_this(op), gen(op->get_generation()) { }
      public:
        Operation *const proxy_this;
        const GenerationID gen;
      };
      struct DeferredCommitArgs : public LgTaskArgs<DeferredCommitArgs> {
      public:
        static const LgTaskID TASK_ID = LG_DEFERRED_COMMIT_ID;
      public:
        DeferredCommitArgs(Operation *op, bool d)
          : LgTaskArgs<DeferredCommitArgs>(op->get_unique_op_id()),
            proxy_this(op), deactivate(d) { }
      public:
        Operation *proxy_this;
        bool deactivate;
      };
    public:
      class MappingDependenceTracker {
      public:
        inline void add_mapping_dependence(RtEvent dependence)
          { mapping_dependences.insert(dependence); }
        inline void add_resolution_dependence(RtEvent dependence)
          { resolution_dependences.insert(dependence); }
        void issue_stage_triggers(Operation *op, Runtime *runtime, 
                                  MustEpochOp *must_epoch);
      private:
        std::set<RtEvent> mapping_dependences;
        std::set<RtEvent> resolution_dependences;
      };
      class CommitDependenceTracker {
      public:
        inline void add_commit_dependence(RtEvent dependence)
          { commit_dependences.insert(dependence); }
        bool issue_commit_trigger(Operation *op, Runtime *runtime);
      private:
        std::set<RtEvent> commit_dependences;
      };
    public:
      Operation(Runtime *rt);
      virtual ~Operation(void);
    public:
      static const char* get_string_rep(OpKind kind);
    public:
      virtual void activate(void) = 0;
      virtual void deactivate(void) = 0; 
      virtual const char* get_logging_name(void) const = 0;
      virtual OpKind get_operation_kind(void) const = 0;
      virtual size_t get_region_count(void) const;
      virtual Mappable* get_mappable(void);
      virtual Memoizable* get_memoizable(void) { return NULL; }
    protected:
      // Base call
      void activate_operation(void);
      void deactivate_operation(void);
    public:
      inline GenerationID get_generation(void) const { return gen; }
      inline RtEvent get_mapped_event(void) const { return mapped_event; }
      inline RtEvent get_resolved_event(void) const { return resolved_event; }
      inline ApEvent get_completion_event(void) const {return completion_event;}
      inline RtEvent get_commit_event(void) const { return commit_event; }
      inline ApEvent get_execution_fence_event(void) const 
        { return execution_fence_event; }
      inline bool has_execution_fence_event(void) const 
        { return execution_fence_event.exists(); }
      inline void set_execution_fence_event(ApEvent fence_event)
        { execution_fence_event = fence_event; }
      inline InnerContext* get_context(void) const { return parent_ctx; }
      inline UniqueID get_unique_op_id(void) const { return unique_op_id; } 
      virtual bool is_memoizing(void) const { return false; }
      inline bool is_tracing(void) const { return tracing; }
      inline bool is_tracking_parent(void) const { return track_parent; } 
      inline bool already_traced(void) const 
        { return ((trace != NULL) && !tracing); }
      inline LegionTrace* get_trace(void) const { return trace; }
      inline size_t get_ctx_index(void) const { return context_index; }
    public:
      // Be careful using this call as it is only valid when the operation
      // actually has a parent task.  Right now the only place it is used
      // is in putting the operation in the right dependence queue which
      // we know happens on the home node and therefore the operations is
      // guaranteed to have a parent task.
      unsigned get_operation_depth(void) const; 
    public:
      void initialize_privilege_path(RegionTreePath &path,
                                     const RegionRequirement &req);
      void initialize_mapping_path(RegionTreePath &path,
                                   const RegionRequirement &req,
                                   LogicalRegion start_node);
      void initialize_mapping_path(RegionTreePath &path,
                                   const RegionRequirement &req,
                                   LogicalPartition start_node);
      void set_tracking_parent(size_t index);
      void set_trace(LegionTrace *trace, bool is_tracing,
                     const std::vector<StaticDependence> *dependences);
      void set_trace_local_id(unsigned id);
      void set_must_epoch(MustEpochOp *epoch, bool do_registration);
    public:
      // Localize a region requirement to its parent context
      // This means that region == parent and the
      // coherence mode is exclusive
      static void localize_region_requirement(RegionRequirement &req);
      void release_acquired_instances(std::map<PhysicalManager*,
                        std::pair<unsigned,bool> > &acquired_instances);
    public:
      // Initialize this operation in a new parent context
      // along with the number of regions this task has
      void initialize_operation(InnerContext *ctx, bool track,
                                unsigned num_regions = 0,
          const std::vector<StaticDependence> *dependences = NULL);
    public:
      // Inherited from ReferenceMutator
      virtual void record_reference_mutation_effect(RtEvent event);
    public:
      RtEvent execute_prepipeline_stage(GenerationID gen,
                                        bool from_logical_analysis);
      // This is a virtual method because SpeculativeOp overrides
      // it to check for handling speculation before proceeding
      // with the analysis
      virtual void execute_dependence_analysis(void);
    public:
      // The following calls may be implemented
      // differently depending on the operation, but we
      // provide base versions of them so that operations
      // only have to overload the stages that they care
      // about modifying.
      // See if we have a preprocessing stage
      virtual bool has_prepipeline_stage(void) const;
      // The function call for made for all operations 
      // prior to entering the pipeline 
      virtual void trigger_prepipeline_stage(void);
      // The function to call for depence analysis
      virtual void trigger_dependence_analysis(void);
      // The function to call when the operation has all its
      // mapping depenedences satisfied
      // In general put this on the ready queue so the runtime
      // can invoke the trigger mapping call.
      virtual void trigger_ready(void);
      // The function to call for executing an operation
      // Note that this one is not invoked by the Operation class
      // but by the runtime, therefore any operations must be
      // placed on the ready queue in order for the runtime to
      // perform this mapping
      virtual void trigger_mapping(void);
      // The function to trigger once speculation is
      // ready to be resolved
      virtual void trigger_resolution(void);
      // The function to call once the operation is ready to complete
      virtual void trigger_complete(void);
      // The function to call when commit the operation is
      // ready to commit
      virtual void trigger_commit(void);
      // Helper function for deferring complete operations
      // (only used in a limited set of operations and not
      // part of the default pipeline)
      virtual void deferred_execute(void);
      // Helper function for deferring commit operations
      virtual void deferred_commit_trigger(GenerationID commit_gen);
      // A helper method for deciding what to do when we have
      // aliased region requirements for an operation
      virtual void report_interfering_requirements(unsigned idx1,unsigned idx2);
      // A method for finding the parent index of a region
      // requirement for an operation which is necessary for
      // issuing close operation on behalf of the operation.
      virtual unsigned find_parent_index(unsigned idx);
      // Determine if this operation is an internal operation
      virtual bool is_internal_op(void) const { return false; }
      // Determine if this operation is a partition operation
      virtual bool is_partition_op(void) const { return false; }
      // Determine if this is a predicated operation
      virtual bool is_predicated_op(void) const { return false; }
    public: // virtual methods for mapping
      // Pick the sources for a copy operations
      virtual void select_sources(const unsigned index,
                                  const InstanceRef &target,
                                  const InstanceSet &sources,
                                  std::vector<unsigned> &ranking);
      virtual void report_uninitialized_usage(const unsigned index,
                                              LogicalRegion handle,
                                              const RegionUsage usage,
                                              const char *field_string,
                                              RtUserEvent reported);
      // Get a reference to our data structure for tracking acquired instances
      virtual std::map<PhysicalManager*,std::pair<unsigned,bool> >*
                                       get_acquired_instances_ref(void);
      // Update the set of atomic locks for this operation
      virtual void update_atomic_locks(const unsigned index, 
                                       Reservation lock, bool exclusive);
      // Get the restrict precondition for this operation
      static ApEvent merge_sync_preconditions(const TraceInfo &info,
                                const std::vector<Grant> &grants,
                                const std::vector<PhaseBarrier> &wait_barriers);
      virtual void add_copy_profiling_request(
                                        Realm::ProfilingRequestSet &reqeusts);
      // Report a profiling result for this operation
      virtual void handle_profiling_response(
                                  const Realm::ProfilingResponse &result);
      virtual void handle_profiling_update(int count);
      // Compute the initial precondition for this operation
      virtual ApEvent compute_init_precondition(const TraceInfo &info);
    protected:
      void filter_copy_request_kinds(MapperManager *mapper,
          const std::set<ProfilingMeasurementID> &requests,
          std::vector<ProfilingMeasurementID> &results, bool warn_if_not_copy);
    public:
      // The following are sets of calls that we can use to 
      // indicate mapping, execution, resolution, completion, and commit
      //
      // Add this to the list of ready operations
      void enqueue_ready_operation(RtEvent wait_on = RtEvent::NO_RT_EVENT,
                            LgPriority priority = LG_THROUGHPUT_WORK_PRIORITY);
      // Indicate that we are done mapping this operation
      void complete_mapping(RtEvent wait_on = RtEvent::NO_RT_EVENT); 
      // Indicate when this operation has finished executing
      void complete_execution(RtEvent wait_on = RtEvent::NO_RT_EVENT);
      // Indicate when we have resolved the speculation for
      // this operation
      void resolve_speculation(RtEvent wait_on = RtEvent::NO_RT_EVENT);
      // Indicate that we are completing this operation
      // which will also verify any regions for our producers
      void complete_operation(RtEvent wait_on = RtEvent::NO_RT_EVENT);
      // Indicate that we are committing this operation
      void commit_operation(bool do_deactivate,
                            RtEvent wait_on = RtEvent::NO_RT_EVENT);
      // Indicate that this operation is hardened against failure
      void harden_operation(void);
      // Quash this task and do what is necessary to the
      // rest of the operations in the graph
      void quash_operation(GenerationID gen, bool restart);
    public:
      // For operations that wish to complete early they can do so
      // using this method which will allow them to immediately 
      // chain an event to directly trigger the completion event
      // Note that we don't support early completion if we're doing
      // inorder program execution
      inline bool request_early_complete(ApEvent chain_event) 
        {
          if (!runtime->program_order_execution)
          {
            need_completion_trigger = false;
            __sync_synchronize();
            Runtime::trigger_event(completion_event, chain_event);
            return true;
          }
          else
            return false;
        }
      inline bool request_early_complete_no_trigger(ApUserEvent &to_trigger)
        {
          if (!runtime->program_order_execution)
          {
            need_completion_trigger = false;
            __sync_synchronize();
            to_trigger = completion_event;
            return true;
          }
          else
            return false;
        }
      // For operations that need to trigger commit early,
      // then they should use this call to avoid races
      // which could result in trigger commit being
      // called twice.
      void request_early_commit(void);
    public:
      // Everything below here is implementation
      //
      // Call these two functions before and after
      // dependence analysis, they place a temporary
      // dependence on the operation so that it doesn't
      // prematurely trigger before the analysis is
      // complete.  The end call will trigger the
      // operation if it is complete.
      void begin_dependence_analysis(void);
      void end_dependence_analysis(void);
      // Operations for registering dependences and
      // then notifying them when being woken up
      // This call will attempt to register a dependence
      // from the operation on which it is called to the target
      // Return true if the operation has committed and can be 
      // pruned out of the list of mapping dependences.
      bool register_dependence(Operation *target, GenerationID target_gen);
      // This function call does everything that the previous one does, but
      // it also records information about the regions involved and how
      // whether or not they will be validated by the consuming operation.
      // Return true if the operation has committed and can be pruned
      // out of the list of dependences.
      bool register_region_dependence(unsigned idx, Operation *target,
                              GenerationID target_gen, unsigned target_idx,
                              DependenceType dtype, bool validates,
                              const FieldMask &dependent_mask);
      // This method is invoked by one of the two above to perform
      // the registration.  Returns true if we have not yet commited
      // and should therefore be notified once the dependent operation
      // has committed or verified its regions.
      bool perform_registration(GenerationID our_gen, 
                                Operation *op, GenerationID op_gen,
                                bool &registered_dependence,
                                MappingDependenceTracker *tracker,
                                RtEvent other_commit_event);
      // Check to see if the operation is still valid
      // for the given GenerationID.  This method is not precise
      // and may return false when the operation has committed.
      // However, the converse will never be occur.
      bool is_operation_committed(GenerationID gen);
      // Add and remove mapping references to tell an operation
      // how many places additional dependences can come from.
      // Once the mapping reference count goes to zero, no
      // additional dependences can be registered.
      bool add_mapping_reference(GenerationID gen);
      void remove_mapping_reference(GenerationID gen);
    public:
      // Some extra support for tracking dependences that we've 
      // registered as part of our logical traversal
      void record_logical_dependence(const LogicalUser &user);
      inline LegionList<LogicalUser,LOGICAL_REC_ALLOC>::track_aligned&
          get_logical_records(void) { return logical_records; }
      void clear_logical_records(void);
    public:
      // Notify when a region from a dependent task has 
      // been verified (flows up edges)
      void notify_regions_verified(const std::set<unsigned> &regions,
                                   GenerationID gen);
    public:
      // Help for finding the contexts for an operation
      InnerContext* find_logical_context(unsigned index);
      InnerContext* find_physical_context(unsigned index,
                                          const RegionRequirement &req);
    public: // Support for mapping operations
      static void prepare_for_mapping(const InstanceRef &ref,
                                      MappingInstance &instance);
      static void prepare_for_mapping(const InstanceSet &valid,
                           std::vector<MappingInstance> &input_valid);
      static void prepare_for_mapping(const InstanceSet &valid,
                           const std::set<Memory> &filter_memories,
                           std::vector<MappingInstance> &input_valid);
      void compute_ranking(MapperManager            *mapper,
          const std::deque<MappingInstance>         &output,
          const InstanceSet                         &sources,
          std::vector<unsigned>                     &ranking) const;
#ifdef DEBUG_LEGION
    protected:
      virtual void dump_physical_state(RegionRequirement *req, unsigned idx,
                                       bool before = false,
                                       bool closing = false);
#endif
    public:
      // Pack the needed parts of this operation for a remote operation
      virtual void pack_remote_operation(Serializer &rez,
                                         AddressSpaceID target) const;
      void pack_local_remote_operation(Serializer &rez) const;
    protected:
      static inline void add_launch_space_reference(IndexSpaceNode *node)
      {
        LocalReferenceMutator mutator;
        node->add_base_valid_ref(CONTEXT_REF, &mutator);
      }
      static inline bool remove_launch_space_reference(IndexSpaceNode *node)
      {
        if (node == NULL)
          return false;
        return node->remove_base_valid_ref(CONTEXT_REF);
      }
    public:
      Runtime *const runtime;
    protected:
      mutable LocalLock op_lock;
      GenerationID gen;
      UniqueID unique_op_id;
      // The issue index of this operation in the context
      size_t context_index;
      // Operations on which this operation depends
      std::map<Operation*,GenerationID> incoming;
      // Operations which depend on this operation
      std::map<Operation*,GenerationID> outgoing;
      // Number of outstanding mapping references, once this goes to 
      // zero then the set of outgoing edges is fixed
      unsigned outstanding_mapping_references;
      // The set of unverified regions
      std::set<unsigned> unverified_regions;
      // For each of our regions, a map of operations to the regions
      // which we can verify for each operation
      std::map<Operation*,std::set<unsigned> > verify_regions;
      // Whether this operation has executed its prepipeline stage yet
      bool prepipelined;
      // Whether this operation has mapped, once it has mapped then
      // the set of incoming dependences is fixed
      bool mapped;
      // Whether this task has executed or not
      bool executed;
      // Whether speculation for this operation has been resolved
      bool resolved;
      // Whether this operation has completed, cannot commit until
      // both completed is set, and outstanding mapping references
      // has been gone to zero.
      bool completed;
      // Some operations commit out of order and if they do then
      // commited is set to prevent any additional dependences from
      // begin registered.
      bool committed;
      // Whether the physical instances for this region have been
      // hardened by copying them into reslient memories
      bool hardened;
      // Track whether trigger_commit has already been invoked
      bool trigger_commit_invoked;
      // Keep track of whether an eary commit was requested
      bool early_commit_request;
      // Indicate whether we are responsible for
      // triggering the completion event for this operation
      bool need_completion_trigger;
      // Are we tracking this operation in the parent's context
      bool track_parent;
      // The enclosing context for this operation
      InnerContext *parent_ctx;
      // The prepipeline event for this operation
      RtUserEvent prepipelined_event;
      // The mapped event for this operation
      RtUserEvent mapped_event;
      // The resolved event for this operation
      RtUserEvent resolved_event;
      // The completion event for this operation
      ApUserEvent completion_event;
      // The commit event for this operation
      RtUserEvent commit_event;
      // Previous execution fence if there was one
      ApEvent execution_fence_event;
      // The trace for this operation if any
      LegionTrace *trace;
      // Track whether we are tracing this operation
      bool tracing;
      // The id local to a trace
      unsigned trace_local_id;
      // Our must epoch if we have one
      MustEpochOp *must_epoch;
      // A set list or recorded dependences during logical traversal
      LegionList<LogicalUser,LOGICAL_REC_ALLOC>::track_aligned logical_records;
      // Dependence trackers for detecting when it is safe to map and commit
      MappingDependenceTracker *mapping_tracker;
      CommitDependenceTracker  *commit_tracker;
    };

    /**
     * \class ExternalMappable
     * This is class that provides some basic functionality for
     * packing and unpacking the data structures used by 
     * external facing operations
     */
    class ExternalMappable {
    public:
      virtual void set_context_index(size_t index) = 0;
    public:
      static void pack_mappable(const Mappable &mappable, Serializer &rez);
      static void pack_index_space_requirement(
          const IndexSpaceRequirement &req, Serializer &rez);
      static void pack_region_requirement(
          const RegionRequirement &req, Serializer &rez);
      static void pack_grant(
          const Grant &grant, Serializer &rez);
      static void pack_phase_barrier(
          const PhaseBarrier &barrier, Serializer &rez);
    public:
      static void unpack_mappable(Mappable &mappable, Deserializer &derez);
      static void unpack_index_space_requirement(
          IndexSpaceRequirement &req, Deserializer &derez);
      static void unpack_region_requirement(
          RegionRequirement &req, Deserializer &derez);
      static void unpack_grant(
          Grant &grant, Deserializer &derez);
      static void unpack_phase_barrier(
          PhaseBarrier &barrier, Deserializer &derez);
    };

    /**
     * \class PredicateWaiter
     * An interface class for speculative operations
     * and compound predicates that allows them to
     * be notified when their constituent predicates
     * have been resolved.
     */
    class PredicateWaiter {
    public:
      virtual void notify_predicate_value(GenerationID gen, bool value) = 0;
    };

    /**
     * \class Predicate 
     * A predicate operation is an abstract class that
     * contains a method that allows other operations to
     * sample their values and see if they are resolved
     * or whether they are speculated values.
     */
    class PredicateImpl : public Operation {
    public:
      PredicateImpl(Runtime *rt);
    public:
      void activate_predicate(void);
      void deactivate_predicate(void);
    public:
      void add_predicate_reference(void);
      void remove_predicate_reference(void);
      virtual void trigger_complete(void);
      virtual void trigger_commit(void);
    public:
      bool register_waiter(PredicateWaiter *waiter, 
                           GenerationID gen, bool &value);
      PredEvent get_true_guard(void);
      PredEvent get_false_guard(void);
      void get_predicate_guards(PredEvent &true_guard, PredEvent &false_guard);
      Future get_future_result(void);
    protected:
      void set_resolved_value(GenerationID pred_gen, bool value);
    protected:
      bool predicate_resolved;
      bool predicate_value;
      std::map<PredicateWaiter*,GenerationID> waiters;
    protected:
      RtUserEvent collect_predicate;
      unsigned predicate_references;
      PredEvent true_guard, false_guard;
    protected:
      Future result_future;
      bool can_result_future_complete;
    };

    /**
     * \class SpeculativeOp
     * A speculative operation is an abstract class
     * that serves as the basis for operation which
     * can be speculated on a predicate value.  They
     * will ask the predicate value for their value and
     * whether they have actually been resolved or not.
     * Based on that infomration the speculative operation
     * will decide how to manage the operation.
     */
    class SpeculativeOp : public Operation, PredicateWaiter {
    public:
      enum SpecState {
        PENDING_ANALYSIS_STATE,
        SPECULATE_TRUE_STATE,
        SPECULATE_FALSE_STATE,
        RESOLVE_TRUE_STATE,
        RESOLVE_FALSE_STATE,
      };
    public:
      SpeculativeOp(Runtime *rt);
    public:
      void activate_speculative(void);
      void deactivate_speculative(void);
    public:
      void initialize_speculation(InnerContext *ctx,bool track,unsigned regions,
          const std::vector<StaticDependence> *dependences, const Predicate &p);
      void register_predicate_dependence(void);
      virtual bool is_predicated_op(void) const;
      // Wait until the predicate is valid and then return
      // its value.  Give it the current processor in case it
      // needs to wait for the value
      bool get_predicate_value(Processor proc);
    public:
      // Override the execute dependence analysis call so 
      // we can decide whether to continue performing the 
      // dependence analysis here or not
      virtual void execute_dependence_analysis(void);
      virtual void trigger_resolution(void);
    public:
      // Call this method for inheriting classes 
      // to determine whether they should speculate 
      virtual bool query_speculate(bool &value, bool &mapping_only) = 0;
    public:
      // Every speculative operation will always get exactly one
      // call back to one of these methods after the predicate has
      // resolved. The 'speculated' parameter indicates whether the
      // operation was speculated by the mapper. The 'launch' parameter
      // indicates whether the operation has been issued into the 
      // pipeline for execution yet
      virtual void resolve_true(bool speculated, bool launched) = 0;
      virtual void resolve_false(bool speculated, bool launched) = 0;
    public:
      virtual void notify_predicate_value(GenerationID gen, bool value);
    protected:
      SpecState    speculation_state;
      PredicateOp *predicate;
      bool speculate_mapping_only;
      bool received_trigger_resolution;
    protected:
      RtUserEvent predicate_waiter; // used only when needed
    };

    /**
     * \class Memoizable
     * An abstract class for retrieving trace local ids in physical tracing.
     */
    class Memoizable {
    public:
      virtual ~Memoizable(void) { }
      virtual bool is_memoizable_task(void) const = 0;
      virtual bool is_recording(void) const = 0;
      virtual bool is_memoizing(void) const = 0;
      virtual AddressSpaceID get_origin_space(void) const = 0;
      virtual PhysicalTemplate* get_template(void) const = 0;
      virtual ApEvent get_memo_completion(void) const = 0;
      virtual void replay_mapping_output(void) = 0;
      virtual Operation* get_operation(void) const = 0;
      virtual Operation::OpKind get_memoizable_kind(void) const = 0;
      // Return a trace local unique ID for this operation
      typedef std::pair<unsigned, DomainPoint> TraceLocalID;
      virtual TraceLocalID get_trace_local_id(void) const = 0;
      virtual ApEvent compute_sync_precondition(const TraceInfo *in) const = 0;
      virtual void complete_replay(ApEvent complete_event) = 0;
      virtual void find_equivalence_sets(Runtime *runtime, unsigned idx,
        const FieldMask &mask, FieldMaskSet<EquivalenceSet> &target) const = 0;
    protected:
      virtual const VersionInfo& get_version_info(unsigned idx) const = 0;
    public:
      virtual void pack_remote_memoizable(Serializer &rez, 
                                          AddressSpaceID target) const;
    };

    class RemoteMemoizable : public Memoizable {
    public:
      RemoteMemoizable(Operation *op, Memoizable *original, 
                       AddressSpaceID origin, Operation::OpKind kind,
                       TraceLocalID tid, ApEvent completion_event,
                       bool is_memoizable_task, bool is_memoizing);
      virtual ~RemoteMemoizable(void);
    public:
      virtual bool is_memoizable_task(void) const;
      virtual bool is_recording(void) const;
      virtual bool is_memoizing(void) const;
      virtual AddressSpaceID get_origin_space(void) const;
      virtual PhysicalTemplate* get_template(void) const;
      virtual ApEvent get_memo_completion(void) const;
      virtual void replay_mapping_output(void);
      virtual Operation* get_operation(void) const;
      virtual Operation::OpKind get_memoizable_kind(void) const;
      // Return a trace local unique ID for this operation
      typedef std::pair<unsigned, DomainPoint> TraceLocalID;
      virtual TraceLocalID get_trace_local_id(void) const;
      virtual ApEvent compute_sync_precondition(const TraceInfo *info) const;
      virtual void complete_replay(ApEvent complete_event);
      virtual void find_equivalence_sets(Runtime *runtime, unsigned idx,
          const FieldMask &mask, FieldMaskSet<EquivalenceSet> &target) const;
    protected:
      virtual const VersionInfo& get_version_info(unsigned idx) const;
    public:
      virtual void pack_remote_memoizable(Serializer &rez, 
                                          AddressSpaceID target) const;
      static Memoizable* unpack_remote_memoizable(Deserializer &derez,
                                      Operation *op, Runtime *runtime);
      static void handle_eq_request(Deserializer &derez, Runtime *runtime,
                                    AddressSpaceID source);
      static void handle_eq_response(Deserializer &derez, Runtime *runtime);
    public:
      Operation *const op;
      Memoizable *const original; // not a valid pointer on remote nodes
      const AddressSpaceID origin;
      const Operation::OpKind kind;
      const TraceLocalID trace_local_id;
      const ApEvent completion_event;
      const bool is_mem_task;
      const bool is_memo;
    };

    /**
     * \class MemoizableOp
     * A memoizable operation is an abstract class
     * that serves as the basis for operation whose
     * physical analysis can be memoized.  Memoizable
     * operations go through an extra step in the mapper
     * to determine whether to memoize their physical analysis.
     */
    template<typename OP>
    class MemoizableOp : public OP, public Memoizable {
    public:
      enum MemoizableState {
        NO_MEMO,   // The operation is not subject to memoization
        MEMO_REQ,  // The mapper requested memoization on this operation
        RECORD,    // The runtime is recording analysis for this operation
        REPLAY,    // The runtime is replaying analysis for this opeartion
      };
    public:
      MemoizableOp(Runtime *rt);
      void initialize_memoizable(void);
      virtual Operation* get_operation(void) const 
        { return const_cast<MemoizableOp<OP>*>(this); }
      virtual Memoizable* get_memoizable(void) { return this; }
    protected:
      void pack_memoizable(Serializer &rez);
      void unpack_memoizable(Deserializer &derez);
    protected:
      void activate_memoizable(void);
    public:
      virtual void execute_dependence_analysis(void);
      virtual void replay_analysis(void) = 0;
    public:
      // From Memoizable
      virtual TraceLocalID get_trace_local_id(void) const;
      virtual PhysicalTemplate* get_template(void) const;
      virtual ApEvent compute_sync_precondition(const TraceInfo *info) const
        { assert(false); return ApEvent::NO_AP_EVENT; }
      virtual void complete_replay(ApEvent complete_event)
        { assert(false); }
      virtual ApEvent get_memo_completion(void) const
        { return this->get_completion_event(); }
      virtual void replay_mapping_output(void) { /*do nothing*/ }
      virtual Operation::OpKind get_memoizable_kind(void) const
        { return this->get_operation_kind(); }
      virtual ApEvent compute_init_precondition(const TraceInfo &info);
      virtual RtEvent complete_memoizable(
                                 RtEvent complete_event = RtEvent::NO_RT_EVENT);
      virtual void find_equivalence_sets(Runtime *runtime, unsigned idx, 
          const FieldMask &mask, FieldMaskSet<EquivalenceSet> &eqs) const;
    protected:
      void invoke_memoize_operation(MapperID mapper_id);
    public:
      virtual bool is_memoizing(void) const { return memo_state != NO_MEMO; }
      virtual bool is_recording(void) const { return memo_state == RECORD; }
      inline bool is_replaying(void) const { return memo_state == REPLAY; }
      virtual bool is_memoizable_task(void) const { return false; }
      virtual AddressSpaceID get_origin_space(void) const 
        { return this->runtime->address_space; }
    protected:
      // The physical trace for this operation if any
      PhysicalTemplate *tpl;
      // Track whether we are memoizing physical analysis for this operation
      MemoizableState memo_state;
      bool need_prepipeline_stage;
    };

    /**
     * \class ExternalMapping
     * An extension of the external-facing InlineMapping to help 
     * with packing and unpacking them
     */
    class ExternalMapping : public InlineMapping, public ExternalMappable {
    public:
      ExternalMapping(void);
    public:
      virtual void set_context_index(size_t index) = 0;
    public:
      void pack_external_mapping(Serializer &rez, AddressSpaceID target) const;
      void unpack_external_mapping(Deserializer &derez, Runtime *runtime);
    };

    /**
     * \class MapOp
     * Mapping operations are used for computing inline mapping
     * operations.  Mapping operations will always update a
     * physical region once they have finished mapping.  They
     * then complete and commit immediately, possibly even
     * before the physical region is ready to be used.  This
     * also reflects that mapping operations cannot be rolled
     * back because once they have mapped, then information
     * has the ability to escape back to the application's
     * domain and can no longer be tracked by Legion.  Any
     * attempt to roll back an inline mapping operation
     * will result in the entire enclosing task context
     * being restarted.
     */
    class MapOp : public ExternalMapping, public Operation,
                  public LegionHeapify<MapOp> {
    public:
      static const AllocationType alloc_type = MAP_OP_ALLOC;
    public:
      MapOp(Runtime *rt);
      MapOp(const MapOp &rhs);
      virtual ~MapOp(void);
    public:
      MapOp& operator=(const MapOp &rhs);
    public:
      PhysicalRegion initialize(InnerContext *ctx,
                                const InlineLauncher &launcher);
      void initialize(InnerContext *ctx, const PhysicalRegion &region);
      inline const RegionRequirement& get_requirement(void) const
        { return requirement; }
    protected:
      void deactivate_map_op(void);
    public:
      virtual void activate(void);
      virtual void deactivate(void);
      virtual const char* get_logging_name(void) const;
      virtual OpKind get_operation_kind(void) const;
      virtual size_t get_region_count(void) const;
      virtual Mappable* get_mappable(void);
    public:
      virtual bool has_prepipeline_stage(void) const { return true; }
      virtual void trigger_prepipeline_stage(void);
      virtual void trigger_dependence_analysis(void);
      virtual void trigger_ready(void);
      virtual void trigger_mapping(void);
      virtual void deferred_execute(void);
      virtual void trigger_commit(void);
      virtual unsigned find_parent_index(unsigned idx);
      virtual void select_sources(const unsigned index,
                                  const InstanceRef &target,
                                  const InstanceSet &sources,
                                  std::vector<unsigned> &ranking);
      virtual std::map<PhysicalManager*,std::pair<unsigned,bool> >*
                   get_acquired_instances_ref(void);
      virtual void update_atomic_locks(const unsigned index,
                                       Reservation lock, bool exclusive);
      virtual void record_reference_mutation_effect(RtEvent event);
    public:
      virtual UniqueID get_unique_id(void) const;
      virtual size_t get_context_index(void) const;
      virtual void set_context_index(size_t index);
      virtual int get_depth(void) const;
    protected:
      void check_privilege(void);
      void compute_parent_index(void);
      bool invoke_mapper(InstanceSet &mapped_instances);
      virtual void add_copy_profiling_request(
                            Realm::ProfilingRequestSet &reqeusts);
      virtual void handle_profiling_response(
                      const Realm::ProfilingResponse &response);
      virtual void handle_profiling_update(int count);
      virtual void pack_remote_operation(Serializer &rez,
                                         AddressSpaceID target) const;
    protected:
      bool remap_region;
      ApUserEvent termination_event;
      PhysicalRegion region;
      RegionTreePath privilege_path;
      unsigned parent_req_index;
      VersionInfo version_info;
      std::map<PhysicalManager*,std::pair<unsigned,bool> > acquired_instances;
      std::map<Reservation,bool> atomic_locks;
      std::set<RtEvent> map_applied_conditions;
    protected:
      MapperManager *mapper;
    protected:
      std::vector<ProfilingMeasurementID> profiling_requests;
      int                                 profiling_priority;
      mutable int             outstanding_profiling_requests;
      mutable RtUserEvent                 profiling_reported;
    };

    /**
     * \class ExternalCopy
     * An extension of the external-facing Copy to help 
     * with packing and unpacking them
     */
    class ExternalCopy : public Copy, public ExternalMappable {
    public:
      ExternalCopy(void);
    public:
      virtual void set_context_index(size_t index) = 0;
    public:
      void pack_external_copy(Serializer &rez, AddressSpaceID target) const;
      void unpack_external_copy(Deserializer &derez, Runtime *runtime);
    };

    /**
     * \class CopyOp
     * The copy operation provides a mechanism for applications
     * to directly copy data between pairs of fields possibly
     * from different region trees in an efficient way by
     * using the low-level runtime copy facilities. 
     */
    class CopyOp : public ExternalCopy, public MemoizableOp<SpeculativeOp>,
                   public LegionHeapify<CopyOp> {
    public:
      static const AllocationType alloc_type = COPY_OP_ALLOC;
    public:
      enum ReqType {
        SRC_REQ = 0,
        DST_REQ = 1,
        GATHER_REQ = 2,
        SCATTER_REQ = 3,
      };
    public:
      struct DeferredCopyAcross : public LgTaskArgs<DeferredCopyAcross>,
                                  public PhysicalTraceInfo {
      public:
        static const LgTaskID TASK_ID = LG_DEFERRED_COPY_ACROSS_TASK_ID;
      public:
        DeferredCopyAcross(CopyOp *op, const PhysicalTraceInfo &info,
                           unsigned idx, ApEvent pre, ApUserEvent d,
                           PredEvent g, RtUserEvent a, 
                           InstanceSet *src, InstanceSet *dst,
                           InstanceSet *gather, InstanceSet *scatter)
          : LgTaskArgs<DeferredCopyAcross>(op->get_unique_op_id()), 
            PhysicalTraceInfo(info), copy(op),
            index(idx), precondition(pre), done(d), guard(g), applied(a),
            src_targets(src), dst_targets(dst), gather_targets(gather),
            scatter_targets(scatter) 
          // This is kind of scary, Realm is about to make a copy of this
          // without our knowledge, but we need to preserve the correctness
          // of reference counting on PhysicalTraceRecorders, so just add
          // an extra reference here that we will remove when we're handled.
          { if (rec != NULL) rec->add_recorder_reference(); }
      public:
        inline void remove_recorder_reference(void) const
          { if ((rec != NULL) && rec->remove_recorder_reference()) delete rec; }
      public:
        CopyOp *const copy;
        const unsigned index;
        const ApEvent precondition;
        const ApUserEvent done;
        const PredEvent guard;
        const RtUserEvent applied;
        InstanceSet *const src_targets;
        InstanceSet *const dst_targets;
        InstanceSet *const gather_targets;
        InstanceSet *const scatter_targets;
      };
    public:
      CopyOp(Runtime *rt);
      CopyOp(const CopyOp &rhs);
      virtual ~CopyOp(void);
    public:
      CopyOp& operator=(const CopyOp &rhs);
    public:
      void initialize(InnerContext *ctx,
                      const CopyLauncher &launcher);
      void activate_copy(void);
      void deactivate_copy(void);
      void log_copy_requirements(void) const;
      void perform_base_dependence_analysis(void);
    public:
      virtual void activate(void);
      virtual void deactivate(void);
      virtual const char* get_logging_name(void) const;
      virtual OpKind get_operation_kind(void) const;
      virtual size_t get_region_count(void) const;
      virtual Mappable* get_mappable(void);
    public:
      virtual bool has_prepipeline_stage(void) const
        { return need_prepipeline_stage; }
      virtual void trigger_prepipeline_stage(void);
      virtual void trigger_dependence_analysis(void);
      virtual void trigger_ready(void);
      virtual void trigger_mapping(void);
      virtual void trigger_commit(void);
      virtual void report_interfering_requirements(unsigned idx1,unsigned idx2);
      virtual ApEvent exchange_indirect_records(const unsigned index,
          const ApEvent local_done, const PhysicalTraceInfo &trace_info,
          const InstanceSet &instances, const IndexSpace space,
          LegionVector<IndirectRecord>::aligned &records, const bool sources);
    public:
      virtual bool query_speculate(bool &value, bool &mapping_only);
      virtual void resolve_true(bool speculated, bool launched);
      virtual void resolve_false(bool speculated, bool launched);
    public:
      virtual unsigned find_parent_index(unsigned idx);
      virtual void select_sources(const unsigned index,
                                  const InstanceRef &target,
                                  const InstanceSet &sources,
                                  std::vector<unsigned> &ranking);
      virtual std::map<PhysicalManager*,std::pair<unsigned,bool> >*
                   get_acquired_instances_ref(void);
      virtual void update_atomic_locks(const unsigned index,
                                       Reservation lock, bool exclusive);
      virtual void record_reference_mutation_effect(RtEvent event);
    public:
      virtual UniqueID get_unique_id(void) const;
      virtual size_t get_context_index(void) const;
      virtual void set_context_index(size_t index);
      virtual int get_depth(void) const;
    protected:
      void check_copy_privileges(const bool permit_projection);
      void check_copy_privilege(const RegionRequirement &req, unsigned idx,
                                const bool permit_projection);
      void check_compatibility_properties(void) const;
      void compute_parent_indexes(void);
      void perform_copy_across(const unsigned index, 
                               const ApEvent local_init_precondition,
                               const ApUserEvent local_completion,
                               const PredEvent predication_guard,
                               const InstanceSet &src_targets,
                               const InstanceSet &dst_targets,
                               const InstanceSet *gather_targets,
                               const InstanceSet *scatter_targets,
                               const PhysicalTraceInfo &trace_info,
                               std::set<RtEvent> &applied_conditions);
    public:
      static void handle_deferred_across(const void *args);
    public:
      // From MemoizableOp
      virtual void replay_analysis(void);
    public:
      // From Memoizable
      virtual ApEvent compute_sync_precondition(const TraceInfo *info) const;
      virtual void complete_replay(ApEvent copy_complete_event);
      virtual const VersionInfo& get_version_info(unsigned idx) const;
      virtual const RegionRequirement& get_requirement(unsigned idx) const;
    protected:
      template<ReqType REQ_TYPE>
      static const char* get_req_type_name(void);
      template<ReqType REQ_TYPE>
      int perform_conversion(unsigned idx, const RegionRequirement &req,
                             std::vector<MappingInstance> &output,
                             InstanceSet &targets, bool is_reduce = false);
      virtual void add_copy_profiling_request(
                                      Realm::ProfilingRequestSet &reqeusts);
      virtual void handle_profiling_response(
                                const Realm::ProfilingResponse &response);
      virtual void handle_profiling_update(int count);
      virtual void pack_remote_operation(Serializer &rez,
                                         AddressSpaceID target) const;
      // Separate function for this so it can be called by derived classes
      RtEvent perform_local_versioning_analysis(void);
    public:
      std::vector<RegionTreePath>           src_privilege_paths;
      std::vector<RegionTreePath>           dst_privilege_paths;
      std::vector<unsigned>                 src_parent_indexes;
      std::vector<unsigned>                 dst_parent_indexes;
      LegionVector<VersionInfo>::aligned    src_versions;
      LegionVector<VersionInfo>::aligned    dst_versions;
    public: // These are only used for indirect copies
      std::vector<RegionTreePath>           gather_privilege_paths;
      std::vector<RegionTreePath>           scatter_privilege_paths;
      std::vector<unsigned>                 gather_parent_indexes;
      std::vector<unsigned>                 scatter_parent_indexes;
      std::vector<bool>                     gather_is_range;
      std::vector<bool>                     scatter_is_range;
      LegionVector<VersionInfo>::aligned    gather_versions;
      LegionVector<VersionInfo>::aligned    scatter_versions;
    protected: // for support with mapping
      MapperManager*              mapper;
    protected:
      std::map<PhysicalManager*,std::pair<unsigned,bool> > acquired_instances;
      std::vector<std::map<Reservation,bool> > atomic_locks;
      std::set<RtEvent> map_applied_conditions;
    public:
      PredEvent                   predication_guard;
    protected:
      std::vector<ProfilingMeasurementID> profiling_requests;
      int                                 profiling_priority;
      mutable int             outstanding_profiling_requests;
      mutable RtUserEvent                 profiling_reported;
    };

    /**
     * \class IndexCopyOp
     * An index copy operation is the same as a copy operation
     * except it is an index space operation for performing
     * multiple copies with projection functions
     */
    class IndexCopyOp : public CopyOp {
    public:
      IndexCopyOp(Runtime *rt);
      IndexCopyOp(const IndexCopyOp &rhs);
      virtual ~IndexCopyOp(void);
    public:
      IndexCopyOp& operator=(const IndexCopyOp &rhs);
    public:
      void initialize(InnerContext *ctx,
                      const IndexCopyLauncher &launcher,
                      IndexSpace launch_space);
    public:
      virtual void activate(void);
      virtual void deactivate(void); 
    protected:
      void activate_index_copy(void);
      void deactivate_index_copy(void);
    public:
      virtual void trigger_prepipeline_stage(void);
      virtual void trigger_dependence_analysis(void);
      virtual void trigger_ready(void);
      virtual void trigger_mapping(void);
      virtual void trigger_commit(void);
      virtual void report_interfering_requirements(unsigned idx1,unsigned idx2);
      virtual ApEvent exchange_indirect_records(const unsigned index,
          const ApEvent local_done, const PhysicalTraceInfo &trace_info,
          const InstanceSet &instances, const IndexSpace space,
          LegionVector<IndirectRecord>::aligned &records, const bool sources);
    public:
      // From MemoizableOp
      virtual void replay_analysis(void);
    public:
      void enumerate_points(void);
      void handle_point_commit(RtEvent point_committed);
      void check_point_requirements(void);
    public:
      IndexSpaceNode*                                    launch_space;
    protected:
      std::vector<PointCopyOp*>                          points;
      std::vector<LegionVector<IndirectRecord>::aligned> src_records;
      std::vector<LegionVector<IndirectRecord>::aligned> dst_records;
      std::vector<std::set<ApEvent> >                    src_exchange_events;
      std::vector<std::set<ApEvent> >                    dst_exchange_events;
      std::vector<ApEvent>                               src_merged;
      std::vector<ApEvent>                               dst_merged;
      std::vector<RtUserEvent>                           src_exchanged;
      std::vector<RtUserEvent>                           dst_exchanged;
      unsigned                                           points_committed;
      bool                                               commit_request;
      std::set<RtEvent>                                  commit_preconditions;
    protected:
      // For checking aliasing of points in debug mode only
      std::set<std::pair<unsigned,unsigned> > interfering_requirements;
    };

    /**
     * \class PointCopyOp
     * A point copy operation is used for executing the
     * physical part of the analysis for an index copy
     * operation.
     */
    class PointCopyOp : public CopyOp, public ProjectionPoint {
    public:
      friend class IndexCopyOp;
      PointCopyOp(Runtime *rt);
      PointCopyOp(const PointCopyOp &rhs);
      virtual ~PointCopyOp(void);
    public:
      PointCopyOp& operator=(const PointCopyOp &rhs);
    public:
      void initialize(IndexCopyOp *owner, const DomainPoint &point);
      void launch(void);
    public:
      virtual void activate(void);
      virtual void deactivate(void);
      virtual void trigger_prepipeline_stage(void);
      virtual void trigger_dependence_analysis(void);
      virtual void trigger_ready(void);
      // trigger_mapping same as base class
      virtual void trigger_commit(void);
      virtual ApEvent exchange_indirect_records(const unsigned index,
          const ApEvent local_done, const PhysicalTraceInfo &trace_info,
          const InstanceSet &instances, const IndexSpace space,
          LegionVector<IndirectRecord>::aligned &records, const bool sources);
    public:
      // From ProjectionPoint
      virtual const DomainPoint& get_domain_point(void) const;
      virtual void set_projection_result(unsigned idx,LogicalRegion result);
    public:
      // From Memoizable
      virtual TraceLocalID get_trace_local_id(void) const;
    protected:
      IndexCopyOp*              owner;
    };

    /**
     * \class FenceOp
     * Fence operations give the application the ability to
     * enforce ordering guarantees between different tasks
     * in the same context which may become important when
     * certain updates to the region tree are desired to be
     * observed before a later operation either maps or 
     * runs. All fences are mapping fences for correctness.
     * Fences all support the optional ability to be an 
     * execution fence.
     */
    class FenceOp : public Operation, public LegionHeapify<FenceOp> {
    public:
      enum FenceKind {
        MAPPING_FENCE,
        EXECUTION_FENCE,
      };
    public:
      static const AllocationType alloc_type = FENCE_OP_ALLOC;
    public:
      FenceOp(Runtime *rt);
      FenceOp(const FenceOp &rhs);
      virtual ~FenceOp(void);
    public:
      FenceOp& operator=(const FenceOp &rhs);
    public:
      void initialize(InnerContext *ctx, FenceKind kind);
    public:
      virtual void activate(void);
      virtual void deactivate(void);
      virtual const char* get_logging_name(void) const;
      virtual OpKind get_operation_kind(void) const;
    public:
      virtual void trigger_dependence_analysis(void);
      virtual void trigger_mapping(void);
#ifdef LEGION_SPY
      virtual void trigger_complete(void);
#endif
    public:
      void deactivate_fence(void);
    protected:
      void perform_fence_analysis(bool update_fence = false);
      void update_current_fence(void);
    protected:
      FenceKind fence_kind;
      ApEvent execution_precondition;
    };

    /**
     * \class FrameOp
     * Frame operations provide a mechanism for grouping 
     * operations within the same context into frames. Frames
     * provide an application directed way of controlling the
     * number of outstanding operations in flight in a context
     * at any given time through the mapper interface.
     */
    class FrameOp : public FenceOp {
    public:
      static const AllocationType alloc_type = FRAME_OP_ALLOC;
    public:
      FrameOp(Runtime *rt);
      FrameOp(const FrameOp &rhs);
      virtual ~FrameOp(void);
    public:
      FrameOp& operator=(const FrameOp &rhs);
    public:
      void initialize(InnerContext *ctx);
      void set_previous(ApEvent previous);
    public:
      virtual void activate(void);
      virtual void deactivate(void);
      virtual const char* get_logging_name(void) const;
      virtual OpKind get_operation_kind(void) const;
    public:
      virtual void trigger_mapping(void);
      virtual void trigger_complete(void);
    protected:
      ApEvent previous_completion;
    };

    /**
     * \class DeletionOp
     * In keeping with the deferred execution model, deletions
     * must be deferred until all other operations that were
     * issued earlier are done using the regions that are
     * going to be deleted.  Deletion operations defer deletions
     * until they are safe to be committed.
     */
    class DeletionOp : public Operation, public LegionHeapify<DeletionOp> {
    public:
      static const AllocationType alloc_type = DELETION_OP_ALLOC;
    public:
      enum DeletionKind {
        INDEX_SPACE_DELETION,
        INDEX_PARTITION_DELETION,
        FIELD_SPACE_DELETION,
        FIELD_DELETION,
        LOGICAL_REGION_DELETION,
        LOGICAL_PARTITION_DELETION,
      };
    public:
      DeletionOp(Runtime *rt);
      DeletionOp(const DeletionOp &rhs);
      virtual ~DeletionOp(void);
    public:
      DeletionOp& operator=(const DeletionOp &rhs);
    public:
      void initialize_index_space_deletion(InnerContext *ctx, IndexSpace handle,
                                   std::vector<IndexPartition> &sub_partitions,
                                   const bool unordered);
      void initialize_index_part_deletion(InnerContext *ctx,IndexPartition part,
                                   std::vector<IndexPartition> &sub_partitions,
                                   const bool unordered);
      void initialize_field_space_deletion(InnerContext *ctx,
                                           FieldSpace handle,
                                           const bool unordered);
      void initialize_field_deletion(InnerContext *ctx, FieldSpace handle,
                                     FieldID fid, const bool unordered);
      void initialize_field_deletions(InnerContext *ctx, FieldSpace handle,
                                      const std::set<FieldID> &to_free,
                                      const bool unordered);
      void initialize_logical_region_deletion(InnerContext *ctx, 
                                              LogicalRegion handle,
                                              const bool unordered);
      void initialize_logical_partition_deletion(InnerContext *ctx, 
                                                 LogicalPartition handle,
                                                 const bool unordered);
    public:
      virtual void activate(void);
      virtual void deactivate(void);
      virtual const char* get_logging_name(void) const;
      virtual OpKind get_operation_kind(void) const;
    protected:
      void activate_deletion(void);
      void deactivate_deletion(void);
    public:
      virtual void trigger_dependence_analysis(void);
      virtual void trigger_ready(void);
      virtual void trigger_mapping(void); 
      virtual void trigger_complete(void);
      virtual unsigned find_parent_index(unsigned idx);
      virtual void pack_remote_operation(Serializer &rez,
                                         AddressSpaceID target) const;
    protected:
      DeletionKind kind;
      IndexSpace index_space;
      IndexPartition index_part;
      std::vector<IndexPartition> sub_partitions;
      FieldSpace field_space;
      LogicalRegion logical_region;
      LogicalPartition logical_part;
      std::set<FieldID> free_fields;
      std::vector<FieldID> local_fields;
      std::vector<FieldID> global_fields;
      std::vector<unsigned> local_field_indexes;
      std::vector<unsigned> parent_req_indexes;
      std::vector<unsigned> deletion_req_indexes;
      std::vector<bool> returnable_privileges;
      std::vector<RegionRequirement> deletion_requirements;
      LegionVector<VersionInfo>::aligned version_infos;
    }; 

    /**
     * \class InternalOp
     * The InternalOp class is an abstract intermediate class
     * for detecting when an operation is generated by the 
     * runtime and not one created by the runtime. This
     * distinction is primarily emplyed by the tracing 
     * infrastructure which can memoize analysis overheads
     * for application operations, but must still handle
     * internal operations correctly.
     */
    class InternalOp : public Operation {
    public:
      InternalOp(Runtime *rt);
      virtual ~InternalOp(void);
    public:
      void initialize_internal(Operation *creator, int creator_req_idx,
                               const LogicalTraceInfo &trace_info);
      void activate_internal(void);
      void deactivate_internal(void);
    public:
      virtual bool is_internal_op(void) const { return true; }
      virtual const FieldMask& get_internal_mask(void) const = 0;
    public:
      inline int get_internal_index(void) const { return creator_req_idx; }
      void record_trace_dependence(Operation *target, GenerationID target_gen,
                                   int target_idx, int source_idx, 
                                   DependenceType dtype,
                                   const FieldMask &dependent_mask);
      virtual unsigned find_parent_index(unsigned idx);
    protected:
      // These things are really only needed for tracing
      // Information about the operation that generated
      // this close operation so we don't register dependences on it
      Operation *create_op;
      GenerationID create_gen;
      // The source index of the region requirement from the original 
      // operation that generated this internal operation
      int creator_req_idx;
    };

    /**
     * \class ExternalClose
     * An extension of the external-facing Close to help 
     * with packing and unpacking them
     */
    class ExternalClose : public Close, public ExternalMappable {
    public:
      ExternalClose(void);
    public:
      virtual void set_context_index(size_t index) = 0;
    public:
      void pack_external_close(Serializer &rez, AddressSpaceID target) const;
      void unpack_external_close(Deserializer &derez, Runtime *runtime);
    };

    /**
     * \class CloseOp
     * Close operations are only visible internally inside
     * the runtime and are issued to help close up the 
     * physical region tree. There are two types of close
     * operations that both inherit from this class:
     * InterCloseOp and PostCloseOp.
     */
    class CloseOp : public ExternalClose, public InternalOp {
    public:
      static const AllocationType alloc_type = CLOSE_OP_ALLOC;
    public:
      CloseOp(Runtime *rt);
      CloseOp(const CloseOp &rhs);
      virtual ~CloseOp(void);
    public:
      CloseOp& operator=(const CloseOp &rhs);
    public:
      virtual UniqueID get_unique_id(void) const;
      virtual size_t get_context_index(void) const;
      virtual void set_context_index(size_t index);
      virtual int get_depth(void) const;
      virtual Mappable* get_mappable(void);
    public:
      void activate_close(void);
      void deactivate_close(void);
      // This is for post and virtual close ops
      void initialize_close(InnerContext *ctx,
                            const RegionRequirement &req, bool track);
      // These is for internal close ops
      void initialize_close(Operation *creator, unsigned idx,
                            unsigned parent_req_index,
                            const RegionRequirement &req,
                            const LogicalTraceInfo &trace_info);
      void perform_logging(void);
    public:
      virtual void activate(void) = 0;
      virtual void deactivate(void) = 0;
      virtual const char* get_logging_name(void) const = 0;
      virtual OpKind get_operation_kind(void) const = 0;
      virtual size_t get_region_count(void) const;
      virtual const FieldMask& get_internal_mask(void) const;
    public:
      virtual void trigger_commit(void);
    protected:
      RegionTreePath privilege_path;
      VersionInfo    version_info;
    };

    /**
     * \class MergeCloseOp
     * merge close operations are issued by the runtime
     * for closing up region trees as part of the normal execution
     * of an application.
     */
    class MergeCloseOp : public CloseOp, public LegionHeapify<MergeCloseOp> {
    public:
      MergeCloseOp(Runtime *runtime);
      MergeCloseOp(const MergeCloseOp &rhs);
      virtual ~MergeCloseOp(void);
    public:
      MergeCloseOp& operator=(const MergeCloseOp &rhs);
    public:
      void initialize(InnerContext *ctx, const RegionRequirement &req,
                      const LogicalTraceInfo &trace_info, int close_idx,
                      const FieldMask &close_mask, Operation *create_op);
    public:
      virtual void activate(void);
      virtual void deactivate(void);
      virtual const char* get_logging_name(void) const;
      virtual OpKind get_operation_kind(void) const;
      virtual const FieldMask& get_internal_mask(void) const;
    public:
      virtual unsigned find_parent_index(unsigned idx);
#ifdef LEGION_SPY
      virtual void trigger_complete(void);
#endif
    protected:
      unsigned parent_req_index; 
    protected:
      FieldMask close_mask;
    };

    /**
     * \class PostCloseOp
     * Post close operations are issued by the runtime after a
     * task has finished executing and the region tree contexts
     * need to be closed up to the original physical instance
     * that was mapped by the parent task.
     */
    class PostCloseOp : public CloseOp, public LegionHeapify<PostCloseOp> {
    public:
      PostCloseOp(Runtime *runtime);
      PostCloseOp(const PostCloseOp &rhs);
      virtual ~PostCloseOp(void);
    public:
      PostCloseOp& operator=(const PostCloseOp &rhs);
    public:
      void initialize(InnerContext *ctx, unsigned index, 
                      const InstanceSet &target_instances); 
    public:
      virtual void activate(void);
      virtual void deactivate(void);
      virtual const char* get_logging_name(void) const;
      virtual OpKind get_operation_kind(void) const;
    public:
      virtual void trigger_dependence_analysis(void);
      virtual void trigger_ready(void);
      virtual void trigger_mapping(void);
      virtual void trigger_commit(void);
      virtual unsigned find_parent_index(unsigned idx);
      virtual void select_sources(const unsigned index,
                                  const InstanceRef &target,
                                  const InstanceSet &sources,
                                  std::vector<unsigned> &ranking);
      virtual std::map<PhysicalManager*,std::pair<unsigned,bool> >*
                   get_acquired_instances_ref(void);
      virtual void record_reference_mutation_effect(RtEvent event);
    protected:
      virtual void add_copy_profiling_request(
                                          Realm::ProfilingRequestSet &reqeusts);
      virtual void handle_profiling_response(
                                    const Realm::ProfilingResponse &response);
      virtual void handle_profiling_update(int count);
      virtual void pack_remote_operation(Serializer &rez,
                                         AddressSpaceID target) const;
    protected:
      unsigned parent_idx;
      InstanceSet target_instances;
      std::map<PhysicalManager*,std::pair<unsigned,bool> > acquired_instances;
      std::set<RtEvent> map_applied_conditions;
    protected:
      MapperManager *mapper;
    protected:
      std::vector<ProfilingMeasurementID> profiling_requests;
      int                                 profiling_priority;
      mutable int             outstanding_profiling_requests;
      mutable RtUserEvent                 profiling_reported;
    };

    /**
     * \class VirtualCloseOp
     * Virtual close operations are issued by the runtime for
     * closing up virtual mappings to a composite instance
     * that can then be propagated back to the enclosing
     * parent task.
     */
    class VirtualCloseOp : public CloseOp, 
                           public LegionHeapify<VirtualCloseOp> {
    public:
      VirtualCloseOp(Runtime *runtime);
      VirtualCloseOp(const VirtualCloseOp &rhs);
      virtual ~VirtualCloseOp(void);
    public:
      VirtualCloseOp& operator=(const VirtualCloseOp &rhs);
    public:
      void initialize(InnerContext *ctx, unsigned index,
                      const RegionRequirement &req);
    public:
      virtual void activate(void);
      virtual void deactivate(void);
      virtual const char* get_logging_name(void) const;
      virtual OpKind get_operation_kind(void) const;
    public:
      virtual void trigger_dependence_analysis(void);
      virtual unsigned find_parent_index(unsigned idx);
#ifdef LEGION_SPY
      virtual void trigger_complete(void);
#endif
    protected:
      unsigned parent_idx;
    };

    /**
     * \class ExternalAcquire
     * An extension of the external-facing Acquire to help 
     * with packing and unpacking them
     */
    class ExternalAcquire : public Acquire, public ExternalMappable {
    public:
      ExternalAcquire(void);
    public:
      virtual void set_context_index(size_t index) = 0;
    public:
      void pack_external_acquire(Serializer &rez, AddressSpaceID target) const;
      void unpack_external_acquire(Deserializer &derez, Runtime *runtime);
    };

    /**
     * \class AcquireOp
     * Acquire operations are used for performing
     * user-level software coherence when tasks own
     * regions with simultaneous coherence.
     */
    class AcquireOp : public ExternalAcquire,public MemoizableOp<SpeculativeOp>,
                      public LegionHeapify<AcquireOp> {
    public:
      static const AllocationType alloc_type = ACQUIRE_OP_ALLOC;
    public:
      AcquireOp(Runtime *rt);
      AcquireOp(const AcquireOp &rhs);
      virtual ~AcquireOp(void);
    public:
      AcquireOp& operator=(const AcquireOp &rhs);
    public:
      void initialize(InnerContext *ctx, const AcquireLauncher &launcher);
    public:
      virtual void activate(void);
      virtual void deactivate(void);
      virtual const char* get_logging_name(void) const; 
      virtual OpKind get_operation_kind(void) const;
      virtual size_t get_region_count(void) const;
      virtual Mappable* get_mappable(void);
    public:
      virtual bool has_prepipeline_stage(void) const { return true; }
      virtual void trigger_prepipeline_stage(void);
      virtual void trigger_dependence_analysis(void);
      virtual void trigger_ready(void);
      virtual void trigger_mapping(void);
    public:
      virtual bool query_speculate(bool &value, bool &mapping_only);
      virtual void resolve_true(bool speculated, bool launched);
      virtual void resolve_false(bool speculated, bool launched);
    public:
      virtual void trigger_commit(void);
      virtual unsigned find_parent_index(unsigned idx);
      virtual std::map<PhysicalManager*,std::pair<unsigned,bool> >*
                   get_acquired_instances_ref(void);
      virtual void record_reference_mutation_effect(RtEvent event);
    public: 
      virtual UniqueID get_unique_id(void) const;
      virtual size_t get_context_index(void) const;
      virtual void set_context_index(size_t index);
      virtual int get_depth(void) const;
    public:
      const RegionRequirement& get_requirement(void) const;
    public:
      // From MemoizableOp
      virtual void replay_analysis(void);
    public:
      // From Memoizable
      virtual ApEvent compute_sync_precondition(const TraceInfo *info) const;
      virtual void complete_replay(ApEvent acquire_complete_event);
      virtual const VersionInfo& get_version_info(unsigned idx) const;
      virtual const RegionRequirement& get_requirement(unsigned idx) const;
    protected:
      void check_acquire_privilege(void);
      void compute_parent_index(void);
      void invoke_mapper(void);
      virtual void add_copy_profiling_request(
                                          Realm::ProfilingRequestSet &reqeusts);
      virtual void handle_profiling_response(
                                    const Realm::ProfilingResponse &response);
      virtual void handle_profiling_update(int count);
      virtual void pack_remote_operation(Serializer &rez,
                                         AddressSpaceID target) const;
    protected:
      RegionRequirement requirement;
      RegionTreePath    privilege_path;
      VersionInfo       version_info;
      unsigned          parent_req_index;
      std::map<PhysicalManager*,std::pair<unsigned,bool> > acquired_instances;
      std::set<RtEvent> map_applied_conditions;
    protected:
      MapperManager*    mapper;
    protected:
      std::vector<ProfilingMeasurementID> profiling_requests;
      int                                 profiling_priority;
      mutable int             outstanding_profiling_requests;
      mutable RtUserEvent                 profiling_reported;
    };

    /**
     * \class ExternalRelease
     * An extension of the external-facing Release to help 
     * with packing and unpacking them
     */
    class ExternalRelease: public Release, public ExternalMappable {
    public:
      ExternalRelease(void);
    public:
      virtual void set_context_index(size_t index) = 0;
    public:
      void pack_external_release(Serializer &rez, AddressSpaceID target) const;
      void unpack_external_release(Deserializer &derez, Runtime *runtime);
    };

    /**
     * \class ReleaseOp
     * Release operations are used for performing
     * user-level software coherence when tasks own
     * regions with simultaneous coherence.
     */
    class ReleaseOp : public ExternalRelease,public MemoizableOp<SpeculativeOp>,
                      public LegionHeapify<ReleaseOp> {
    public:
      static const AllocationType alloc_type = RELEASE_OP_ALLOC;
    public:
      ReleaseOp(Runtime *rt);
      ReleaseOp(const ReleaseOp &rhs);
      virtual ~ReleaseOp(void);
    public:
      ReleaseOp& operator=(const ReleaseOp &rhs);
    public:
      void initialize(InnerContext *ctx, const ReleaseLauncher &launcher);
    public:
      virtual void activate(void);
      virtual void deactivate(void);
      virtual const char* get_logging_name(void) const;
      virtual OpKind get_operation_kind(void) const;
      virtual size_t get_region_count(void) const;
      virtual Mappable* get_mappable(void);
    public:
      virtual bool has_prepipeline_stage(void) const { return true; }
      virtual void trigger_prepipeline_stage(void);
      virtual void trigger_dependence_analysis(void);
      virtual void trigger_ready(void);
      virtual void trigger_mapping(void);
    public:
      virtual bool query_speculate(bool &value, bool &mapping_only);
      virtual void resolve_true(bool speculated, bool launched);
      virtual void resolve_false(bool speculated, bool launched);
    public:
      virtual void trigger_commit(void);
      virtual unsigned find_parent_index(unsigned idx);
      virtual void select_sources(const unsigned index,
                                  const InstanceRef &target,
                                  const InstanceSet &sources,
                                  std::vector<unsigned> &ranking);
      virtual std::map<PhysicalManager*,std::pair<unsigned,bool> >*
                   get_acquired_instances_ref(void);
      virtual void record_reference_mutation_effect(RtEvent event);
    public:
      virtual UniqueID get_unique_id(void) const;
      virtual size_t get_context_index(void) const;
      virtual void set_context_index(size_t index);
      virtual int get_depth(void) const;
    public:
      const RegionRequirement& get_requirement(void) const;
    public:
      // From MemoizableOp
      virtual void replay_analysis(void);
    public:
      // From Memoizable
      virtual ApEvent compute_sync_precondition(const TraceInfo *info) const;
      virtual void complete_replay(ApEvent release_complete_event);
      virtual const VersionInfo& get_version_info(unsigned idx) const;
      virtual const RegionRequirement& get_requirement(unsigned idx) const;
    protected:
      void check_release_privilege(void);
      void compute_parent_index(void);
      void invoke_mapper(void);
      virtual void add_copy_profiling_request(
                                          Realm::ProfilingRequestSet &reqeusts);
      virtual void handle_profiling_response(
                                    const Realm::ProfilingResponse &response);
      virtual void handle_profiling_update(int count);
      virtual void pack_remote_operation(Serializer &rez,
                                         AddressSpaceID target) const;
    protected:
      RegionRequirement requirement;
      RegionTreePath    privilege_path;
      VersionInfo       version_info;
      unsigned          parent_req_index;
      std::map<PhysicalManager*,std::pair<unsigned,bool> > acquired_instances;
      std::set<RtEvent> map_applied_conditions;
    protected:
      MapperManager*    mapper;
    protected:
      std::vector<ProfilingMeasurementID> profiling_requests;
      int                                 profiling_priority;
      mutable int             outstanding_profiling_requests;
      mutable RtUserEvent                 profiling_reported;
    };

    /**
     * \class DynamicCollectiveOp
     * A class for getting values from a collective operation
     * and writing them into a future. This will also give
     * us the framework necessary to handle roll backs on 
     * collectives so we can memoize their results.
     */
    class DynamicCollectiveOp : public Mappable,
                                public MemoizableOp<Operation>,
                                public LegionHeapify<DynamicCollectiveOp> {
    public:
      static const AllocationType alloc_type = DYNAMIC_COLLECTIVE_OP_ALLOC;
    public:
      DynamicCollectiveOp(Runtime *rt);
      DynamicCollectiveOp(const DynamicCollectiveOp &rhs);
      virtual ~DynamicCollectiveOp(void);
    public:
      DynamicCollectiveOp& operator=(const DynamicCollectiveOp &rhs);
    public:
      Future initialize(InnerContext *ctx, const DynamicCollective &dc);
    public:
      // From Mappable
      virtual UniqueID get_unique_id(void) const { return unique_op_id; }
      virtual size_t get_context_index(void) const;
      virtual int get_depth(void) const;
      virtual MappableType get_mappable_type(void) const
        { return DYNAMIC_COLLECTIVE_MAPPABLE; }
      virtual const Task* as_task(void) const { return NULL; }
      virtual const Copy* as_copy(void) const { return NULL; }
      virtual const InlineMapping* as_inline(void) const { return NULL; }
      virtual const Acquire* as_acquire(void) const { return NULL; }
      virtual const Release* as_release(void) const { return NULL; }
      virtual const Close* as_close(void) const { return NULL; }
      virtual const Fill* as_fill(void) const { return NULL; }
      virtual const Partition* as_partition(void) const { return NULL; }
      virtual const DynamicCollective* as_dynamic_collective(void) const
        { return &collective; }
      virtual const MustEpoch* as_must_epoch(void) const { return NULL; }
      virtual const VersionInfo& get_version_info(unsigned idx) const
        { assert(false); return *(new VersionInfo()); }
      virtual const RegionRequirement& get_requirement(unsigned idx) const
        { assert(false); return *(new RegionRequirement()); }
    public:
      // From MemoizableOp
      virtual void replay_analysis(void);
    public:
      virtual void activate(void);
      virtual void deactivate(void);
      virtual const char* get_logging_name(void) const;
      virtual OpKind get_operation_kind(void) const;
    public:
      virtual void trigger_dependence_analysis(void);
      virtual void trigger_mapping(void);
      virtual void deferred_execute(void);
      virtual void trigger_complete(void);
    protected:
      Future future;
      DynamicCollective collective;
    };

    /**
     * \class FuturePredOp
     * A class for making predicates out of futures.
     */
    class FuturePredOp : public PredicateOp, 
                         public LegionHeapify<FuturePredOp> {
    public:
      static const AllocationType alloc_type = FUTURE_PRED_OP_ALLOC;
    public:
      struct ResolveFuturePredArgs : public LgTaskArgs<ResolveFuturePredArgs> {
      public:
        static const LgTaskID TASK_ID = LG_RESOLVE_FUTURE_PRED_ID;
      public:
        ResolveFuturePredArgs(FuturePredOp *op)
          : LgTaskArgs<ResolveFuturePredArgs>(op->get_unique_op_id()),
            future_pred_op(op) { }
      public:
        FuturePredOp *const future_pred_op;
      };
    public:
      FuturePredOp(Runtime *rt);
      FuturePredOp(const FuturePredOp &rhs);
      virtual ~FuturePredOp(void);
    public:
      FuturePredOp& operator=(const FuturePredOp &rhs);
    public:
      void initialize(InnerContext *ctx, Future f);
      void resolve_future_predicate(void);
    public:
      virtual void activate(void);
      virtual void deactivate(void);
      const char* get_logging_name(void) const;
      OpKind get_operation_kind(void) const;
    public:
      virtual void trigger_dependence_analysis(void);
      virtual void trigger_ready(void);
    protected:
      Future future;
    };

    /**
     * \class NotPredOp
     * A class for negating other predicates
     */
    class NotPredOp : public PredicateOp, PredicateWaiter,
                      public LegionHeapify<NotPredOp> {
    public:
      static const AllocationType alloc_type = NOT_PRED_OP_ALLOC;
    public:
      NotPredOp(Runtime *rt);
      NotPredOp(const NotPredOp &rhs);
      virtual ~NotPredOp(void);
    public:
      NotPredOp& operator=(const NotPredOp &rhs);
    public:
      void initialize(InnerContext *task, const Predicate &p);
    public:
      virtual void activate(void);
      virtual void deactivate(void);
      virtual const char* get_logging_name(void) const;
      virtual OpKind get_operation_kind(void) const;
    public:
      virtual void trigger_dependence_analysis(void);
      virtual void trigger_ready(void);
      virtual void notify_predicate_value(GenerationID gen, bool value);
    protected:
      PredicateOp *pred_op;
    };

    /**
     * \class AndPredOp
     * A class for and-ing other predicates
     */
    class AndPredOp : public PredicateOp, PredicateWaiter,
                      public LegionHeapify<AndPredOp> {
    public:
      static const AllocationType alloc_type = AND_PRED_OP_ALLOC;
    public:
      AndPredOp(Runtime *rt);
      AndPredOp(const AndPredOp &rhs);
      virtual ~AndPredOp(void);
    public:
      AndPredOp& operator=(const AndPredOp &rhs);
    public:
      void initialize(InnerContext *task, 
                      const std::vector<Predicate> &predicates);
    public:
      virtual void activate(void);
      virtual void deactivate(void);
      virtual const char* get_logging_name(void) const;
      virtual OpKind get_operation_kind(void) const;
    public:
      virtual void trigger_dependence_analysis(void);
      virtual void trigger_ready(void);
      virtual void notify_predicate_value(GenerationID pred_gen, bool value);
    protected:
      std::vector<PredicateOp*> previous;
      unsigned                  true_count;
      bool                      false_short;
    };

    /**
     * \class OrPredOp
     * A class for or-ing other predicates
     */
    class OrPredOp : public PredicateOp, PredicateWaiter,
                     public LegionHeapify<OrPredOp> {
    public:
      static const AllocationType alloc_type = OR_PRED_OP_ALLOC;
    public:
      OrPredOp(Runtime *rt);
      OrPredOp(const OrPredOp &rhs);
      virtual ~OrPredOp(void);
    public:
      OrPredOp& operator=(const OrPredOp &rhs);
    public:
      void initialize(InnerContext *task, 
                      const std::vector<Predicate> &predicates);
    public:
      virtual void activate(void);
      virtual void deactivate(void);
      virtual const char* get_logging_name(void) const;
      virtual OpKind get_operation_kind(void) const;
    public:
      virtual void trigger_dependence_analysis(void);
      virtual void trigger_ready(void);
      virtual void notify_predicate_value(GenerationID pred_gen, bool value);
    protected:
      std::vector<PredicateOp*> previous;
      unsigned                  false_count;
      bool                      true_short;
    };

    /**
     * \class MustEpochOp
     * This operation is actually a meta-operation that
     * represents a collection of operations which all
     * must be guaranteed to be run in parallel.  It
     * mediates all the various stages of performing
     * these operations and ensures that they can all
     * be run in parallel or it reports an error.
     */
    class MustEpochOp : public Operation, public MustEpoch,
                        public LegionHeapify<MustEpochOp> {
    public:
      static const AllocationType alloc_type = MUST_EPOCH_OP_ALLOC;
    public:
      struct DependenceRecord {
      public:
        inline void add_entry(unsigned op_idx, unsigned req_idx)
          { op_indexes.push_back(op_idx); req_indexes.push_back(req_idx); }
      public:
        std::vector<unsigned> op_indexes;
        std::vector<unsigned> req_indexes;
      };
    public:
      struct MustEpochIndivArgs : public LgTaskArgs<MustEpochIndivArgs> {
      public:
        static const LgTaskID TASK_ID = LG_MUST_INDIV_ID;
      public:
        MustEpochIndivArgs(Processor p, IndividualTask *t, MustEpochOp *o)
          : LgTaskArgs<MustEpochIndivArgs>(o->get_unique_op_id()),
            current_proc(p), task(t) { }
      public:
        const Processor current_proc;
        IndividualTask *const task;
      };
      struct MustEpochIndexArgs : public LgTaskArgs<MustEpochIndexArgs> {
      public:
        static const LgTaskID TASK_ID = LG_MUST_INDEX_ID;
      public:
        MustEpochIndexArgs(Processor p, IndexTask *t, MustEpochOp *o)
          : LgTaskArgs<MustEpochIndexArgs>(o->get_unique_op_id()),
            current_proc(p), task(t) { }
      public:
        const Processor current_proc;
        IndexTask *const task;
      };
      struct MustEpochMapArgs : public LgTaskArgs<MustEpochMapArgs> {
      public:
        static const LgTaskID TASK_ID = LG_MUST_MAP_ID;
      public:
        MustEpochMapArgs(MustEpochOp *o)
          : LgTaskArgs<MustEpochMapArgs>(o->get_unique_op_id()),
            owner(o), task(NULL) { }
      public:
        MustEpochOp *const owner;
        SingleTask *task;
      };
      struct MustEpochDistributorArgs : 
        public LgTaskArgs<MustEpochDistributorArgs> {
      public:
        static const LgTaskID TASK_ID = LG_MUST_DIST_ID;
      public:
        MustEpochDistributorArgs(MustEpochOp *o)
          : LgTaskArgs<MustEpochDistributorArgs>(o->get_unique_op_id()),
            task(NULL) { }
      public:
        TaskOp *task;
      };
      struct MustEpochLauncherArgs : 
        public LgTaskArgs<MustEpochLauncherArgs> {
      public:
        static const LgTaskID TASK_ID = LG_MUST_LAUNCH_ID;
      public:
        MustEpochLauncherArgs(MustEpochOp *o)
          : LgTaskArgs<MustEpochLauncherArgs>(o->get_unique_op_id()),
            task(NULL) { }
      public:
        TaskOp *task;
      };
    public:
      MustEpochOp(Runtime *rt);
      MustEpochOp(const MustEpochOp &rhs);
      virtual ~MustEpochOp(void);
    public:
      MustEpochOp& operator=(const MustEpochOp &rhs);
    public:
<<<<<<< HEAD
      // From MustEpoch
      virtual UniqueID get_unique_id(void) const;
      virtual size_t get_context_index(void) const;
      virtual int get_depth(void) const;
=======
      inline FutureMap get_future_map(void) const { return result_map; }
>>>>>>> 7d55ed73
    public:
      FutureMap initialize(InnerContext *ctx,
                           const MustEpochLauncher &launcher,
                           IndexSpace launch_space);
      // Make this a virtual method so it can be overridden for
      // control replicated version of must epoch op
      virtual FutureMapImpl* create_future_map(TaskContext *ctx,
                 IndexSpace launch_space, IndexSpace shard_space);
      // Another virtual method to override for control replication
      virtual void instantiate_tasks(InnerContext *ctx,
                                     const MustEpochLauncher &launcher);
      void find_conflicted_regions(
          std::vector<PhysicalRegion> &unmapped); 
    public:
      virtual void activate(void);
      virtual void deactivate(void);
    public:
      void activate_must_epoch_op(void);
      void deactivate_must_epoch_op(void);
    public:
      virtual const char* get_logging_name(void) const;
      virtual size_t get_region_count(void) const;
      virtual OpKind get_operation_kind(void) const;
    public:
      virtual void trigger_dependence_analysis(void);
      virtual void trigger_mapping(void);
      virtual void trigger_complete(void);
      virtual void trigger_commit(void);
    public:
      void verify_dependence(Operation *source_op, GenerationID source_gen,
                             Operation *target_op, GenerationID target_gen);
      bool record_dependence(Operation *source_op, GenerationID source_gen,
                             Operation *target_op, GenerationID target_gen,
                             unsigned source_idx, unsigned target_idx,
                             DependenceType dtype);
      void must_epoch_map_task_callback(SingleTask *task, 
                                        Mapper::MapTaskInput &input,
                                        Mapper::MapTaskOutput &output);
      // Get a reference to our data structure for tracking acquired instances
      virtual std::map<PhysicalManager*,std::pair<unsigned,bool> >*
                                       get_acquired_instances_ref(void);
    public:
      // Make this a virtual method to override it for control replication
      virtual MapperManager* invoke_mapper(void);
    public:
      void add_mapping_dependence(RtEvent precondition);
      void register_single_task(SingleTask *single, unsigned index);
      void register_slice_task(SliceTask *slice);
<<<<<<< HEAD
      void set_future(const DomainPoint &point, 
                      const void *result, size_t result_size, bool owned);
=======
>>>>>>> 7d55ed73
    public:
      // Methods for keeping track of when we can complete and commit
      void register_subop(Operation *op);
      void notify_subop_complete(Operation *op);
      void notify_subop_commit(Operation *op);
    public:
      RtUserEvent find_slice_versioning_event(UniqueID slice_id, bool &first);
    protected:
      int find_operation_index(Operation *op, GenerationID generation);
      TaskOp* find_task_by_index(int index);
    protected:
      static bool single_task_sorter(const Task *t1, const Task *t2);
    public:
      static void trigger_tasks(MustEpochOp *owner,
                         const std::vector<IndividualTask*> &indiv_tasks,
                         std::vector<bool> &indiv_triggered,
                         const std::vector<IndexTask*> &index_tasks,
                         std::vector<bool> &index_triggered);
      static void handle_trigger_individual(const void *args);
      static void handle_trigger_index(const void *args);
    protected:
      // Have a virtual function that we can override to for doing the
      // mapping and distribution of the point tasks, we'll override
      // this for control replication
      virtual void map_and_distribute(std::set<RtEvent> &tasks_mapped,
                                      std::set<ApEvent> &tasks_complete);
      // Make this virtual so we can override it for control replication
      void map_tasks(void) const;
      void map_single_task(SingleTask *task);
    public:
      static void handle_map_task(const void *args);
    protected:
      // Make this virtual so we can override it for control replication
      void distribute_tasks(void) const;
    public:
      static void handle_distribute_task(const void *args);
      static void handle_launch_task(const void *args);
    protected:
      std::vector<IndividualTask*>        indiv_tasks;
      std::vector<bool>                   indiv_triggered;
      std::vector<IndexTask*>             index_tasks;
      std::vector<bool>                   index_triggered;
    protected:
      // The component slices for distribution
      std::set<SliceTask*>         slice_tasks;
      // The actual base operations
      // Use a deque to keep everything in order
      std::vector<SingleTask*>     single_tasks;
    protected:
      Mapper::MapMustEpochInput    input;
      Mapper::MapMustEpochOutput   output;
    protected:
      FutureMap result_map;
      unsigned remaining_subop_completes;
      unsigned remaining_subop_commits;
    protected:
      // Used to know if we successfully triggered everything
      // and therefore have all of the single tasks and a
      // valid set of constraints.
      bool triggering_complete;
      // Used for computing the constraints
      std::vector<std::set<SingleTask*> > task_sets;
      // Track the physical instances that we've acquired
      std::map<PhysicalManager*,std::pair<unsigned,bool> > acquired_instances;
    protected:
      std::map<std::pair<unsigned/*task index*/,unsigned/*req index*/>,
               unsigned/*dependence index*/> dependence_map;
      std::vector<DependenceRecord*> dependences;
      std::map<SingleTask*,unsigned/*single task index*/> single_task_map;
      std::vector<std::set<unsigned/*single task index*/> > mapping_dependences;
    protected:
      std::map<UniqueID,RtUserEvent> slice_version_events;
    };

    /**
     * \class PendingPartitionOp
     * Pending partition operations are ones that must be deferred
     * in order to move the overhead of computing them off the 
     * application cores. In many cases deferring them is also
     * necessary to avoid possible application deadlock with
     * other pending partitions.
     */
    class PendingPartitionOp : public Operation,
                               public LegionHeapify<PendingPartitionOp> {
    public:
      static const AllocationType alloc_type = PENDING_PARTITION_OP_ALLOC;
    protected:
      enum PendingPartitionKind
      {
        EQUAL_PARTITION = 0,
        UNION_PARTITION,
        INTERSECTION_PARTITION,
        INTERSECTION_WITH_REGION,
        DIFFERENCE_PARTITION,
        RESTRICTED_PARTITION,
      };
      // Track pending partition operations as thunks
      class PendingPartitionThunk {
      public:
        virtual ~PendingPartitionThunk(void) { }
      public:
        virtual ApEvent perform(PendingPartitionOp *op,
                                RegionTreeForest *forest) = 0;
        virtual ApEvent perform_shard(PendingPartitionOp *op,
                                      RegionTreeForest *forest,
                                      ShardID shard, size_t total_shards) = 0;
        virtual void perform_logging(PendingPartitionOp* op) = 0;
      };
      class EqualPartitionThunk : public PendingPartitionThunk {
      public:
        EqualPartitionThunk(IndexPartition id, size_t g)
          : pid(id), granularity(g) { }
        virtual ~EqualPartitionThunk(void) { }
      public:
        virtual ApEvent perform(PendingPartitionOp *op,
                                RegionTreeForest *forest)
        { return forest->create_equal_partition(op, pid, granularity); }
        virtual ApEvent perform_shard(PendingPartitionOp *op,
                                      RegionTreeForest *forest,
                                      ShardID shard, size_t total_shards)
        { return forest->create_equal_partition(op, pid, granularity,
                                                shard, total_shards); }
        virtual void perform_logging(PendingPartitionOp* op);
      protected:
        IndexPartition pid;
        size_t granularity;
      };
      class UnionPartitionThunk : public PendingPartitionThunk {
      public:
        UnionPartitionThunk(IndexPartition id, 
                            IndexPartition h1, IndexPartition h2)
          : pid(id), handle1(h1), handle2(h2) { }
        virtual ~UnionPartitionThunk(void) { }
      public:
        virtual ApEvent perform(PendingPartitionOp *op,
                                RegionTreeForest *forest)
        { return forest->create_partition_by_union(op, pid, handle1, handle2); }
        virtual ApEvent perform_shard(PendingPartitionOp *op,
                                      RegionTreeForest *forest,
                                      ShardID shard, size_t total_shards)
        { return forest->create_partition_by_union(op, pid, handle1, handle2,
                                                   shard, total_shards); }
        virtual void perform_logging(PendingPartitionOp* op);
      protected:
        IndexPartition pid;
        IndexPartition handle1;
        IndexPartition handle2;
      };
      class IntersectionPartitionThunk : public PendingPartitionThunk {
      public:
        IntersectionPartitionThunk(IndexPartition id, 
                            IndexPartition h1, IndexPartition h2)
          : pid(id), handle1(h1), handle2(h2) { }
        virtual ~IntersectionPartitionThunk(void) { }
      public:
        virtual ApEvent perform(PendingPartitionOp *op,
                                RegionTreeForest *forest)
        { return forest->create_partition_by_intersection(op, pid, handle1,
                                                          handle2); }
        virtual ApEvent perform_shard(PendingPartitionOp *op,
                                      RegionTreeForest *forest,
                                      ShardID shard, size_t total_shards)
        { return forest->create_partition_by_intersection(op, pid, handle1,
                                              handle2, shard, total_shards); }
        virtual void perform_logging(PendingPartitionOp* op);
      protected:
        IndexPartition pid;
        IndexPartition handle1;
        IndexPartition handle2;
      };
      class IntersectionWithRegionThunk: public PendingPartitionThunk {
      public:
        IntersectionWithRegionThunk(IndexPartition id, IndexPartition p, bool d)
          : pid(id), part(p), dominates(d) { }
        virtual ~IntersectionWithRegionThunk(void) { }
      public:
        virtual ApEvent perform(PendingPartitionOp *op,
                                RegionTreeForest *forest)
        { return forest->create_partition_by_intersection(op, pid, 
                                                          part, dominates); }
        virtual ApEvent perform_shard(PendingPartitionOp *op,
                                      RegionTreeForest *forest,
                                      ShardID shard, size_t total_shards)
        { return forest->create_partition_by_intersection(op, pid, part,
                                              dominates, shard, total_shards); }
        virtual void perform_logging(PendingPartitionOp* op);
      protected:
        IndexPartition pid;
        IndexPartition part;
        const bool dominates;
      };
      class DifferencePartitionThunk : public PendingPartitionThunk {
      public:
        DifferencePartitionThunk(IndexPartition id, 
                            IndexPartition h1, IndexPartition h2)
          : pid(id), handle1(h1), handle2(h2) { }
        virtual ~DifferencePartitionThunk(void) { }
      public:
        virtual ApEvent perform(PendingPartitionOp *op,
                                RegionTreeForest *forest)
        { return forest->create_partition_by_difference(op, pid, handle1,
                                                        handle2); }
        virtual ApEvent perform_shard(PendingPartitionOp *op,
                                      RegionTreeForest *forest,
                                      ShardID shard, size_t total_shards)
        { return forest->create_partition_by_difference(op, pid, handle1, 
                                          handle2, shard, total_shards); }
        virtual void perform_logging(PendingPartitionOp* op);
      protected:
        IndexPartition pid;
        IndexPartition handle1;
        IndexPartition handle2;
      };
      class RestrictedPartitionThunk : public PendingPartitionThunk {
      public:
        RestrictedPartitionThunk(IndexPartition id, const void *tran,
                  size_t tran_size, const void *ext, size_t ext_size)
          : pid(id), transform(malloc(tran_size)), extent(malloc(ext_size))
        { memcpy(transform, tran, tran_size); memcpy(extent, ext, ext_size); }
        virtual ~RestrictedPartitionThunk(void)
          { free(transform); free(extent); }
      public:
        virtual ApEvent perform(PendingPartitionOp *op,
                                RegionTreeForest *forest)
        { return forest->create_partition_by_restriction(pid, 
                                              transform, extent); }
        virtual ApEvent perform_shard(PendingPartitionOp *op,
                                      RegionTreeForest *forest,
                                      ShardID shard, size_t total_shards)
        { return forest->create_partition_by_restriction(pid, transform,
                                            extent, shard, total_shards); }
        virtual void perform_logging(PendingPartitionOp *op);
      protected:
        IndexPartition pid;
        void *const transform;
        void *const extent;
      };
      class CrossProductThunk : public PendingPartitionThunk {
      public:
        CrossProductThunk(IndexPartition b, IndexPartition s, LegionColor c)
          : base(b), source(s), part_color(c) { }
        virtual ~CrossProductThunk(void) { }
      public:
        virtual ApEvent perform(PendingPartitionOp *op,
                                RegionTreeForest *forest)
        { return forest->create_cross_product_partitions(op, base, source, 
                                                         part_color); }
        virtual ApEvent perform_shard(PendingPartitionOp *op,
                                      RegionTreeForest *forest,
                                      ShardID shard, size_t total_shards)
        { return forest->create_cross_product_partitions(op, base, source,
                                        part_color, shard, total_shards); }
        virtual void perform_logging(PendingPartitionOp* op);
      protected:
        IndexPartition base;
        IndexPartition source;
        LegionColor part_color;
      };
      class ComputePendingSpace : public PendingPartitionThunk {
      public:
        ComputePendingSpace(IndexSpace t, bool is,
                            const std::vector<IndexSpace> &h)
          : is_union(is), is_partition(false), target(t), handles(h) { }
        ComputePendingSpace(IndexSpace t, bool is, IndexPartition h)
          : is_union(is), is_partition(true), target(t), handle(h) { }
        virtual ~ComputePendingSpace(void) { }
      public:
        virtual ApEvent perform(PendingPartitionOp *op,
                                RegionTreeForest *forest)
        { if (is_partition)
            return forest->compute_pending_space(op, target, handle, is_union);
          else
            return forest->compute_pending_space(op, target, 
                                                 handles, is_union); }
        virtual ApEvent perform_shard(PendingPartitionOp *op,
                                      RegionTreeForest *forest,
                                      ShardID shard, size_t total_shards)
        { if (is_partition)
            return forest->compute_pending_space(op, target, handle, is_union,
                                                 shard, total_shards);
          else
            return forest->compute_pending_space(op, target, handles, 
                                               is_union, shard, total_shards); }
        virtual void perform_logging(PendingPartitionOp* op);
      protected:
        bool is_union, is_partition;
        IndexSpace target;
        IndexPartition handle;
        std::vector<IndexSpace> handles;
      };
      class ComputePendingDifference : public PendingPartitionThunk {
      public:
        ComputePendingDifference(IndexSpace t, IndexSpace i,
                                 const std::vector<IndexSpace> &h)
          : target(t), initial(i), handles(h) { }
        virtual ~ComputePendingDifference(void) { }
      public:
        virtual ApEvent perform(PendingPartitionOp *op,
                                RegionTreeForest *forest)
        { return forest->compute_pending_space(op, target, initial, handles); }
        virtual ApEvent perform_shard(PendingPartitionOp *op,
                                      RegionTreeForest *forest,
                                      ShardID shard, size_t total_shards)
        { return forest->compute_pending_space(op, target, initial, handles,
                                               shard, total_shards); }
        virtual void perform_logging(PendingPartitionOp* op);
      protected:
        IndexSpace target, initial;
        std::vector<IndexSpace> handles;
      };
    public:
      PendingPartitionOp(Runtime *rt);
      PendingPartitionOp(const PendingPartitionOp &rhs);
      virtual ~PendingPartitionOp(void);
    public:
      PendingPartitionOp& operator=(const PendingPartitionOp &rhs);
    public:
      void initialize_equal_partition(InnerContext *ctx,
                                      IndexPartition pid, size_t granularity);
      void initialize_union_partition(InnerContext *ctx,
                                      IndexPartition pid, 
                                      IndexPartition handle1,
                                      IndexPartition handle2);
      void initialize_intersection_partition(InnerContext *ctx,
                                             IndexPartition pid, 
                                             IndexPartition handle1,
                                             IndexPartition handle2);
      void initialize_intersection_partition(InnerContext *ctx,
                                             IndexPartition pid, 
                                             IndexPartition part,
                                             const bool dominates);
      void initialize_difference_partition(InnerContext *ctx,
                                           IndexPartition pid, 
                                           IndexPartition handle1,
                                           IndexPartition handle2);
      void initialize_restricted_partition(InnerContext *ctx,
                                           IndexPartition pid,
                                           const void *transform,
                                           size_t transform_size,
                                           const void *extent,
                                           size_t extent_size);
      void initialize_cross_product(InnerContext *ctx, IndexPartition base, 
                                    IndexPartition source, LegionColor color);
      void initialize_index_space_union(InnerContext *ctx, IndexSpace target, 
                                        const std::vector<IndexSpace> &handles);
      void initialize_index_space_union(InnerContext *ctx, IndexSpace target, 
                                        IndexPartition handle);
      void initialize_index_space_intersection(InnerContext *ctx, 
                                               IndexSpace target,
                                        const std::vector<IndexSpace> &handles);
      void initialize_index_space_intersection(InnerContext *ctx,
                                              IndexSpace target,
                                              IndexPartition handle);
      void initialize_index_space_difference(InnerContext *ctx, 
                                             IndexSpace target, 
                                             IndexSpace initial,
                                        const std::vector<IndexSpace> &handles);
      void perform_logging(void);
    public:
      void activate_pending(void);
      void deactivate_pending(void);
    public:
      virtual void trigger_ready(void);
      virtual void trigger_mapping(void);
      virtual bool is_partition_op(void) const { return true; } 
    public:
      virtual void activate(void);
      virtual void deactivate(void);
      virtual const char* get_logging_name(void) const;
      virtual OpKind get_operation_kind(void) const;
    protected:
      PendingPartitionThunk *thunk;
    };

    /**
     * \class ExternalPartition
     * An extension of the external-facing Partition to help 
     * with packing and unpacking them
     */
    class ExternalPartition: public Partition, public ExternalMappable {
    public:
      ExternalPartition(void);
    public:
      virtual void set_context_index(size_t index) = 0;
    public:
      void pack_external_partition(Serializer &rez,AddressSpaceID target) const;
      void unpack_external_partition(Deserializer &derez, Runtime *runtime);
    };

    /**
     * \class DependentPartitionOp
     * An operation for creating different kinds of partitions
     * which are dependent on mapping a region in order to compute
     * the resulting partition.
     */
    class DependentPartitionOp : public ExternalPartition, public Operation,
                                 public LegionHeapify<DependentPartitionOp> {
    public:
      static const AllocationType alloc_type = DEPENDENT_PARTITION_OP_ALLOC;
    protected:
      // Track dependent partition operations as thunks
      class DepPartThunk {
      public:
        virtual ~DepPartThunk(void) { }
      public:
        virtual ApEvent perform(DependentPartitionOp *op,
            RegionTreeForest *forest, ApEvent instances_ready,
            const std::vector<FieldDataDescriptor> &instances) = 0;
        virtual PartitionKind get_kind(void) const = 0;
        virtual IndexPartition get_partition(void) const = 0;
        // This method should only be used by control replication thunks
        virtual void elide_collectives(void) { assert(false); }
      };
      class ByFieldThunk : public DepPartThunk {
      public:
        ByFieldThunk(IndexPartition p)
          : pid(p) { }
      public:
        virtual ApEvent perform(DependentPartitionOp *op,
            RegionTreeForest *forest, ApEvent instances_ready,
            const std::vector<FieldDataDescriptor> &instances);
        virtual PartitionKind get_kind(void) const { return BY_FIELD; }
        virtual IndexPartition get_partition(void) const { return pid; }
      protected:
        IndexPartition pid;
      };
      class ByImageThunk : public DepPartThunk {
      public:
        ByImageThunk(IndexPartition p, IndexPartition proj)
          : pid(p), projection(proj) { }
      public:
        virtual ApEvent perform(DependentPartitionOp *op,
            RegionTreeForest *forest, ApEvent instances_ready,
            const std::vector<FieldDataDescriptor> &instances);
        virtual PartitionKind get_kind(void) const { return BY_IMAGE; }
        virtual IndexPartition get_partition(void) const { return pid; }
      protected:
        IndexPartition pid;
        IndexPartition projection;
      };
      class ByImageRangeThunk : public DepPartThunk {
      public:
        ByImageRangeThunk(IndexPartition p, IndexPartition proj)
          : pid(p), projection(proj) { }
      public:
        virtual ApEvent perform(DependentPartitionOp *op,
            RegionTreeForest *forest, ApEvent instances_ready,
            const std::vector<FieldDataDescriptor> &instances);
        virtual PartitionKind get_kind(void) const { return BY_IMAGE_RANGE; }
        virtual IndexPartition get_partition(void) const { return pid; }
      protected:
        IndexPartition pid;
        IndexPartition projection;
      };
      class ByPreimageThunk : public DepPartThunk {
      public:
        ByPreimageThunk(IndexPartition p, IndexPartition proj)
          : pid(p), projection(proj) { }
      public:
        virtual ApEvent perform(DependentPartitionOp *op,
            RegionTreeForest *forest, ApEvent instances_ready,
            const std::vector<FieldDataDescriptor> &instances);
        virtual PartitionKind get_kind(void) const { return BY_PREIMAGE; }
        virtual IndexPartition get_partition(void) const { return pid; }
      protected:
        IndexPartition pid;
        IndexPartition projection;
      };
      class ByPreimageRangeThunk : public DepPartThunk {
      public:
        ByPreimageRangeThunk(IndexPartition p, IndexPartition proj)
          : pid(p), projection(proj) { }
      public:
        virtual ApEvent perform(DependentPartitionOp *op,
            RegionTreeForest *forest, ApEvent instances_ready,
            const std::vector<FieldDataDescriptor> &instances);
        virtual PartitionKind get_kind(void) const { return BY_PREIMAGE_RANGE; }
        virtual IndexPartition get_partition(void) const { return pid; }
      protected:
        IndexPartition pid;
        IndexPartition projection;
      };
      class AssociationThunk : public DepPartThunk {
      public:
        AssociationThunk(IndexSpace d, IndexSpace r)
          : domain(d), range(r) { }
      public:
        virtual ApEvent perform(DependentPartitionOp *op,
            RegionTreeForest *forest, ApEvent instances_ready,
            const std::vector<FieldDataDescriptor> &instances);
        virtual PartitionKind get_kind(void) const { return BY_ASSOCIATION; }
        virtual IndexPartition get_partition(void) const
          { return IndexPartition::NO_PART; }
      protected:
        IndexSpace domain;
        IndexSpace range;
      };
    public:
      DependentPartitionOp(Runtime *rt);
      DependentPartitionOp(const DependentPartitionOp &rhs);
      virtual ~DependentPartitionOp(void);
    public:
      DependentPartitionOp& operator=(const DependentPartitionOp &rhs);
    public:
      void initialize_by_field(InnerContext *ctx, IndexPartition pid,
                               LogicalRegion handle, LogicalRegion parent,
                               FieldID fid, MapperID id, MappingTagID tag); 
      void initialize_by_image(InnerContext *ctx, IndexPartition pid,
                               LogicalPartition projection,
                               LogicalRegion parent, FieldID fid,
                               MapperID id, MappingTagID tag);
      void initialize_by_image_range(InnerContext *ctx, IndexPartition pid,
                               LogicalPartition projection,
                               LogicalRegion parent, FieldID fid,
                               MapperID id, MappingTagID tag);
      void initialize_by_preimage(InnerContext *ctx, IndexPartition pid,
                               IndexPartition projection, LogicalRegion handle,
                               LogicalRegion parent, FieldID fid,
                               MapperID id, MappingTagID tag);
      void initialize_by_preimage_range(InnerContext *ctx, IndexPartition pid,
                               IndexPartition projection, LogicalRegion handle,
                               LogicalRegion parent, FieldID fid,
                               MapperID id, MappingTagID tag);
      void initialize_by_association(InnerContext *ctx, LogicalRegion domain,
                               LogicalRegion domain_parent, FieldID fid,
                               IndexSpace range, MapperID id, MappingTagID tag);
      void perform_logging(void) const;
      void log_requirement(void) const;
      const RegionRequirement& get_requirement(void) const;
    public:
      virtual bool has_prepipeline_stage(void) const { return true; }
      virtual void trigger_prepipeline_stage(void);
      virtual void trigger_dependence_analysis(void);
      virtual void trigger_ready(void);
      virtual void trigger_mapping(void);
      virtual ApEvent trigger_thunk(IndexSpace handle,
                                    const InstanceSet &mapped_instances,
                                    const PhysicalTraceInfo &info);
      virtual unsigned find_parent_index(unsigned idx);
      virtual bool is_partition_op(void) const { return true; }
    public:
      virtual PartitionKind get_partition_kind(void) const;
      virtual UniqueID get_unique_id(void) const;
      virtual size_t get_context_index(void) const;
      virtual void set_context_index(size_t index);
      virtual int get_depth(void) const;
      virtual Mappable* get_mappable(void);
    public:
      virtual void activate(void);
      virtual void deactivate(void);
      virtual const char* get_logging_name(void) const;
      virtual OpKind get_operation_kind(void) const;
      virtual size_t get_region_count(void) const;
      virtual void trigger_commit(void);
    public:
      void activate_dependent(void);
      void deactivate_dependent(void);
    public:
      virtual void select_sources(const unsigned index,
                                  const InstanceRef &target,
                                  const InstanceSet &sources,
                                  std::vector<unsigned> &ranking);
      virtual std::map<PhysicalManager*,std::pair<unsigned,bool> >*
                   get_acquired_instances_ref(void);
      virtual void record_reference_mutation_effect(RtEvent event);
      virtual void add_copy_profiling_request(
                                        Realm::ProfilingRequestSet &reqeusts);
      // Report a profiling result for this operation
      virtual void handle_profiling_response(
                                  const Realm::ProfilingResponse &result);
      virtual void handle_profiling_update(int count);
      virtual void pack_remote_operation(Serializer &rez,
                                         AddressSpaceID target) const;
    protected:
      void check_privilege(void);
      void compute_parent_index(void);
      void select_partition_projection(void);
      bool invoke_mapper(InstanceSet &mapped_instances);
      void activate_dependent_op(void);
      void deactivate_dependent_op(void);
    public:
      void handle_point_commit(RtEvent point_committed);
    public:
      VersionInfo version_info;
      RegionTreePath privilege_path;
      unsigned parent_req_index;
      std::map<PhysicalManager*,std::pair<unsigned,bool> > acquired_instances;
      std::set<RtEvent> map_applied_conditions;
      DepPartThunk *thunk;
      ApEvent partition_ready;
    protected:
      MapperManager *mapper;
    protected:
      // For index versions of this operation
      IndexSpaceNode*                   launch_space;
      std::vector<FieldDataDescriptor>  instances;
      std::set<ApEvent>                 index_preconditions;
      std::vector<PointDepPartOp*>      points; 
      unsigned                          points_committed;
      bool                              commit_request;
      std::set<RtEvent>                 commit_preconditions;
#ifdef LEGION_SPY
      // Special helper event to make things look right for Legion Spy
      ApUserEvent                       intermediate_index_event;
#endif
    protected:
      std::vector<ProfilingMeasurementID> profiling_requests;
      int                                 profiling_priority;
      mutable int             outstanding_profiling_requests;
      mutable RtUserEvent                 profiling_reported;
    };

    /**
     * \class PointDepPartOp
     * This is a point class for mapping a particular 
     * subregion of a partition for a dependent partitioning
     * operation.
     */
    class PointDepPartOp : public DependentPartitionOp, public ProjectionPoint {
    public:
      PointDepPartOp(Runtime *rt);
      PointDepPartOp(const PointDepPartOp &rhs);
      virtual ~PointDepPartOp(void);
    public:
      PointDepPartOp& operator=(const PointDepPartOp &rhs);
    public:
      void initialize(DependentPartitionOp *owner, const DomainPoint &point);
      void launch(void);
    public:
      virtual void activate(void);
      virtual void deactivate(void);
      virtual void trigger_prepipeline_stage(void);
      virtual void trigger_dependence_analysis(void);
      virtual ApEvent trigger_thunk(IndexSpace handle,
                                    const InstanceSet &mapped_instances,
                                    const PhysicalTraceInfo &trace_info);
      virtual void trigger_commit(void);
      virtual PartitionKind get_partition_kind(void) const;
    public:
      // From ProjectionPoint
      virtual const DomainPoint& get_domain_point(void) const;
      virtual void set_projection_result(unsigned idx, LogicalRegion result);
    public:
      DependentPartitionOp *owner;
    };

    /**
     * \class ExternalFill
     * An extension of the external-facing Fill to help 
     * with packing and unpacking them
     */
    class ExternalFill : public Fill, public ExternalMappable {
    public:
      ExternalFill(void);
    public:
      virtual void set_context_index(size_t index) = 0;
    public:
      void pack_external_fill(Serializer &rez, AddressSpaceID target) const;
      void unpack_external_fill(Deserializer &derez, Runtime *runtime);
    };

    /**
     * \class FillOp
     * Fill operations are used to initialize a field to a
     * specific value for a particular logical region.
     */
    class FillOp : public MemoizableOp<SpeculativeOp>, public ExternalFill,
                   public LegionHeapify<FillOp> {
    public:
      static const AllocationType alloc_type = FILL_OP_ALLOC;
    public:
      FillOp(Runtime *rt);
      FillOp(const FillOp &rhs);
      virtual ~FillOp(void);
    public:
      FillOp& operator=(const FillOp &rhs);
    public:
      void initialize(InnerContext *ctx, const FillLauncher &launcher);
      inline const RegionRequirement& get_requirement(void) const 
        { return requirement; }
      void activate_fill(void);
      void deactivate_fill(void);
    public:
      virtual void activate(void);
      virtual void deactivate(void);
      virtual const char* get_logging_name(void) const;
      virtual size_t get_region_count(void) const;
      virtual OpKind get_operation_kind(void) const;
      virtual Mappable* get_mappable(void);
      virtual UniqueID get_unique_id(void) const;
      virtual size_t get_context_index(void) const;
      virtual void set_context_index(size_t index);
      virtual int get_depth(void) const;
      virtual std::map<PhysicalManager*,std::pair<unsigned,bool> >*
                                       get_acquired_instances_ref(void);
      virtual void add_copy_profiling_request(
                                        Realm::ProfilingRequestSet &reqeusts);
    public:
      virtual bool has_prepipeline_stage(void) const
        { return need_prepipeline_stage; }
      virtual void trigger_prepipeline_stage(void);
      virtual void trigger_dependence_analysis(void);
      virtual void trigger_ready(void);
      virtual void trigger_mapping(void);
      virtual void deferred_execute(void);
    public:
      virtual bool query_speculate(bool &value, bool &mapping_only);
      virtual void resolve_true(bool speculated, bool launched);
      virtual void resolve_false(bool speculated, bool launched);
    public:
      virtual unsigned find_parent_index(unsigned idx);
      virtual void trigger_complete(void);
      virtual void trigger_commit(void);
    public:
      void check_fill_privilege(void);
      void compute_parent_index(void);
      ApEvent compute_sync_precondition(const TraceInfo *info) const;
      void log_fill_requirement(void) const;
    public:
      // From Memoizable
      virtual const VersionInfo& get_version_info(unsigned idx) const
        { return version_info; }
      virtual const RegionRequirement& get_requirement(unsigned idx) const
        { return get_requirement(); }
    public:
      // From MemoizableOp
      virtual void replay_analysis(void);
    public:
      virtual void pack_remote_operation(Serializer &rez,
                                         AddressSpaceID target) const;
    public:
      RegionTreePath privilege_path;
      VersionInfo version_info;
      unsigned parent_req_index;
      void *value;
      size_t value_size;
      Future future;
      FillView *fill_view;
      std::set<RtEvent> map_applied_conditions;
      PredEvent true_guard, false_guard;
    };
    
    /**
     * \class IndexFillOp
     * This is the same as a fill operation except for
     * applying a number of fill operations over an 
     * index space of points with projection functions.
     */
    class IndexFillOp : public FillOp {
    public:
      IndexFillOp(Runtime *rt);
      IndexFillOp(const IndexFillOp &rhs);
      virtual ~IndexFillOp(void);
    public:
      IndexFillOp& operator=(const IndexFillOp &rhs);
    public:
      void initialize(InnerContext *ctx,
                      const IndexFillLauncher &launcher,
                      IndexSpace launch_space);
    public:
      virtual void activate(void);
      virtual void deactivate(void);
    protected:
      void activate_index_fill(void);
      void deactivate_index_fill(void);
    public:
      virtual void trigger_prepipeline_stage(void);
      virtual void trigger_dependence_analysis(void);
      virtual void trigger_ready(void);
      virtual void trigger_mapping(void);
      virtual void trigger_commit(void);
    public:
      // From MemoizableOp
      virtual void replay_analysis(void);
    public:
      void perform_base_dependence_analysis(void);
      void enumerate_points(void);
      void handle_point_commit(void);
      void check_point_requirements(void);
    public:
      IndexSpaceNode*               launch_space;
    protected:
      std::vector<PointFillOp*>     points;
      unsigned                      points_committed;
      bool                          commit_request;
    };

    /**
     * \class PointFillOp
     * A point fill op is used for executing the
     * physical part of the analysis for an index
     * fill operation.
     */
    class PointFillOp : public FillOp, public ProjectionPoint {
    public:
      PointFillOp(Runtime *rt);
      PointFillOp(const PointFillOp &rhs);
      virtual ~PointFillOp(void);
    public:
      PointFillOp& operator=(const PointFillOp &rhs);
    public:
      void initialize(IndexFillOp *owner, const DomainPoint &point);
      void launch(void);
    public:
      virtual void activate(void);
      virtual void deactivate(void);
      virtual void trigger_prepipeline_stage(void);
      virtual void trigger_dependence_analysis(void);
      virtual void trigger_ready(void);
      // trigger_mapping same as base class
      virtual void trigger_commit(void);
    public:
      // From ProjectionPoint
      virtual const DomainPoint& get_domain_point(void) const;
      virtual void set_projection_result(unsigned idx,LogicalRegion result);
    public:
      // From Memoizable
      virtual TraceLocalID get_trace_local_id(void) const;
    protected:
      IndexFillOp*              owner;
    };

    /**
     * \class AttachOp
     * Operation for attaching a file to a physical instance
     */
    class AttachOp : public Operation, public LegionHeapify<AttachOp> {
    public:
      static const AllocationType alloc_type = ATTACH_OP_ALLOC;
    public:
      AttachOp(Runtime *rt);
      AttachOp(const AttachOp &rhs);
      virtual ~AttachOp(void);
    public:
      AttachOp& operator=(const AttachOp &rhs);
    public:
      PhysicalRegion initialize(InnerContext *ctx,
                                const AttachLauncher &launcher);
      inline const RegionRequirement& get_requirement(void) const 
        { return requirement; }
    public:
      void activate_attach_op(void);
      void deactivate_attach_op(void);
    public:
      virtual void activate(void);
      virtual void deactivate(void);
      virtual const char* get_logging_name(void) const;
      virtual size_t get_region_count(void) const;
      virtual OpKind get_operation_kind(void) const;
    public:
      virtual bool has_prepipeline_stage(void) const { return true; }
      virtual void trigger_prepipeline_stage(void);
      virtual void trigger_dependence_analysis(void);
      virtual void trigger_ready(void);
      virtual void trigger_mapping(void);
      virtual unsigned find_parent_index(unsigned idx);
      virtual void trigger_commit(void);
      virtual void record_reference_mutation_effect(RtEvent event);
      virtual void pack_remote_operation(Serializer &rez,
                                         AddressSpaceID target) const;
    public:
      PhysicalInstance create_instance(IndexSpaceNode *node,
                                       const std::vector<FieldID> &field_set,
                                       const std::vector<size_t> &field_sizes,
                                             LayoutConstraintSet &cons,
                                             ApEvent &ready_event,
                                             size_t &instance_footprint);
    protected:
      void check_privilege(void);
      void compute_parent_index(void);
    public:
      ExternalResource resource;
      RegionRequirement requirement;
      RegionTreePath privilege_path;
      VersionInfo version_info;
      const char *file_name;
      std::map<FieldID,const char*> field_map;
      std::map<FieldID,void*> field_pointers_map;
      LegionFileMode file_mode;
      PhysicalRegion region;
      unsigned parent_req_index;
      std::set<RtEvent> map_applied_conditions;
      LayoutConstraintSet layout_constraint_set;
      size_t footprint;
      bool restricted;
      bool mapping;
      bool local_files;
    };

    /**
     * \class DetachOp
     * Operation for detaching a file from a physical instance
     */
    class DetachOp : public Operation, public LegionHeapify<DetachOp> {
    public:
      static const AllocationType alloc_type = DETACH_OP_ALLOC;
    public:
      DetachOp(Runtime *rt);
      DetachOp(const DetachOp &rhs);
      virtual ~DetachOp(void);
    public:
      DetachOp& operator=(const DetachOp &rhs);
    public:
      Future initialize_detach(InnerContext *ctx, PhysicalRegion region,
                               const bool flush, const bool unordered);
    public:
      void activate_detach_op(void);
      void deactivate_detach_op(void);
    public:
      virtual void activate(void);
      virtual void deactivate(void);
      virtual const char* get_logging_name(void) const;
      virtual size_t get_region_count(void) const;
      virtual OpKind get_operation_kind(void) const;
    public:
      virtual bool has_prepipeline_stage(void) const { return true; }
      virtual void trigger_prepipeline_stage(void);
      virtual void trigger_dependence_analysis(void);
      virtual void trigger_ready(void);
      virtual void trigger_mapping(void);
      virtual unsigned find_parent_index(unsigned idx);
      virtual void trigger_complete(void);
      virtual void trigger_commit(void);
      virtual void select_sources(const unsigned index,
                                  const InstanceRef &target,
                                  const InstanceSet &sources,
                                  std::vector<unsigned> &ranking);
      virtual void add_copy_profiling_request(
                                        Realm::ProfilingRequestSet &reqeusts);
      virtual void pack_remote_operation(Serializer &rez,
                                         AddressSpaceID target) const;
    protected:
      void compute_parent_index(void);
    public:
      PhysicalRegion region;
      RegionRequirement requirement;
      RegionTreePath privilege_path;
      VersionInfo version_info;
      unsigned parent_req_index;
      std::set<RtEvent> map_applied_conditions;
      Future result;
      bool flush;
    };

    /**
     * \class TimingOp
     * Operation for performing timing measurements
     */
    class TimingOp : public Operation {
    public:
      TimingOp(Runtime *rt);
      TimingOp(const TimingOp &rhs);
      virtual ~TimingOp(void);
    public:
      TimingOp& operator=(const TimingOp &rhs);
    public:
      Future initialize(InnerContext *ctx, const TimingLauncher &launcher);
    public:
      virtual void activate(void);
      virtual void deactivate(void);
      virtual const char* get_logging_name(void) const;
      virtual OpKind get_operation_kind(void) const;
    protected:
      void activate_timing(void);
      void deactivate_timing(void);
    public:
      virtual void trigger_dependence_analysis(void);
      virtual void trigger_mapping(void);
      virtual void deferred_execute(void);
      virtual void trigger_complete(void);
    protected:
      TimingMeasurement measurement;
      std::set<Future> preconditions;
      Future result;
    };

    /**
     * \class RemoteOp
     * This operation is a shim for operations on remote nodes
     * and is used by remote physical analysis traversals to handle
     * any requests they might have of the original operation.
     */
    class RemoteOp : public Operation {
    public:
      // If we have to create a remote operation for something that wants
      // profiling responses we use this as an upper bound on how many
      // profiling requests will be issued on the remote node to avoid
      // the count going back to zero too early
      static const int REMOTE_PROFILING_MAX_COUNT = 10000;
    public:
      struct DeferRemoteOpDeletionArgs : 
        public LgTaskArgs<DeferRemoteOpDeletionArgs> {
      public:
        static const LgTaskID TASK_ID = LG_DEFER_REMOTE_OP_DELETION_TASK_ID;
      public:
        DeferRemoteOpDeletionArgs(Operation *o)
          : LgTaskArgs<DeferRemoteOpDeletionArgs>(o->get_unique_op_id()), 
            op(o) { }
      public:
        Operation *const op;
      };
    public:
      RemoteOp(Runtime *rt, Operation *ptr, AddressSpaceID src);
      RemoteOp(const RemoteOp &rhs);
      virtual ~RemoteOp(void);
    public:
      RemoteOp& operator=(const RemoteOp &rhs);
    public:
      virtual void unpack(Deserializer &derez,
                          ReferenceMutator &mutator) = 0;
    public:
      virtual void activate(void);
      virtual void deactivate(void);
      virtual const char* get_logging_name(void) const = 0;
      virtual OpKind get_operation_kind(void) const = 0;
      virtual std::map<PhysicalManager*,std::pair<unsigned,bool> >*
                                       get_acquired_instances_ref(void);
      // This should be the only mapper call that we need to handle
      virtual void select_sources(const unsigned index,
                                  const InstanceRef &target,
                                  const InstanceSet &sources,
                                  std::vector<unsigned> &ranking) = 0;

      virtual void add_copy_profiling_request(
                            Realm::ProfilingRequestSet &reqeusts);
      virtual void report_uninitialized_usage(const unsigned index,
                                              LogicalRegion handle,
                                              const RegionUsage usage,
                                              const char *field_string,
                                              RtUserEvent reported);
      virtual void pack_remote_operation(Serializer &rez,
                                         AddressSpaceID target) const = 0;
    public:
      void defer_deletion(RtEvent precondition);
      void pack_remote_base(Serializer &rez) const;
      void unpack_remote_base(Deserializer &derez, Runtime *runtime,
                              std::set<RtEvent> &ready_events);
      void pack_profiling_requests(Serializer &rez) const;
      void unpack_profiling_requests(Deserializer &derez);
      static void handle_deferred_deletion(const void *args);
      // Caller takes ownership of this object and must delete it when done
      static RemoteOp* unpack_remote_operation(Deserializer &derez,
                         Runtime *runtime, std::set<RtEvent> &ready_events);
      static void handle_report_uninitialized(Deserializer &derez);
      static void handle_report_profiling_count_update(Deserializer &derez);
    public:
      // This is a pointer to an operation on a remote node
      // it should never be dereferenced
      Operation *const remote_ptr;
      const AddressSpaceID source;
    protected:
      MapperManager *mapper;
    protected:
      std::vector<ProfilingMeasurementID> profiling_requests;
      int                                 profiling_priority;
      mutable int               available_profiling_requests;
      Processor                           profiling_target;
    };

    /**
     * \class RemoteMapOp
     * This is a remote copy of a MapOp to be used
     * for mapper calls and other operations
     */
    class RemoteMapOp : public ExternalMapping, public RemoteOp {
    public:
      RemoteMapOp(Runtime *rt, Operation *ptr, AddressSpaceID src);
      RemoteMapOp(const RemoteMapOp &rhs);
      virtual ~RemoteMapOp(void);
    public:
      RemoteMapOp& operator=(const RemoteMapOp &rhs); 
    public:
      virtual UniqueID get_unique_id(void) const;
      virtual size_t get_context_index(void) const;
      virtual void set_context_index(size_t index);
      virtual int get_depth(void) const;
    public:
      virtual const char* get_logging_name(void) const;
      virtual OpKind get_operation_kind(void) const;
      virtual void select_sources(const unsigned index,
                                  const InstanceRef &target,
                                  const InstanceSet &sources,
                                  std::vector<unsigned> &ranking); 
      virtual void pack_remote_operation(Serializer &rez,
                                         AddressSpaceID target) const;
      virtual void unpack(Deserializer &derez, ReferenceMutator &mutator);
    };

    /**
     * \class RemoteCopyOp
     * This is a remote copy of a CopyOp to be used
     * for mapper calls and other operations
     */
    class RemoteCopyOp : public ExternalCopy, public RemoteOp {
    public:
      RemoteCopyOp(Runtime *rt, Operation *ptr, AddressSpaceID src);
      RemoteCopyOp(const RemoteCopyOp &rhs);
      virtual ~RemoteCopyOp(void);
    public:
      RemoteCopyOp& operator=(const RemoteCopyOp &rhs);
    public:
      virtual UniqueID get_unique_id(void) const;
      virtual size_t get_context_index(void) const;
      virtual void set_context_index(size_t index);
      virtual int get_depth(void) const;
    public:
      virtual const char* get_logging_name(void) const;
      virtual OpKind get_operation_kind(void) const;
      virtual void select_sources(const unsigned index,
                                  const InstanceRef &target,
                                  const InstanceSet &sources,
                                  std::vector<unsigned> &ranking);
      virtual void pack_remote_operation(Serializer &rez,
                                         AddressSpaceID target) const;
      virtual void unpack(Deserializer &derez, ReferenceMutator &mutator);
    };

    /**
     * \class RemoteCloseOp
     * This is a remote copy of a CloseOp to be used
     * for mapper calls and other operations
     */
    class RemoteCloseOp : public ExternalClose, public RemoteOp {
    public:
      RemoteCloseOp(Runtime *rt, Operation *ptr, AddressSpaceID src);
      RemoteCloseOp(const RemoteCloseOp &rhs);
      virtual ~RemoteCloseOp(void);
    public:
      RemoteCloseOp& operator=(const RemoteCloseOp &rhs);
    public:
      virtual UniqueID get_unique_id(void) const;
      virtual size_t get_context_index(void) const;
      virtual void set_context_index(size_t index);
      virtual int get_depth(void) const;
    public:
      virtual const char* get_logging_name(void) const;
      virtual OpKind get_operation_kind(void) const;
      virtual void select_sources(const unsigned index,
                                  const InstanceRef &target,
                                  const InstanceSet &sources,
                                  std::vector<unsigned> &ranking);
      virtual void pack_remote_operation(Serializer &rez,
                                         AddressSpaceID target) const;
      virtual void unpack(Deserializer &derez, ReferenceMutator &mutator);
    };

    /**
     * \class RemoteAcquireOp
     * This is a remote copy of a AcquireOp to be used
     * for mapper calls and other operations
     */
    class RemoteAcquireOp : public ExternalAcquire, public RemoteOp {
    public:
      RemoteAcquireOp(Runtime *rt, Operation *ptr, AddressSpaceID src);
      RemoteAcquireOp(const RemoteAcquireOp &rhs);
      virtual ~RemoteAcquireOp(void);
    public:
      RemoteAcquireOp& operator=(const RemoteAcquireOp &rhs);
    public:
      virtual UniqueID get_unique_id(void) const;
      virtual size_t get_context_index(void) const;
      virtual void set_context_index(size_t index);
      virtual int get_depth(void) const;
    public:
      virtual const char* get_logging_name(void) const;
      virtual OpKind get_operation_kind(void) const;
      virtual void select_sources(const unsigned index,
                                  const InstanceRef &target,
                                  const InstanceSet &sources,
                                  std::vector<unsigned> &ranking);
      virtual void pack_remote_operation(Serializer &rez,
                                         AddressSpaceID target) const;
      virtual void unpack(Deserializer &derez, ReferenceMutator &mutator);
    };

    /**
     * \class RemoteReleaseOp
     * This is a remote copy of a ReleaseOp to be used
     * for mapper calls and other operations
     */
    class RemoteReleaseOp : public ExternalRelease, public RemoteOp {
    public:
      RemoteReleaseOp(Runtime *rt, Operation *ptr, AddressSpaceID src);
      RemoteReleaseOp(const RemoteReleaseOp &rhs);
      virtual ~RemoteReleaseOp(void);
    public:
      RemoteReleaseOp& operator=(const RemoteReleaseOp &rhs);
    public:
      virtual UniqueID get_unique_id(void) const;
      virtual size_t get_context_index(void) const;
      virtual void set_context_index(size_t index);
      virtual int get_depth(void) const;
    public:
      virtual const char* get_logging_name(void) const;
      virtual OpKind get_operation_kind(void) const;
      virtual void select_sources(const unsigned index,
                                  const InstanceRef &target,
                                  const InstanceSet &sources,
                                  std::vector<unsigned> &ranking);
      virtual void pack_remote_operation(Serializer &rez,
                                         AddressSpaceID target) const;
      virtual void unpack(Deserializer &derez, ReferenceMutator &mutator);
    };

    /**
     * \class RemoteFillOp
     * This is a remote copy of a FillOp to be used
     * for mapper calls and other operations
     */
    class RemoteFillOp : public ExternalFill, public RemoteOp {
    public:
      RemoteFillOp(Runtime *rt, Operation *ptr, AddressSpaceID src);
      RemoteFillOp(const RemoteFillOp &rhs);
      virtual ~RemoteFillOp(void);
    public:
      RemoteFillOp& operator=(const RemoteFillOp &rhs);
    public:
      virtual UniqueID get_unique_id(void) const;
      virtual size_t get_context_index(void) const;
      virtual void set_context_index(size_t index);
      virtual int get_depth(void) const;
    public:
      virtual const char* get_logging_name(void) const;
      virtual OpKind get_operation_kind(void) const;
      virtual void select_sources(const unsigned index,
                                  const InstanceRef &target,
                                  const InstanceSet &sources,
                                  std::vector<unsigned> &ranking);
      virtual void pack_remote_operation(Serializer &rez,
                                         AddressSpaceID target) const;
      virtual void unpack(Deserializer &derez, ReferenceMutator &mutator);
    };

    /**
     * \class RemotePartitionOp
     * This is a remote copy of a DependentPartitionOp to be
     * used for mapper calls and other operations
     */
    class RemotePartitionOp : public ExternalPartition, public RemoteOp {
    public:
      RemotePartitionOp(Runtime *rt, Operation *ptr, AddressSpaceID src);
      RemotePartitionOp(const RemotePartitionOp &rhs);
      virtual ~RemotePartitionOp(void);
    public:
      RemotePartitionOp& operator=(const RemotePartitionOp &rhs);
    public:
      virtual UniqueID get_unique_id(void) const;
      virtual size_t get_context_index(void) const;
      virtual void set_context_index(size_t index);
      virtual int get_depth(void) const;
      virtual PartitionKind get_partition_kind(void) const;
    public:
      virtual const char* get_logging_name(void) const;
      virtual OpKind get_operation_kind(void) const;
      virtual void select_sources(const unsigned index,
                                  const InstanceRef &target,
                                  const InstanceSet &sources,
                                  std::vector<unsigned> &ranking);
      virtual void pack_remote_operation(Serializer &rez,
                                         AddressSpaceID target) const;
      virtual void unpack(Deserializer &derez, ReferenceMutator &mutator);
    protected:
      PartitionKind part_kind;
    };

    /**
     * \class RemoteAttachOp
     * This is a remote copy of a DetachOp to be used for 
     * mapper calls and other operations
     */
    class RemoteAttachOp : public RemoteOp {
    public:
      RemoteAttachOp(Runtime *rt, Operation *ptr, AddressSpaceID src);
      RemoteAttachOp(const RemoteAttachOp &rhs);
      virtual ~RemoteAttachOp(void);
    public:
      RemoteAttachOp& operator=(const RemoteAttachOp &rhs);
    public:
      virtual UniqueID get_unique_id(void) const;
      virtual size_t get_context_index(void) const;
      virtual void set_context_index(size_t index);
      virtual int get_depth(void) const;
    public:
      virtual const char* get_logging_name(void) const;
      virtual OpKind get_operation_kind(void) const;
      virtual void select_sources(const unsigned index,
                                  const InstanceRef &target,
                                  const InstanceSet &sources,
                                  std::vector<unsigned> &ranking);
      virtual void pack_remote_operation(Serializer &rez,
                                         AddressSpaceID target) const;
      virtual void unpack(Deserializer &derez, ReferenceMutator &mutator);
    };

    /**
     * \class RemoteDetachOp
     * This is a remote copy of a DetachOp to be used for 
     * mapper calls and other operations
     */
    class RemoteDetachOp : public RemoteOp {
    public:
      RemoteDetachOp(Runtime *rt, Operation *ptr, AddressSpaceID src);
      RemoteDetachOp(const RemoteDetachOp &rhs);
      virtual ~RemoteDetachOp(void);
    public:
      RemoteDetachOp& operator=(const RemoteDetachOp &rhs);
    public:
      virtual UniqueID get_unique_id(void) const;
      virtual size_t get_context_index(void) const;
      virtual void set_context_index(size_t index);
      virtual int get_depth(void) const;
    public:
      virtual const char* get_logging_name(void) const;
      virtual OpKind get_operation_kind(void) const;
      virtual void select_sources(const unsigned index,
                                  const InstanceRef &target,
                                  const InstanceSet &sources,
                                  std::vector<unsigned> &ranking);
      virtual void pack_remote_operation(Serializer &rez,
                                         AddressSpaceID target) const;
      virtual void unpack(Deserializer &derez, ReferenceMutator &mutator);
    };

    /**
     * \class RemoteDeletionOp
     * This is a remote copy of a DeletionOp to be used for 
     * mapper calls and other operations
     */
    class RemoteDeletionOp : public RemoteOp {
    public:
      RemoteDeletionOp(Runtime *rt, Operation *ptr, AddressSpaceID src);
      RemoteDeletionOp(const RemoteDeletionOp &rhs);
      virtual ~RemoteDeletionOp(void);
    public:
      RemoteDeletionOp& operator=(const RemoteDeletionOp &rhs);
    public:
      virtual UniqueID get_unique_id(void) const;
      virtual size_t get_context_index(void) const;
      virtual void set_context_index(size_t index);
      virtual int get_depth(void) const;
    public:
      virtual const char* get_logging_name(void) const;
      virtual OpKind get_operation_kind(void) const;
      virtual void select_sources(const unsigned index,
                                  const InstanceRef &target,
                                  const InstanceSet &sources,
                                  std::vector<unsigned> &ranking);
      virtual void pack_remote_operation(Serializer &rez,
                                         AddressSpaceID target) const;
      virtual void unpack(Deserializer &derez, ReferenceMutator &mutator);
    };

    /**
     * \class RemoteReplayOp
     * This is a remote copy of a trace replay op, it really doesn't
     * have to do very much at all other than implement the interface
     * for remote ops as it will only be used for checking equivalence
     * sets for valid physical template replay conditions
     */
    class RemoteReplayOp : public RemoteOp {
    public:
      RemoteReplayOp(Runtime *rt, Operation *ptr, AddressSpaceID src);
      RemoteReplayOp(const RemoteReplayOp &rhs);
      virtual ~RemoteReplayOp(void);
    public:
      RemoteReplayOp& operator=(const RemoteReplayOp &rhs);
    public:
      virtual UniqueID get_unique_id(void) const;
      virtual size_t get_context_index(void) const;
      virtual void set_context_index(size_t index);
      virtual int get_depth(void) const;
    public:
      virtual const char* get_logging_name(void) const;
      virtual OpKind get_operation_kind(void) const;
      virtual void select_sources(const unsigned index,
                                  const InstanceRef &target,
                                  const InstanceSet &sources,
                                  std::vector<unsigned> &ranking);
      virtual void pack_remote_operation(Serializer &rez,
                                         AddressSpaceID target) const;
      virtual void unpack(Deserializer &derez, ReferenceMutator &mutator);
    };

    /**
     * \class RemoteSummaryOp
     * This is a remote copy of a trace summary op, it really doesn't
     * have to do very much at all other than implement the interface
     * for remote ops as it will only be used for updating state for
     * physical template replays
     */
    class RemoteSummaryOp : public RemoteOp {
    public:
      RemoteSummaryOp(Runtime *rt, Operation *ptr, AddressSpaceID src);
      RemoteSummaryOp(const RemoteSummaryOp &rhs);
      virtual ~RemoteSummaryOp(void);
    public:
      RemoteSummaryOp& operator=(const RemoteSummaryOp &rhs);
    public:
      virtual UniqueID get_unique_id(void) const;
      virtual size_t get_context_index(void) const;
      virtual void set_context_index(size_t index);
      virtual int get_depth(void) const;
    public:
      virtual const char* get_logging_name(void) const;
      virtual OpKind get_operation_kind(void) const;
      virtual void select_sources(const unsigned index,
                                  const InstanceRef &target,
                                  const InstanceSet &sources,
                                  std::vector<unsigned> &ranking);
      virtual void pack_remote_operation(Serializer &rez,
                                         AddressSpaceID target) const;
      virtual void unpack(Deserializer &derez, ReferenceMutator &mutator);
    };

  }; //namespace Internal 
}; // namespace Legion 

#include "legion_ops.inl"

#endif // __LEGION_OPERATIONS_H__<|MERGE_RESOLUTION|>--- conflicted
+++ resolved
@@ -2195,14 +2195,12 @@
     public:
       MustEpochOp& operator=(const MustEpochOp &rhs);
     public:
-<<<<<<< HEAD
+      inline FutureMap get_future_map(void) const { return result_map; }
+    public:
       // From MustEpoch
       virtual UniqueID get_unique_id(void) const;
       virtual size_t get_context_index(void) const;
       virtual int get_depth(void) const;
-=======
-      inline FutureMap get_future_map(void) const { return result_map; }
->>>>>>> 7d55ed73
     public:
       FutureMap initialize(InnerContext *ctx,
                            const MustEpochLauncher &launcher,
@@ -2251,11 +2249,8 @@
       void add_mapping_dependence(RtEvent precondition);
       void register_single_task(SingleTask *single, unsigned index);
       void register_slice_task(SliceTask *slice);
-<<<<<<< HEAD
-      void set_future(const DomainPoint &point, 
+      void set_future(const DomainPoint &point,
                       const void *result, size_t result_size, bool owned);
-=======
->>>>>>> 7d55ed73
     public:
       // Methods for keeping track of when we can complete and commit
       void register_subop(Operation *op);
