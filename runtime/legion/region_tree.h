/* Copyright 2017 Stanford University, NVIDIA Corporation
 *
 * Licensed under the Apache License, Version 2.0 (the "License");
 * you may not use this file except in compliance with the License.
 * You may obtain a copy of the License at
 *
 *     http://www.apache.org/licenses/LICENSE-2.0
 *
 * Unless required by applicable law or agreed to in writing, software
 * distributed under the License is distributed on an "AS IS" BASIS,
 * WITHOUT WARRANTIES OR CONDITIONS OF ANY KIND, either express or implied.
 * See the License for the specific language governing permissions and
 * limitations under the License.
 */


#ifndef __LEGION_REGION_TREE_H__
#define __LEGION_REGION_TREE_H__

#include "legion_types.h"
#include "legion_utilities.h"
#include "legion_allocation.h"
#include "legion_analysis.h"
#include "garbage_collection.h"
#include "field_tree.h"

namespace Legion {
  namespace Internal {

    /**
     * \struct FieldDataDescriptor
     * A small helper class for performing dependent
     * partitioning operations
     */
    struct FieldDataDescriptor {
    public:
      IndexSpace index_space;
      PhysicalInstance inst;
      size_t field_offset;
    };
    
    /**
     * \class RegionTreeForest
     * "In the darkness of the forest resides the one true magic..."
     * Most of the magic in Legion is encoded in the RegionTreeForest
     * class and its children.  This class manages both the shape and 
     * states of the region tree.  We use fine-grained locking on 
     * individual nodes and the node look-up tables to enable easy 
     * updates to the shape of the tree.  Each node has a lock that 
     * protects the pointers to its child nodes.  There is a creation 
     * lock that protects the look-up tables.  The logical and physical
     * states of each of the nodes are stored using deques which can
     * be appended to without worrying about resizing so we don't 
     * require any locks for accessing state.  Each logical and physical
     * task context must maintain its own external locking mechanism
     * for serializing access to its logical and physical states.
     *
     * Modifications to the region tree shape are accompanied by a 
     * runtime mask which says which nodes have seen the update.  The
     * forest will record which nodes have sent updates and then 
     * tell the runtime to send updates to the other nodes which
     * have not observed the updates.
     */
    class RegionTreeForest {   
    public:
      RegionTreeForest(Runtime *rt);
      RegionTreeForest(const RegionTreeForest &rhs);
      ~RegionTreeForest(void);
    public:
      RegionTreeForest& operator=(const RegionTreeForest &rhs);
    public:
      void create_index_space(IndexSpace handle, const void *realm_is);
      void create_union_space(IndexSpace handle, TaskOp *op,
                              const std::vector<IndexSpace> &sources);
      void create_intersection_space(IndexSpace handle, TaskOp *op,
                              const std::vector<IndexSpace> &source);
      void create_difference_space(IndexSpace handle, TaskOp *op,
                                   IndexSpace left, IndexSpace right);
      RtEvent create_pending_partition(IndexPartition pid,
                                       IndexSpace parent,
                                       IndexSpace color_space,
                                       LegionColor partition_color,
                                       PartitionKind part_kind,
                                       ApEvent partition_ready,
                  ApBarrier partial_pending = ApBarrier::NO_AP_BARRIER);
      void create_pending_cross_product(IndexPartition handle1,
                                        IndexPartition handle2,
                  std::map<IndexSpace,IndexPartition> &user_handles,
                                           PartitionKind kind,
                                           LegionColor &part_color,
                                           ApEvent domain_ready,
                                           ShardID shard = 0,
                                           size_t total_shards = 1);
      // For control replication contexts
      RtEvent create_pending_partition_shard(ShardID owner_shard,
                                             ReplicateContext *ctx,
                                             IndexPartition pid,
                                             IndexSpace parent,
                                             IndexSpace color_space,
                                             LegionColor &partition_color,
                                             PartitionKind part_kind,
                                             ApEvent partition_ready,
                                             ShardMapping *mapping,
                   ApBarrier partial_pending = ApBarrier::NO_AP_BARRIER);
      void destroy_index_space(IndexSpace handle, AddressSpaceID source);
      void destroy_index_partition(IndexPartition handle, 
                                   AddressSpaceID source);
    public:
      ApEvent create_equal_partition(Operation *op, 
                                     IndexPartition pid, 
                                     size_t granularity,
                                     ShardID shard = 0,
                                     size_t total_shards = 1);
      ApEvent create_partition_by_union(Operation *op,
                                        IndexPartition pid,
                                        IndexPartition handle1,
                                        IndexPartition handle2,
                                        ShardID shard = 0, 
                                        size_t total_shards = 1);
      ApEvent create_partition_by_intersection(Operation *op,
                                               IndexPartition pid,
                                               IndexPartition handle1,
                                               IndexPartition handle2,
                                               ShardID shard = 0,
                                               size_t total_shards = 1);
      ApEvent create_partition_by_difference(Operation *op,
                                           IndexPartition pid,
                                           IndexPartition handle1,
                                           IndexPartition handle2,
                                           ShardID shard = 0,
                                           size_t total_shards = 1);
      ApEvent create_partition_by_restriction(IndexPartition pid,
                                              const void *transform,
                                              const void *extent,
                                              ShardID shard = 0,
                                              size_t total_shards = 1);
      ApEvent create_cross_product_partitions(Operation *op,
                                              IndexPartition base,
                                              IndexPartition source,
                                              LegionColor part_color,
                                              ShardID shard = 0,
                                              size_t total_shards = 1);
    public:  
      ApEvent create_partition_by_field(Operation *op,
                                        IndexPartition pending,
                    const std::vector<FieldDataDescriptor> &instances,
                                        ApEvent instances_ready,
                                        ShardID shard = 0,
                                        size_t total_shards = 1);
      ApEvent create_partition_by_image(Operation *op,
                                        IndexPartition pending,
                                        IndexPartition projection,
                    const std::vector<FieldDataDescriptor> &instances,
                                        ApEvent instances_ready);
      ApEvent create_partition_by_image_range(Operation *op,
                                              IndexPartition pending,
                                              IndexPartition projection,
                    const std::vector<FieldDataDescriptor> &instances,
                                              ApEvent instances_ready);
      ApEvent create_partition_by_preimage(Operation *op,
                                           IndexPartition pending,
                                           IndexPartition projection,
                    const std::vector<FieldDataDescriptor> &instances,
                                           ApEvent instances_ready);
      ApEvent create_partition_by_preimage_range(Operation *op,
                                                 IndexPartition pending,
                                                 IndexPartition projection,
                    const std::vector<FieldDataDescriptor> &instances,
                                                 ApEvent instances_ready);
      ApEvent create_association(Operation *op, 
                                 IndexSpace domain, IndexSpace range,
                    const std::vector<FieldDataDescriptor> &instances,
                                 ApEvent instances_ready);
    public:
      bool check_partition_by_field_size(IndexPartition pid,
                                         FieldSpace fspace, FieldID fid,
                                         bool is_range,
                                         bool use_color_space = false);
      bool check_association_field_size(IndexSpace is,
                                        FieldSpace fspace, FieldID fid);
    public:
      ApEvent compute_pending_space(Operation *op, IndexSpace result,
                                    const std::vector<IndexSpace> &handles,
                                    bool is_union, ShardID shard = 0,
                                    size_t total_shards = 1);
      ApEvent compute_pending_space(Operation *op, IndexSpace result,
                                    IndexPartition handle,
                                    bool is_union, ShardID shard = 0,
                                    size_t total_shards = 1);
      ApEvent compute_pending_space(Operation *op, IndexSpace result,
                                    IndexSpace initial,
                                    const std::vector<IndexSpace> &handles,
                                    ShardID shard = 0, size_t total_shards = 1);
    public:
      IndexPartition get_index_partition(IndexSpace parent, Color color); 
      bool has_index_subspace(IndexPartition parent,
                              const void *realm_color, TypeTag type_tag);
      IndexSpace get_index_subspace(IndexPartition parent, 
                                    const void *realm_color,
                                    TypeTag type_tag);
      void get_index_space_domain(IndexSpace handle, 
                                  void *realm_is, TypeTag type_tag);
      IndexSpace get_index_partition_color_space(IndexPartition p);
      void get_index_space_partition_colors(IndexSpace sp,
                                            std::set<Color> &colors);
      void get_index_space_color(IndexSpace handle, 
                                 void *realm_color, TypeTag type_tag); 
      Color get_index_partition_color(IndexPartition handle);
      IndexSpace get_parent_index_space(IndexPartition handle);
      bool has_parent_index_partition(IndexSpace handle);
      IndexPartition get_parent_index_partition(IndexSpace handle);
      unsigned get_index_space_depth(IndexSpace handle);
      unsigned get_index_partition_depth(IndexPartition handle);
      size_t get_domain_volume(IndexSpace handle);
      bool is_index_partition_disjoint(IndexPartition p);
      bool is_index_partition_complete(IndexPartition p);
    public:
      void create_field_space(FieldSpace handle);
      void destroy_field_space(FieldSpace handle, AddressSpaceID source);
      // Return true if local is set to true and we actually performed the 
      // allocation.  It is an error if the field already existed and the
      // allocation was not local.
      bool allocate_field(FieldSpace handle, size_t field_size, 
                          FieldID fid, CustomSerdezID serdez_id);
      void free_field(FieldSpace handle, FieldID fid);
      void allocate_fields(FieldSpace handle, const std::vector<size_t> &sizes,
                           const std::vector<FieldID> &resulting_fields,
                           CustomSerdezID serdez_id);
      void free_fields(FieldSpace handle, const std::vector<FieldID> &to_free);
    public:
      bool allocate_local_fields(FieldSpace handle, 
                                 const std::vector<FieldID> &resulting_fields,
                                 const std::vector<size_t> &sizes,
                                 CustomSerdezID serdez_id,
                                 const std::set<unsigned> &allocated_indexes,
                                 std::vector<unsigned> &new_indexes);
      void free_local_fields(FieldSpace handle,
                             const std::vector<FieldID> &to_free,
                             const std::vector<unsigned> &indexes);
      void update_local_fields(FieldSpace handle,
                               const std::vector<FieldID> &fields,
                               const std::vector<size_t> &sizes,
                               const std::vector<CustomSerdezID> &serdez_ids,
                               const std::vector<unsigned> &indexes);
      void remove_local_fields(FieldSpace handle,
                               const std::vector<FieldID> &to_remove);
    public:
      void get_all_fields(FieldSpace handle, std::set<FieldID> &fields);
      void get_all_regions(FieldSpace handle, std::set<LogicalRegion> &regions);
      size_t get_field_size(FieldSpace handle, FieldID fid);
      void get_field_space_fields(FieldSpace handle, 
                                  std::vector<FieldID> &fields);
    public:
      void create_logical_region(LogicalRegion handle);
      void destroy_logical_region(LogicalRegion handle, 
                                  AddressSpaceID source);
      void destroy_logical_partition(LogicalPartition handle,
                                     AddressSpaceID source);
    public:
      LogicalPartition get_logical_partition(LogicalRegion parent, 
                                             IndexPartition handle);
      LogicalPartition get_logical_partition_by_color(LogicalRegion parent, 
                                                      Color color);
      bool has_logical_partition_by_color(LogicalRegion parent, Color color);
      LogicalPartition get_logical_partition_by_tree(
          IndexPartition handle, FieldSpace space, RegionTreeID tid);
      LogicalRegion get_logical_subregion(LogicalPartition parent,
                                          IndexSpace handle);
      LogicalRegion get_logical_subregion_by_color(LogicalPartition parent,
                                  const void *realm_color, TypeTag type_tag);
      bool has_logical_subregion_by_color(LogicalPartition parent,
                                  const void *realm_color, TypeTag type_tag);
      LogicalRegion get_logical_subregion_by_tree(
            IndexSpace handle, FieldSpace space, RegionTreeID tid);
      void get_logical_region_color(LogicalRegion handle, 
                                    void *realm_color, TypeTag type_tag);
      Color get_logical_partition_color(LogicalPartition handle);
      LogicalRegion get_parent_logical_region(LogicalPartition handle);
      bool has_parent_logical_partition(LogicalRegion handle);
      LogicalPartition get_parent_logical_partition(LogicalRegion handle);
      size_t get_domain_volume(LogicalRegion handle);
    public:
      // Index space operation methods
      void find_launch_space_domain(IndexSpace handle, Domain &launch_domain);
      void log_launch_space(IndexSpace handle, UniqueID op_id);
    public:
      // Logical analysis methods
      void perform_dependence_analysis(Operation *op, unsigned idx,
                                       RegionRequirement &req,
                                       RestrictInfo &restrict_info,
                                       VersionInfo &version_info,
                                       ProjectionInfo &projection_info,
                                       RegionTreePath &path);
      void perform_fence_analysis(RegionTreeContext ctx, Operation *fence,
                                  LogicalRegion handle, bool dominate);
      void perform_deletion_analysis(DeletionOp *op, unsigned idx,
                                     RegionRequirement &req,
                                     RestrictInfo &restrict_info,
                                     RegionTreePath &path);
      // Used by dependent partition operations
      void find_open_complete_partitions(Operation *op, unsigned idx,
                                         const RegionRequirement &req,
                                     std::vector<LogicalPartition> &partitions);
      // For privileges flowing back across node boundaries
      void send_back_logical_state(RegionTreeContext context,
                                   UniqueID context_uid,
                                   const RegionRequirement &req,
                                   AddressSpaceID target);
    public:
      void perform_versioning_analysis(Operation *op, unsigned idx,
                                       const RegionRequirement &req,
                                       const RegionTreePath &path,
                                       VersionInfo &version_info,
                                       std::set<RtEvent> &ready_events,
                                       bool partial_traversal = false,
                                       FieldMask *filter_mask = NULL,
                                       RegionTreeNode *parent_node = NULL,
              // For computing split masks for projection epochs only
                                       UniqueID logical_context_uid = 0,
              const LegionMap<ProjectionEpochID,
                              FieldMask>::aligned *advance_epochs = NULL,
                                       bool skip_parent_check = false);
      void advance_version_numbers(Operation *op, unsigned idx,
                                   bool update_parent_state,
                                   bool parent_is_upper_bound,
                                   UniqueID logical_ctx_uid,
                                   bool dedup_opens, bool dedup_advances, 
                                   ProjectionEpochID open_epoch,
                                   ProjectionEpochID advance_epoch,
                                   RegionTreeNode *parent, 
                                   const RegionTreePath &path,
                                   const FieldMask &advance_mask,
             const LegionMap<unsigned,FieldMask>::aligned &dirty_previous,
                                   std::set<RtEvent> &ready_events);
      void advance_remote_versions(Operation *op, unsigned idx,
                                   const RegionRequirement &req,
                                   bool parent_is_upper_bound,
                                   UniqueID logical_ctx_uid,
                                   const VersioningSet<> &versions,
                                   std::set<RtEvent> &ready_events);
      void invalidate_versions(RegionTreeContext ctx, LogicalRegion handle);
      void invalidate_all_versions(RegionTreeContext ctx);
    public:
      void initialize_current_context(RegionTreeContext ctx,
                    const RegionRequirement &req, const InstanceSet &source,
                    ApEvent term_event, InnerContext *context, unsigned index,
                    std::map<PhysicalManager*,InstanceView*> &top_views,
                    std::set<RtEvent> &applied_events);
      void initialize_virtual_context(RegionTreeContext ctx,
                                      const RegionRequirement &req);
      void invalidate_current_context(RegionTreeContext ctx, bool users_only,
                                      LogicalRegion handle);
      bool match_instance_fields(const RegionRequirement &req1,
                                 const RegionRequirement &req2,
                                 const InstanceSet &inst1,
                                 const InstanceSet &inst2);
    public:
      Restriction* create_coherence_restriction(const RegionRequirement &req,
                                                const InstanceSet &instances);
      bool add_acquisition(const std::list<Restriction*> &restrictions,
                           AcquireOp *op, const RegionRequirement &req);
      bool remove_acquisition(const std::list<Restriction*> &restrictions,
                              ReleaseOp *op, const RegionRequirement &req);
      void add_restriction(std::list<Restriction*> &restrictions, AttachOp *op,
                           InstanceManager *inst, const RegionRequirement &req);
      bool remove_restriction(std::list<Restriction*> &restrictions,
                              DetachOp *op, const RegionRequirement &req);
      void perform_restricted_analysis(
                              const std::list<Restriction*> &restrictions,
                              const RegionRequirement &req, 
                              RestrictInfo &restrict_info);
    public: // Physical analysis methods
      void physical_premap_only(Operation *op, unsigned index,
                                const RegionRequirement &req,
                                VersionInfo &version_info,
                                InstanceSet &valid_instances);
      void physical_register_only(const RegionRequirement &req,
                                  VersionInfo &version_info,
                                  RestrictInfo &restrict_info,
                                  Operation *op, unsigned index,
                                  ApEvent term_event,
                                  bool defer_add_users,
                                  bool need_read_only_reservations,
                                  std::set<RtEvent> &map_applied,
                                  InstanceSet &targets
#ifdef DEBUG_LEGION
                                 , const char *log_name
                                 , UniqueID uid
#endif
                                 );
      // For when we deferred registration of users
      void physical_register_users(Operation *op, ApEvent term_event,
                   const std::vector<RegionRequirement> &regions,
                   const std::vector<bool> &to_skip,
                   std::vector<VersionInfo> &version_infos,
                   std::vector<RestrictInfo> &restrict_infos,
                   std::deque<InstanceSet> &targets,
                   std::set<RtEvent> &map_applied_events);
      CompositeView* physical_perform_close(const RegionRequirement &req,
                                  VersionInfo &version_info,
                                  Operation *op, unsigned index,
                                  ClosedNode *closed_tree,
                                  RegionTreeNode *close_node,
                                  const FieldMask &closing_mask,
                                  std::set<RtEvent> &map_applied,
                                  const RestrictInfo &restrict_info,
                                  const InstanceSet &targets
#ifdef DEBUG_LEGION
                                  , const char *log_name
                                  , UniqueID uid
#endif
                                  );
      ApEvent physical_close_context(RegionTreeContext ctx,
                                     const RegionRequirement &req,
                                     VersionInfo &version_info,
                                     Operation *op, unsigned index,
                                     std::set<RtEvent> &map_applied,
                                     InstanceSet &targets
#ifdef DEBUG_LEGION
                                     , const char *log_name
                                     , UniqueID uid
#endif
                                     );
      ApEvent copy_across(const RegionRequirement &src_req,
                          const RegionRequirement &dst_req,
                                InstanceSet &src_targets, 
                          const InstanceSet &dst_targets,
                          VersionInfo &src_version_info,
                          VersionInfo &dst_version_info, 
                          ApEvent term_event, Operation *op,
                          unsigned src_index, unsigned dst_index,
                          ApEvent precondition, PredEvent pred_guard,
                          std::set<RtEvent> &map_applied);
      ApEvent reduce_across(const RegionRequirement &src_req,
                            const RegionRequirement &dst_req,
                            const InstanceSet &src_targets,
                            const InstanceSet &dst_targets,
                            Operation *op, ApEvent precondition,
                            PredEvent predication_guard);
    public:
      int physical_convert_mapping(Operation *op,
                               const RegionRequirement &req,
                               const std::vector<MappingInstance> &chosen,
                               InstanceSet &result, RegionTreeID &bad_tree,
                               std::vector<FieldID> &missing_fields,
                               std::map<PhysicalManager*,
                                    std::pair<unsigned,bool> > *acquired,
                               std::vector<PhysicalManager*> &unacquired,
                               const bool do_acquire_checks);
      bool physical_convert_postmapping(Operation *op,
                               const RegionRequirement &req,
                               const std::vector<MappingInstance> &chosen,
                               InstanceSet &result, RegionTreeID &bad_tree,
                               std::map<PhysicalManager*,
                                    std::pair<unsigned,bool> > *acquired,
                               std::vector<PhysicalManager*> &unacquired,
                               const bool do_acquire_checks);
      void log_mapping_decision(UniqueID uid, unsigned index,
                                const RegionRequirement &req,
                                const InstanceSet &targets,
                                bool postmapping = false);
    protected: // helper method for the above two methods
      void perform_missing_acquires(Operation *op,
                 std::map<PhysicalManager*,std::pair<unsigned,bool> > &acquired,
                               const std::vector<PhysicalManager*> &unacquired);
    public:
      bool are_colocated(const std::vector<InstanceSet*> &instances,
                         FieldSpace handle, const std::set<FieldID> &fields,
                         unsigned &idx1, unsigned &idx2);
    public:
      // This takes ownership of the value buffer
      ApEvent fill_fields(Operation *op,
                          const RegionRequirement &req,
                          const unsigned index,
                          const void *value, size_t value_size,
                          VersionInfo &version_info,
                          RestrictInfo &restrict_info,
                          InstanceSet &instances, ApEvent precondition,
                          std::set<RtEvent> &map_applied_events,
                          PredEvent true_guard, PredEvent false_guard);
      InstanceManager* create_file_instance(AttachOp *attach_op,
                                            const RegionRequirement &req);
      InstanceRef attach_file(AttachOp *attach_op, unsigned index,
                              const RegionRequirement &req,
                              InstanceManager *file_instance,
                              VersionInfo &version_info,
                              std::set<RtEvent> &map_applied_events);
      ApEvent detach_file(const RegionRequirement &req, DetachOp *detach_op,
                          unsigned index, VersionInfo &version_info, 
                          const InstanceRef &ref, 
                          std::set<RtEvent> &map_applied_events);
    public:
      // Debugging method for checking context state
      void check_context_state(RegionTreeContext ctx);
    public:
      // We know the domain of the index space
      IndexSpaceNode* create_node(IndexSpace is, const void *realm_is, 
                                  IndexPartNode *par, LegionColor color,
                                  ApEvent is_ready = ApEvent::NO_AP_EVENT);
      IndexSpaceNode* create_node(IndexSpace is, const void *realm_is, 
                                  IndexPartNode *par, LegionColor color,
                                  ApUserEvent is_ready);
      // We know the disjointness of the index partition
      IndexPartNode*  create_node(IndexPartition p, IndexSpaceNode *par,
                                  IndexSpaceNode *color_space, 
                                  LegionColor color, bool disjoint,
                                  ApEvent partition_ready, 
                                  ApBarrier partial_pending,
                                  ShardMapping *shard_mapping = NULL);
      // Give the event for when the disjointness information is ready
      IndexPartNode*  create_node(IndexPartition p, IndexSpaceNode *par,
                                  IndexSpaceNode *color_space,LegionColor color,
                                  RtEvent disjointness_ready_event,
                                  ApEvent partition_ready, 
                                  ApBarrier partial_pending,
                                  ShardMapping *shard_mapping = NULL);
      FieldSpaceNode* create_node(FieldSpace space);
      FieldSpaceNode* create_node(FieldSpace space, Deserializer &derez);
      RegionNode*     create_node(LogicalRegion r, PartitionNode *par);
      PartitionNode*  create_node(LogicalPartition p, RegionNode *par);
    public:
      IndexSpaceNode* get_node(IndexSpace space);
      IndexPartNode*  get_node(IndexPartition part);
      FieldSpaceNode* get_node(FieldSpace space);
      RegionNode*     get_node(LogicalRegion handle, bool need_check = true);
      PartitionNode*  get_node(LogicalPartition handle, bool need_check = true);
      RegionNode*     get_tree(RegionTreeID tid);
      // Request but don't block
      RtEvent request_node(IndexSpace space);
    public:
      bool has_node(IndexSpace space, bool local_only = false);
      bool has_node(IndexPartition part, bool local_only = false);
      bool has_node(FieldSpace space, bool local_only = false);
      bool has_node(LogicalRegion handle, bool local_only = false);
      bool has_node(LogicalPartition handle, bool local_only = false);
      bool has_tree(RegionTreeID tid, bool local_only = false);
      bool has_field(FieldSpace space, FieldID fid);
    public:
      bool is_top_level_index_space(IndexSpace handle);
      bool is_top_level_region(LogicalRegion handle);
    public:
      bool is_subregion(LogicalRegion child, LogicalRegion parent);
      bool is_subregion(LogicalRegion child, LogicalPartition parent);
      bool is_disjoint(IndexPartition handle);
      bool is_disjoint(LogicalPartition handle);
    public:
      bool are_disjoint(IndexSpace one, IndexSpace two);
      bool are_disjoint(IndexSpace one, IndexPartition two);
      bool are_disjoint(IndexPartition one, IndexPartition two); 
      // Can only use the region tree for proving disjointness here
      bool are_disjoint_tree_only(IndexTreeNode *one, IndexTreeNode *two,
                                  IndexTreeNode *&common_ancestor);
    public:
      bool are_compatible(IndexSpace left, IndexSpace right);
      bool is_dominated(IndexSpace src, IndexSpace dst);
    public:
      bool compute_index_path(IndexSpace parent, IndexSpace child,
                              std::vector<LegionColor> &path);
      bool compute_partition_path(IndexSpace parent, IndexPartition child,
                                  std::vector<LegionColor> &path); 
    public:
      void initialize_path(IndexSpace child, IndexSpace parent,
                           RegionTreePath &path);
      void initialize_path(IndexPartition child, IndexSpace parent,
                           RegionTreePath &path);
      void initialize_path(IndexSpace child, IndexPartition parent,
                           RegionTreePath &path);
      void initialize_path(IndexPartition child, IndexPartition parent,
                           RegionTreePath &path);
      void initialize_path(IndexTreeNode* child, IndexTreeNode *parent,
                           RegionTreePath &path);
#ifdef DEBUG_LEGION
    public:
      unsigned get_projection_depth(LogicalRegion result, LogicalRegion upper);
      unsigned get_projection_depth(LogicalRegion result, 
                                    LogicalPartition upper);
    public:
      // These are debugging methods and are never called from
      // actual code, therefore they never take locks
      void dump_logical_state(LogicalRegion region, ContextID ctx);
      void dump_physical_state(LogicalRegion region, ContextID ctx);
#endif
    public:
      void attach_semantic_information(IndexSpace handle, SemanticTag tag,
                                       AddressSpaceID source,
                                       const void *buffer, size_t size,
                                       bool is_mutable);
      void attach_semantic_information(IndexPartition handle, SemanticTag tag,
                                       AddressSpaceID source,
                                       const void *buffer, size_t size,
                                       bool is_mutable);
      void attach_semantic_information(FieldSpace handle, SemanticTag tag,
                                       AddressSpaceID source,
                                       const void *buffer, size_t size,
                                       bool is_mutable);
      void attach_semantic_information(FieldSpace handle, FieldID fid,
                                       SemanticTag tag, AddressSpaceID source,
                                       const void *buffer, size_t size,
                                       bool is_mutable);
      void attach_semantic_information(LogicalRegion handle, SemanticTag tag,
                                       AddressSpaceID source,
                                       const void *buffer, size_t size,
                                       bool is_mutable);
      void attach_semantic_information(LogicalPartition handle, SemanticTag tag,
                                       AddressSpaceID source,
                                       const void *buffer, size_t size,
                                       bool is_mutable);
    public:
      bool retrieve_semantic_information(IndexSpace handle, SemanticTag tag,
                                         const void *&result, size_t &size,
                                         bool can_fail, bool wait_until);
      bool retrieve_semantic_information(IndexPartition handle, SemanticTag tag,
                                         const void *&result, size_t &size,
                                         bool can_fail, bool wait_until);
      bool retrieve_semantic_information(FieldSpace handle, SemanticTag tag,
                                         const void *&result, size_t &size,
                                         bool can_fail, bool wait_until);
      bool retrieve_semantic_information(FieldSpace handle, FieldID fid,
                                         SemanticTag tag,
                                         const void *&result, size_t &size,
                                         bool can_fail, bool wait_until);
      bool retrieve_semantic_information(LogicalRegion handle, SemanticTag tag,
                                         const void *&result, size_t &size,
                                         bool can_fail, bool wait_until);
      bool retrieve_semantic_information(LogicalPartition part, SemanticTag tag,
                                         const void *&result, size_t &size,
                                         bool can_fail, bool wait_until);
    public:
      Runtime *const runtime;
    protected:
      Reservation lookup_lock;
    private:
      // The lookup lock must be held when accessing these
      // data structures
      std::map<IndexSpace,IndexSpaceNode*>     index_nodes;
      std::map<IndexPartition,IndexPartNode*>  index_parts;
      std::map<FieldSpace,FieldSpaceNode*>     field_nodes;
      std::map<LogicalRegion,RegionNode*>     region_nodes;
      std::map<LogicalPartition,PartitionNode*> part_nodes;
      std::map<RegionTreeID,RegionNode*>        tree_nodes;
    private:
      // pending events for requested nodes
      std::map<IndexSpace,RtEvent>       index_space_requests;
      std::map<IndexPartition,RtEvent>    index_part_requests;
      std::map<FieldSpace,RtEvent>       field_space_requests;
      std::map<RegionTreeID,RtEvent>     region_tree_requests;
    };

    /**
     * \class IndexTreeNode
     * The abstract base class for nodes in the index space trees.
     */
    class IndexTreeNode { 
    public:
      IndexTreeNode(void);
      IndexTreeNode(RegionTreeForest *ctx, unsigned depth,
                    LegionColor color); 
      virtual ~IndexTreeNode(void);
    public:
      virtual IndexTreeNode* get_parent(void) const = 0;
      virtual void get_colors(std::vector<LegionColor> &colors) = 0;
      virtual void send_node(AddressSpaceID target, bool up) = 0;
    public:
      virtual bool is_index_space_node(void) const = 0;
#ifdef DEBUG_LEGION
      virtual IndexSpaceNode* as_index_space_node(void) = 0;
      virtual IndexPartNode* as_index_part_node(void) = 0;
#else
      inline IndexSpaceNode* as_index_space_node(void);
      inline IndexPartNode* as_index_part_node(void);
#endif
      virtual AddressSpaceID get_owner_space(void) const = 0;
    public:
      void attach_semantic_information(SemanticTag tag, AddressSpaceID source,
                             const void *buffer, size_t size, bool is_mutable);
      bool retrieve_semantic_information(SemanticTag tag,
                                         const void *&result, size_t &size,
                                         bool can_fail, bool wait_until);
      virtual void send_semantic_request(AddressSpaceID target, 
        SemanticTag tag, bool can_fail, bool wait_until, RtUserEvent ready) = 0;
      virtual void send_semantic_info(AddressSpaceID target, SemanticTag tag,
                        const void *buffer, size_t size, bool is_mutable,
                        RtUserEvent ready = RtUserEvent::NO_RT_USER_EVENT) = 0;
    public:
      RegionTreeForest *const context;
      const unsigned depth;
      const LegionColor color;
    public:
      NodeSet creation_set;
      NodeSet child_creation;
      bool destroyed;
    protected:
      Reservation node_lock;
    protected:
      std::map<IndexTreeNode*,bool> dominators;
    protected:
      LegionMap<SemanticTag,SemanticInfo>::aligned semantic_info;
    protected:
      std::map<std::pair<LegionColor,LegionColor>,RtEvent> pending_tests;
    };

    /**
     * \class IndexSpaceNode
     * A class for representing a generic index space node.
     */
    class IndexSpaceNode : public IndexTreeNode {
    public:
      struct DynamicIndependenceArgs : 
        public LgTaskArgs<DynamicIndependenceArgs> {
      public:
        static const LgTaskID TASK_ID = LG_PART_INDEPENDENCE_TASK_ID;
      public:
        IndexSpaceNode *parent;
        IndexPartNode *left, *right;
      };
      struct SemanticRequestArgs : public LgTaskArgs<SemanticRequestArgs> {
      public:
        static const LgTaskID TASK_ID = 
          LG_INDEX_SPACE_SEMANTIC_INFO_REQ_TASK_ID;
      public:
        IndexSpaceNode *proxy_this;
        SemanticTag tag;
        AddressSpaceID source;
      };
      struct TightenIndexSpaceArgs : public LgTaskArgs<TightenIndexSpaceArgs> {
      public:
        static const LgTaskID TASK_ID = 
          LG_TIGHTEN_INDEX_SPACE_TASK_ID;
      public:
        IndexSpaceNode *proxy_this;
      };
      class IndexSpaceSetFunctor {
      public:
        IndexSpaceSetFunctor(Runtime *rt, AddressSpaceID src, Serializer &r)
          : runtime(rt), source(src), rez(r) { }
      public:
        void apply(AddressSpaceID target);
      public:
        Runtime *const runtime;
        const AddressSpaceID source;
        Serializer &rez;
      };
      class DestructionFunctor {
      public:
        DestructionFunctor(IndexSpace h, Runtime *rt)
          : handle(h), runtime(rt) { }
      public:
        void apply(AddressSpaceID target);
      public:
        const IndexSpace handle;
        Runtime *const runtime;
      };
    public:
      IndexSpaceNode(RegionTreeForest *ctx, IndexSpace handle,
                     IndexPartNode *parent, LegionColor color,
                     ApEvent index_space_ready);
      IndexSpaceNode(const IndexSpaceNode &rhs);
      virtual ~IndexSpaceNode(void);
    public:
      IndexSpaceNode& operator=(const IndexSpaceNode &rhs);
    public:
      virtual bool is_index_space_node(void) const;
#ifdef DEBUG_LEGION
      virtual IndexSpaceNode* as_index_space_node(void);
      virtual IndexPartNode* as_index_part_node(void);
#endif
      virtual AddressSpaceID get_owner_space(void) const;
      static AddressSpaceID get_owner_space(IndexSpace handle, Runtime *rt);
    public:
      virtual IndexTreeNode* get_parent(void) const;
      virtual void get_colors(std::vector<LegionColor> &colors);
    public:
      virtual void send_semantic_request(AddressSpaceID target, 
           SemanticTag tag, bool can_fail, bool wait_until, RtUserEvent ready);
      virtual void send_semantic_info(AddressSpaceID target, SemanticTag tag,
                           const void *buffer, size_t size, bool is_mutable,
                           RtUserEvent ready = RtUserEvent::NO_RT_USER_EVENT);
      void process_semantic_request(SemanticTag tag, AddressSpaceID source,
                            bool can_fail, bool wait_until, RtUserEvent ready);
      static void handle_semantic_request(RegionTreeForest *forest,
                                 Deserializer &derez, AddressSpaceID source);
      static void handle_semantic_info(RegionTreeForest *forest,
                                 Deserializer &derez, AddressSpaceID source);
    public:
      bool has_child(const LegionColor c);
      IndexPartNode* get_child(const LegionColor c);
      void add_child(IndexPartNode *child);
      void remove_child(const LegionColor c);
      size_t get_num_children(void) const;
    public:
      bool are_disjoint(const LegionColor c1, const LegionColor c2); 
      void record_disjointness(bool disjoint, 
                               const LegionColor c1, const LegionColor c2);
      LegionColor generate_color(void);
      void record_remote_child(IndexPartition pid, LegionColor part_color);
    public:
      void add_instance(RegionNode *inst);
      bool has_instance(RegionTreeID tid);
      void add_creation_source(AddressSpaceID source);
    public:
      static void handle_disjointness_test(IndexSpaceNode *parent,
                                           IndexPartNode *left,
                                           IndexPartNode *right);
      static void handle_tighten_index_space(const void *args);
    public:
      virtual void send_node(AddressSpaceID target, bool up);
      static void handle_node_creation(RegionTreeForest *context,
                                       Deserializer &derez, 
                                       AddressSpaceID source);
    public:
      static void handle_node_request(RegionTreeForest *context,
                                      Deserializer &derez,
                                      AddressSpaceID source);
      static void handle_node_return(Deserializer &derez);
      static void handle_node_child_request(RegionTreeForest *context,
                            Deserializer &derez, AddressSpaceID source);
      static void handle_node_child_response(Deserializer &derez);
      static void handle_colors_request(RegionTreeForest *context,
                            Deserializer &derez, AddressSpaceID source);
      static void handle_colors_response(Deserializer &derez);
      static void handle_index_space_set(RegionTreeForest *forest,
                           Deserializer &derez, AddressSpaceID source);
    public:
      virtual void tighten_index_space(void) = 0;
    public:
      virtual void initialize_union_space(ApUserEvent to_trigger,
              TaskOp *op, const std::vector<IndexSpace> &handles) = 0;
      virtual void initialize_intersection_space(ApUserEvent to_trigger,
              TaskOp *op, const std::vector<IndexSpace> &handles) = 0;
      virtual void initialize_difference_space(ApUserEvent to_trigger,
              TaskOp *op, IndexSpace left, IndexSpace right) = 0;
    public:
      virtual void log_index_space_points(void) = 0;
      virtual ApEvent compute_pending_space(Operation *op,
            const std::vector<IndexSpace> &handles, bool is_union) = 0;
      virtual ApEvent compute_pending_space(Operation *op,
                              IndexPartition handle, bool is_union) = 0;
      virtual ApEvent compute_pending_difference(Operation *op, 
          IndexSpace initial, const std::vector<IndexSpace> &handles) = 0;
      virtual void get_index_space_domain(void *realm_is, TypeTag type_tag) = 0;
      virtual size_t get_volume(void) = 0;
      virtual bool contains_point(const void *realm_point,TypeTag type_tag) = 0;
      virtual void destroy_node(AddressSpaceID source) = 0;
    public:
      virtual LegionColor get_max_linearized_color(void) = 0;
      virtual LegionColor linearize_color(const void *realm_color,
                                          TypeTag type_tag) = 0;
      virtual void delinearize_color(LegionColor color, 
                                     void *realm_color, TypeTag type_tag) = 0;
      virtual bool contains_color(LegionColor color, 
                                  bool report_error = false) = 0;
      virtual void instantiate_colors(std::vector<LegionColor> &colors) = 0;
      virtual void instantiate_children(IndexPartNode *partition) = 0;
      virtual Domain get_color_space_domain(void) = 0;
      virtual DomainPoint get_domain_point_color(void) const = 0;
      virtual DomainPoint delinearize_color_to_point(LegionColor c) = 0;
    public:
      virtual bool intersects_with(IndexSpaceNode *rhs,bool compute = true) = 0;
      virtual bool intersects_with(IndexPartNode *rhs, bool compute = true) = 0;
      virtual bool dominates(IndexSpaceNode *rhs) = 0;
      virtual bool dominates(IndexPartNode *rhs) = 0;
    public:
      virtual void pack_index_space(Serializer &rez) const = 0;
      virtual void unpack_index_space(Deserializer &derez,
                                      AddressSpaceID source) = 0;
    public:
      virtual ApEvent create_equal_children(Operation *op,
                                            IndexPartNode *partition, 
                                            size_t granularity) = 0;
      virtual ApEvent create_equal_children(Operation *op,
                                            IndexPartNode *partition, 
                                            size_t granularity,
                                            ShardID shard,
                                            size_t total_shards) = 0;
      virtual ApEvent create_by_union(Operation *op,
                                      IndexPartNode *partition,
                                      IndexPartNode *left,
                                      IndexPartNode *right) = 0;
      virtual ApEvent create_by_union(Operation *op,
                                      IndexPartNode *partition,
                                      IndexPartNode *left,
                                      IndexPartNode *right,
                                      ShardID shard,
                                      size_t total_shards) = 0;
      virtual ApEvent create_by_intersection(Operation *op,
                                             IndexPartNode *partition,
                                             IndexPartNode *left,
                                             IndexPartNode *right) = 0;
      virtual ApEvent create_by_intersection(Operation *op,
                                             IndexPartNode *partition,
                                             IndexPartNode *left,
                                             IndexPartNode *right,
                                             ShardID shard,
                                             size_t total_shards) = 0;
      virtual ApEvent create_by_intersection(Operation *op,
                                             IndexPartNode *partition,
                                             // Left is implicit "this"
                                             IndexPartNode *right) = 0;
      virtual ApEvent create_by_difference(Operation *op,
                                           IndexPartNode *partition,
                                           IndexPartNode *left,
                                           IndexPartNode *right) = 0;
      virtual ApEvent create_by_difference(Operation *op,
                                           IndexPartNode *partition,
                                           IndexPartNode *left,
                                           IndexPartNode *right,
                                           ShardID shard,
                                           size_t total_shards) = 0;
      // Called on color space and not parent
      virtual ApEvent create_by_restriction(IndexPartNode *partition,
                                            const void *transform,
                                            const void *extent,
                                            int partition_dim,
                                            ShardID shard,
                                            size_t total_shards) = 0;
      virtual ApEvent create_by_field(Operation *op,
                                      IndexPartNode *partition,
                const std::vector<FieldDataDescriptor> &instances,
                                      ApEvent instances_ready,
                                      ShardID shard, 
                                      size_t total_shards) = 0;
      virtual ApEvent create_by_image(Operation *op,
                                      IndexPartNode *partition,
                                      IndexPartNode *projection,
                const std::vector<FieldDataDescriptor> &instances,
                                      ApEvent instances_ready) = 0;
      virtual ApEvent create_by_image_range(Operation *op,
                                      IndexPartNode *partition,
                                      IndexPartNode *projection,
                const std::vector<FieldDataDescriptor> &instances,
                                      ApEvent instances_ready) = 0;
      virtual ApEvent create_by_preimage(Operation *op,
                                      IndexPartNode *partition,
                                      IndexPartNode *projection,
                const std::vector<FieldDataDescriptor> &instances,
                                      ApEvent instances_ready) = 0;
      virtual ApEvent create_by_preimage_range(Operation *op,
                                      IndexPartNode *partition,
                                      IndexPartNode *projection,
                const std::vector<FieldDataDescriptor> &instances,
                                      ApEvent instances_ready) = 0;
      virtual ApEvent create_association(Operation *op,
                                      IndexSpaceNode *range,
                const std::vector<FieldDataDescriptor> &instances,
                                      ApEvent instances_ready) = 0;
      virtual bool check_field_size(size_t field_size, bool range) = 0;
    public:
      virtual ApEvent issue_copy(Operation *op, 
                  const std::vector<CopySrcDstField> &src_fields,
                  const std::vector<CopySrcDstField> &dst_fields,
                  ApEvent precondition, PredEvent predicate_guard,
                  IndexTreeNode *intersect = NULL,
                  ReductionOpID redop = 0, bool reduction_fold = true) = 0;
      virtual ApEvent issue_fill(Operation *op,
                  const std::vector<CopySrcDstField> &dst_fields,
                  const void *fill_value, size_t fill_size,
                  ApEvent precondition, PredEvent predicate_guard,
                  IndexTreeNode *intersect = NULL) = 0;
    public:
#ifdef NEW_INSTANCE_CREATION
      virtual ApEvent create_instance(Memory target,
                            const std::vector<std::pair<FieldID,size_t> > &fids,
                            PhysicalInstance &instance,
                            LegionConstraintSet &constraints) = 0;
#else
      virtual PhysicalInstance create_instance(Memory target,
                                       const std::vector<size_t> &field_sizes,
                                       size_t blocking_factor, 
                                       UniqueID op_id) = 0;
#endif
      virtual PhysicalInstance create_file_instance(const char *file_name,
                                   const std::vector<size_t> &field_sizes,
                                   legion_lowlevel_file_mode_t file_mode) = 0;
      virtual PhysicalInstance create_hdf5_instance(const char *file_name,
                                   const std::vector<size_t> &field_sizes,
                                   const std::vector<const char*> &field_files,
                                   bool read_only) = 0;
    public:
      virtual void get_launch_space_domain(Domain &launch_domain) = 0;
      virtual void log_launch_space(UniqueID op_id) = 0;
      virtual Domain create_shard_domain(ShardingFunction *func, 
                                         ShardID shard) = 0;
      virtual void destroy_shard_domain(const Domain &domain) = 0;
    public:
      const IndexSpace handle;
      IndexPartNode *const parent;
      const ApEvent index_space_ready;
    protected:
      // On the owner node track when the index space is set
      RtUserEvent               realm_index_space_set;
      // Keep track of whether we've tightened these bounds
      RtUserEvent               tight_index_space_set;
      bool                      tight_index_space;
      // Must hold the node lock when accessing the
      // remaining data structures
      std::map<LegionColor,IndexPartNode*> color_map;
      std::map<LegionColor,IndexPartition> remote_colors;
      std::set<RegionNode*> logical_nodes;
      std::set<std::pair<LegionColor,LegionColor> > disjoint_subsets;
      std::set<std::pair<LegionColor,LegionColor> > aliased_subsets;
    };

    /**
     * \class IndexSpaceNodeT
     * A templated class for handling any templated realm calls
     * associated with realm index spaces
     */
    template<int DIM, typename T>
    class IndexSpaceNodeT : public IndexSpaceNode,
                            public LegionHeapify<IndexSpaceNodeT<DIM,T> > {
    public:
      struct IntersectInfo {
      public:
        IntersectInfo(void)
          : has_intersection(false), intersection_valid(false) { }
        IntersectInfo(bool has)
          : has_intersection(has), intersection_valid(!has) { }
        IntersectInfo(const Realm::ZIndexSpace<DIM,T> &is)
          : intersection(is), has_intersection(true), 
            intersection_valid(true) { }
      public:
        Realm::ZIndexSpace<DIM,T> intersection;
        bool has_intersection;
        bool intersection_valid;
      };
    public:
      IndexSpaceNodeT(RegionTreeForest *ctx, IndexSpace handle,
                      IndexPartNode *parent, LegionColor color, 
                      const Realm::ZIndexSpace<DIM,T> *realm_is,
                      ApEvent ready_event);
      IndexSpaceNodeT(const IndexSpaceNodeT &rhs);
      virtual ~IndexSpaceNodeT(void);
    public:
      IndexSpaceNodeT& operator=(const IndexSpaceNodeT &rhs);
    public:
      inline ApEvent get_realm_index_space(Realm::ZIndexSpace<DIM,T> &result,
                                           bool need_tight_result);
      inline void set_realm_index_space(AddressSpaceID source,
                                        const Realm::ZIndexSpace<DIM,T> &value);
    public:
      virtual void tighten_index_space(void);
    public:
      virtual void initialize_union_space(ApUserEvent to_trigger,
              TaskOp *op, const std::vector<IndexSpace> &handles);
      virtual void initialize_intersection_space(ApUserEvent to_trigger,
              TaskOp *op, const std::vector<IndexSpace> &handles);
      virtual void initialize_difference_space(ApUserEvent to_trigger,
              TaskOp *op, IndexSpace left, IndexSpace right);
    public:
      virtual void log_index_space_points(void);
      virtual ApEvent compute_pending_space(Operation *op,
            const std::vector<IndexSpace> &handles, bool is_union);
      virtual ApEvent compute_pending_space(Operation *op,
                             IndexPartition handle, bool is_union);
      virtual ApEvent compute_pending_difference(Operation *op,
          IndexSpace initial, const std::vector<IndexSpace> &handles);
      virtual void get_index_space_domain(void *realm_is, TypeTag type_tag);
      virtual size_t get_volume(void);
      virtual bool contains_point(const void *realm_point, TypeTag type_tag);
      virtual void destroy_node(AddressSpaceID source);
    public:
      virtual LegionColor get_max_linearized_color(void);
      virtual LegionColor linearize_color(const void *realm_color,
                                          TypeTag type_tag);
      virtual void delinearize_color(LegionColor color, 
                                     void *realm_color, TypeTag type_tag);
      virtual bool contains_color(LegionColor color,
                                  bool report_error = false);
      virtual void instantiate_colors(std::vector<LegionColor> &colors);
      virtual void instantiate_children(IndexPartNode *partition);
      virtual Domain get_color_space_domain(void);
      virtual DomainPoint get_domain_point_color(void) const;
      virtual DomainPoint delinearize_color_to_point(LegionColor c);
    public:
      virtual bool intersects_with(IndexSpaceNode *rhs, bool compute = true);
      virtual bool intersects_with(IndexPartNode *rhs, bool compute = true);
      virtual bool dominates(IndexSpaceNode *rhs);
      virtual bool dominates(IndexPartNode *rhs);
    public:
      virtual void pack_index_space(Serializer &rez) const;
      virtual void unpack_index_space(Deserializer &derez,
                                      AddressSpaceID source);
    public:
      virtual ApEvent create_equal_children(Operation *op,
                                            IndexPartNode *partition, 
                                            size_t granularity);
      virtual ApEvent create_equal_children(Operation *op,
                                            IndexPartNode *partition, 
                                            size_t granularity,
                                            ShardID shard,
                                            size_t total_shards);
      virtual ApEvent create_by_union(Operation *op,
                                      IndexPartNode *partition,
                                      IndexPartNode *left,
                                      IndexPartNode *right);
      virtual ApEvent create_by_union(Operation *op,
                                      IndexPartNode *partition,
                                      IndexPartNode *left,
                                      IndexPartNode *right,
                                      ShardID shard, 
                                      size_t total_shards);
      virtual ApEvent create_by_intersection(Operation *op,
                                             IndexPartNode *partition,
                                             IndexPartNode *left,
                                             IndexPartNode *right);
      virtual ApEvent create_by_intersection(Operation *op,
                                             IndexPartNode *partition,
                                             IndexPartNode *left,
                                             IndexPartNode *right,
                                             ShardID shard,
                                             size_t total_shards);
      virtual ApEvent create_by_intersection(Operation *op,
                                             IndexPartNode *partition,
                                             // Left is implicit "this"
                                             IndexPartNode *right);
      virtual ApEvent create_by_difference(Operation *op,
                                           IndexPartNode *partition,
                                           IndexPartNode *left,
                                           IndexPartNode *right);
      virtual ApEvent create_by_difference(Operation *op,
                                           IndexPartNode *partition,
                                           IndexPartNode *left,
                                           IndexPartNode *right,
                                           ShardID shard,
                                           size_t total_shards);
      // Called on color space and not parent
      virtual ApEvent create_by_restriction(IndexPartNode *partition,
                                            const void *transform,
                                            const void *extent,
                                            int partition_dim,
                                            ShardID shard,
                                            size_t total_shards);
      template<int N>
      ApEvent create_by_restriction_helper(IndexPartNode *partition,
<<<<<<< HEAD
                                   const Realm::ZMatrix<N,DIM> &transform,
                                   const Realm::ZRect<N,T> &extent,
                                   ShardID shard, size_t total_shards);
=======
                                   const Realm::ZMatrix<N,DIM,T> &transform,
                                   const Realm::ZRect<N,T> &extent);
>>>>>>> 86337f75
      virtual ApEvent create_by_field(Operation *op,
                                      IndexPartNode *partition,
                const std::vector<FieldDataDescriptor> &instances,
                                      ApEvent instances_ready,
                                      ShardID shard_id,
                                      size_t total_shards);
      template<int COLOR_DIM, typename COLOR_T>
      ApEvent create_by_field_helper(Operation *op,
                                     IndexPartNode *partition,
                const std::vector<FieldDataDescriptor> &instances,
                                     ApEvent instances_ready,
                                     ShardID shard,
                                     size_t total_shards);
      virtual ApEvent create_by_image(Operation *op,
                                      IndexPartNode *partition,
                                      IndexPartNode *projection,
                const std::vector<FieldDataDescriptor> &instances,
                                      ApEvent instances_ready);
      template<int DIM2, typename T2>
      ApEvent create_by_image_helper(Operation *op,
                                      IndexPartNode *partition,
                                      IndexPartNode *projection,
                const std::vector<FieldDataDescriptor> &instances,
                                      ApEvent instances_ready);
      virtual ApEvent create_by_image_range(Operation *op,
                                      IndexPartNode *partition,
                                      IndexPartNode *projection,
                const std::vector<FieldDataDescriptor> &instances,
                                      ApEvent instances_ready);
      template<int DIM2, typename T2>
      ApEvent create_by_image_range_helper(Operation *op,
                                      IndexPartNode *partition,
                                      IndexPartNode *projection,
                const std::vector<FieldDataDescriptor> &instances,
                                      ApEvent instances_ready);
      virtual ApEvent create_by_preimage(Operation *op,
                                      IndexPartNode *partition,
                                      IndexPartNode *projection,
                const std::vector<FieldDataDescriptor> &instances,
                                      ApEvent instances_ready);
      template<int DIM2, typename T2>
      ApEvent create_by_preimage_helper(Operation *op,
                                      IndexPartNode *partition,
                                      IndexPartNode *projection,
                const std::vector<FieldDataDescriptor> &instances,
                                      ApEvent instances_ready);
      virtual ApEvent create_by_preimage_range(Operation *op,
                                      IndexPartNode *partition,
                                      IndexPartNode *projection,
                const std::vector<FieldDataDescriptor> &instances,
                                      ApEvent instances_ready);
      template<int DIM2, typename T2>
      ApEvent create_by_preimage_range_helper(Operation *op,
                                      IndexPartNode *partition,
                                      IndexPartNode *projection,
                const std::vector<FieldDataDescriptor> &instances,
                                      ApEvent instances_ready);
      virtual ApEvent create_association(Operation *op,
                                      IndexSpaceNode *range,
                const std::vector<FieldDataDescriptor> &instances,
                                      ApEvent instances_ready);
      template<int DIM2, typename T2>
      ApEvent create_association_helper(Operation *op,
                                      IndexSpaceNode *range,
                const std::vector<FieldDataDescriptor> &instances,
                                      ApEvent instances_ready);
      virtual bool check_field_size(size_t field_size, bool range);
    public:
      virtual ApEvent issue_copy(Operation *op, 
                  const std::vector<CopySrcDstField> &src_fields,
                  const std::vector<CopySrcDstField> &dst_fields,
                  ApEvent precondition, PredEvent predicate_guard,
                  IndexTreeNode *intersect = NULL,
                  ReductionOpID redop = 0, bool reduction_fold = true);
      virtual ApEvent issue_fill(Operation *op,
                  const std::vector<CopySrcDstField> &dst_fields,
                  const void *fill_value, size_t fill_size,
                  ApEvent precondition, PredEvent predicate_guard,
                  IndexTreeNode *intersect = NULL);
    public:
#ifdef NEW_INSTANCE_CREATION
      virtual ApEvent create_instance(Memory target,
                            const std::vector<std::pair<FieldID,size_t> > &fids,
                            PhysicalInstance &instance,
                            LegionConstraintSet &constraints);
#else
      virtual PhysicalInstance create_instance(Memory target,
                                       const std::vector<size_t> &field_sizes,
                                       size_t blocking_factor, UniqueID op_id);
#endif
      virtual PhysicalInstance create_file_instance(const char *file_name,
                                   const std::vector<size_t> &field_sizes,
                                   legion_lowlevel_file_mode_t file_mode);
      virtual PhysicalInstance create_hdf5_instance(const char *file_name,
                                   const std::vector<size_t> &field_sizes,
                                   const std::vector<const char*> &field_files,
                                   bool read_only);
    public:
      virtual void get_launch_space_domain(Domain &launch_domain);
      virtual void log_launch_space(UniqueID op_id);
      virtual Domain create_shard_domain(ShardingFunction *func, ShardID shard);
      virtual void destroy_shard_domain(const Domain &domain);
    protected:
      void compute_linearization_metadata(void);
    protected:
      Realm::ZIndexSpace<DIM,T> realm_index_space;
    protected:
      std::map<IndexTreeNode*,IntersectInfo> intersections;
    protected: // linearization meta-data, computed on demand
      Realm::ZPoint<DIM,long long> strides;
      Realm::ZPoint<DIM,long long> offset;
      bool linearization_ready;
    public:
      struct CreateByFieldHelper {
      public:
        CreateByFieldHelper(IndexSpaceNodeT<DIM,T> *n,
                            Operation *o, IndexPartNode *p,
                            const std::vector<FieldDataDescriptor> &i,
                            ApEvent r, ShardID s, size_t t)
          : node(n), op(o), partition(p), instances(i), 
            ready(r), shard(s), total_shards(t) { }
      public:
        template<typename COLOR_DIM, typename COLOR_T>
        static inline void demux(CreateByFieldHelper *creator)
        {
          creator->result = 
           creator->node->template create_by_field_helper<COLOR_DIM::N,COLOR_T>(
                         creator->op, creator->partition, creator->instances,
                         creator->ready, creator->shard, creator->total_shards);
        }
      public:
        IndexSpaceNodeT<DIM,T> *node;
        Operation *op;
        IndexPartNode *partition;
        const std::vector<FieldDataDescriptor> &instances;
        ApEvent ready, result;
        ShardID shard;
        size_t total_shards;
      };
      struct CreateByImageHelper {
      public:
        CreateByImageHelper(IndexSpaceNodeT<DIM,T> *n,
                            Operation *o, IndexPartNode *p, IndexPartNode *j,
                            const std::vector<FieldDataDescriptor> &i,
                            ApEvent r)
          : node(n), op(o), partition(p), projection(j), 
            instances(i), ready(r) { }
      public:
        template<typename DIM2, typename T2>
        static inline void demux(CreateByImageHelper *creator)
        {
          creator->result = 
           creator->node->template create_by_image_helper<DIM2::N,T2>(
               creator->op, creator->partition, creator->projection,
               creator->instances, creator->ready);
        }
      public:
        IndexSpaceNodeT<DIM,T> *node;
        Operation *op;
        IndexPartNode *partition;
        IndexPartNode *projection;
        const std::vector<FieldDataDescriptor> &instances;
        ApEvent ready, result;
      };
      struct CreateByImageRangeHelper {
      public:
        CreateByImageRangeHelper(IndexSpaceNodeT<DIM,T> *n,
                            Operation *o, IndexPartNode *p, IndexPartNode *j,
                            const std::vector<FieldDataDescriptor> &i,
                            ApEvent r)
          : node(n), op(o), partition(p), projection(j), 
            instances(i), ready(r) { }
      public:
        template<typename DIM2, typename T2>
        static inline void demux(CreateByImageRangeHelper *creator)
        {
          creator->result = creator->node->template 
            create_by_image_range_helper<DIM2::N,T2>(
               creator->op, creator->partition, creator->projection,
               creator->instances, creator->ready);
        }
      public:
        IndexSpaceNodeT<DIM,T> *node;
        Operation *op;
        IndexPartNode *partition;
        IndexPartNode *projection;
        const std::vector<FieldDataDescriptor> &instances;
        ApEvent ready, result;
      };
      struct CreateByPreimageHelper {
      public:
        CreateByPreimageHelper(IndexSpaceNodeT<DIM,T> *n,
                            Operation *o, IndexPartNode *p, IndexPartNode *j,
                            const std::vector<FieldDataDescriptor> &i,
                            ApEvent r)
          : node(n), op(o), partition(p), projection(j), 
            instances(i), ready(r) { }
      public:
        template<typename DIM2, typename T2>
        static inline void demux(CreateByPreimageHelper *creator)
        {
          creator->result = 
           creator->node->template create_by_preimage_helper<DIM2::N,T2>(
               creator->op, creator->partition, creator->projection,
               creator->instances, creator->ready);
        }
      public:
        IndexSpaceNodeT<DIM,T> *node;
        Operation *op;
        IndexPartNode *partition;
        IndexPartNode *projection;
        const std::vector<FieldDataDescriptor> &instances;
        ApEvent ready, result;
      };
      struct CreateByPreimageRangeHelper {
      public:
        CreateByPreimageRangeHelper(IndexSpaceNodeT<DIM,T> *n,
                            Operation *o, IndexPartNode *p, IndexPartNode *j,
                            const std::vector<FieldDataDescriptor> &i,
                            ApEvent r)
          : node(n), op(o), partition(p), projection(j), 
            instances(i), ready(r) { }
      public:
        template<typename DIM2, typename T2>
        static inline void demux(CreateByPreimageRangeHelper *creator)
        {
          creator->result = creator->node->template 
            create_by_preimage_range_helper<DIM2::N,T2>(
               creator->op, creator->partition, creator->projection,
               creator->instances, creator->ready);
        }
      public:
        IndexSpaceNodeT<DIM,T> *node;
        Operation *op;
        IndexPartNode *partition;
        IndexPartNode *projection;
        const std::vector<FieldDataDescriptor> &instances;
        ApEvent ready, result;
      };
      struct CreateAssociationHelper {
      public:
        CreateAssociationHelper(IndexSpaceNodeT<DIM,T> *n,
                            Operation *o, IndexSpaceNode *g,
                            const std::vector<FieldDataDescriptor> &i,
                            ApEvent r)
          : node(n), op(o), range(g), instances(i), ready(r) { }
      public:
        template<typename DIM2, typename T2>
        static inline void demux(CreateAssociationHelper *creator)
        {
          creator->result = creator->node->template 
            create_association_helper<DIM2::N,T2>(
               creator->op, creator->range, creator->instances, creator->ready);
        }
      public:
        IndexSpaceNodeT<DIM,T> *node;
        Operation *op;
        IndexSpaceNode *range;
        const std::vector<FieldDataDescriptor> &instances;
        ApEvent ready, result;
      };
    };

    /**
     * \class IndexSpaceCreator
     * A small helper class for creating templated index spaces
     */
    class IndexSpaceCreator {
    public:
      IndexSpaceCreator(RegionTreeForest *f, IndexSpace s, const void *i,
                        IndexPartNode *p, LegionColor c, ApEvent r)
        : forest(f), space(s), realm_is(i), parent(p), 
          color(c), ready(r), result(NULL) { }
    public:
      template<typename N, typename T>
      static inline void demux(IndexSpaceCreator *creator)
      {
        const Realm::ZIndexSpace<N::N,T> *is = 
          (const Realm::ZIndexSpace<N::N,T>*)creator->realm_is;
        creator->result = new IndexSpaceNodeT<N::N,T>(creator->forest,
            creator->space, creator->parent, creator->color, is,
            creator->ready);
      }
    public:
      RegionTreeForest *const forest;
      const IndexSpace space; 
      const void *const realm_is;
      IndexPartNode *const parent;
      const LegionColor color;
      const ApEvent ready;
      IndexSpaceNode *result;
    };

    /**
     * \class IndexPartNode
     * A node for representing a generic index partition.
     */
    class IndexPartNode : public IndexTreeNode {
    public:
      struct DisjointnessArgs : public LgTaskArgs<DisjointnessArgs> {
      public:
        static const LgTaskID TASK_ID = LG_DISJOINTNESS_TASK_ID;
      public:
        IndexPartition pid;
        ValueBroadcast<bool> *disjointness_collective;
      };
    public:
      struct DynamicIndependenceArgs : 
        public LgTaskArgs<DynamicIndependenceArgs> {
      public:
        static const LgTaskID TASK_ID = LG_SPACE_INDEPENDENCE_TASK_ID;
      public:
        IndexPartNode *parent;
        IndexSpaceNode *left, *right;
      };
      struct SemanticRequestArgs : public LgTaskArgs<SemanticRequestArgs> {
      public:
        static const LgTaskID TASK_ID = LG_INDEX_PART_SEMANTIC_INFO_REQ_TASK_ID;
      public:
        IndexPartNode *proxy_this;
        SemanticTag tag;
        AddressSpaceID source;
      };
      class DestructionFunctor {
      public:
        DestructionFunctor(IndexPartition h, Runtime *rt)
          : handle(h), runtime(rt) { }
      public:
        void apply(AddressSpaceID target);
      public:
        const IndexPartition handle;
        Runtime *const runtime;
      }; 
    public:
      IndexPartNode(RegionTreeForest *ctx, IndexPartition p,
                    IndexSpaceNode *par, IndexSpaceNode *color_space,
                    LegionColor c, bool disjoint,
                    ApEvent partition_ready, ApBarrier partial_pending,
                    ShardMapping *mapping);
      IndexPartNode(RegionTreeForest *ctx, IndexPartition p,
                    IndexSpaceNode *par, IndexSpaceNode *color_space,
                    LegionColor c, RtEvent disjointness_ready,
                    ApEvent partition_ready, ApBarrier partial_pending,
                    ShardMapping *mapping);
      IndexPartNode(const IndexPartNode &rhs);
      virtual ~IndexPartNode(void);
    public:
      IndexPartNode& operator=(const IndexPartNode &rhs);
    public:
      virtual bool is_index_space_node(void) const;
#ifdef DEBUG_LEGION
      virtual IndexSpaceNode* as_index_space_node(void);
      virtual IndexPartNode* as_index_part_node(void);
#endif
      virtual AddressSpaceID get_owner_space(void) const;
      static AddressSpaceID get_owner_space(IndexPartition handle, Runtime *rt);
    public:
      virtual IndexTreeNode* get_parent(void) const;
      virtual void get_colors(std::vector<LegionColor> &colors);
    public:
      virtual void send_semantic_request(AddressSpaceID target, 
           SemanticTag tag, bool can_fail, bool wait_until, RtUserEvent ready);
      virtual void send_semantic_info(AddressSpaceID target, SemanticTag tag,
                             const void *buffer, size_t size, bool is_mutable,
                             RtUserEvent ready = RtUserEvent::NO_RT_USER_EVENT);
      void process_semantic_request(SemanticTag tag, AddressSpaceID source,
                            bool can_fail, bool wait_until, RtUserEvent ready);
      static void handle_semantic_request(RegionTreeForest *forest,
                                   Deserializer &derez, AddressSpaceID source);
      static void handle_semantic_info(RegionTreeForest *forest,
                                   Deserializer &derez, AddressSpaceID source);
    public:
      bool has_child(const LegionColor c);
      IndexSpaceNode* get_child(const LegionColor c);
      void add_child(IndexSpaceNode *child);
      void remove_child(const LegionColor c);
      size_t get_num_children(void) const;
      void compute_disjointness(ValueBroadcast<bool> *collective);
      void get_subspace_preconditions(std::set<ApEvent> &preconditions);
    public:
      bool is_disjoint(bool from_app = false);
      bool are_disjoint(const LegionColor c1, const LegionColor c2,
                        bool force_compute = false);
      void record_disjointness(bool disjoint,
                               const LegionColor c1, const LegionColor c2);
      bool is_complete(bool from_app = false);
    public:
      void add_instance(PartitionNode *inst);
      bool has_instance(RegionTreeID tid);
      void add_creation_source(AddressSpaceID source);
    public:
      ApEvent create_equal_children(Operation *op, size_t granularity,
                                    ShardID shard, size_t total_shards);
      ApEvent create_by_union(Operation *Op,
                              IndexPartNode *left, IndexPartNode *right,
                              ShardID shard, size_t total_shards);
      ApEvent create_by_intersection(Operation *op,
                              IndexPartNode *left, IndexPartNode *right,
                              ShardID shard, size_t total_shards);
      ApEvent create_by_difference(Operation *op,
                              IndexPartNode *left, IndexPartNode *right,
                              ShardID shard, size_t total_shards);
      ApEvent create_by_restriction(const void *transform, const void *extent,
                                    ShardID shard, size_t total_shards);
    public:
      virtual bool compute_complete(void) = 0;
      virtual bool intersects_with(IndexSpaceNode *other, 
                                   bool compute = true) = 0;
      virtual bool intersects_with(IndexPartNode *other,
                                   bool compute = true) = 0; 
      virtual bool dominates(IndexSpaceNode *other) = 0;
      virtual bool dominates(IndexPartNode *other) = 0;
      virtual void destroy_node(AddressSpaceID source) = 0;
    public:
      static void handle_disjointness_computation(const void *args, 
                                                  RegionTreeForest *forest);
      static void handle_disjointness_test(IndexPartNode *parent,
                                           IndexSpaceNode *left,
                                           IndexSpaceNode *right);
    public:
      virtual void send_node(AddressSpaceID target, bool up);
      static void handle_node_creation(RegionTreeForest *context,
                                       Deserializer &derez, 
                                       AddressSpaceID source);
    public:
      static void handle_node_request(RegionTreeForest *context,
                                      Deserializer &derez,
                                      AddressSpaceID source);
      static void handle_node_return(Deserializer &derez);
      static void handle_node_child_request(
          RegionTreeForest *forest, Deserializer &derez, AddressSpaceID source);
      static void handle_node_child_response(Deserializer &derez);
      static void handle_notification(RegionTreeForest *context, 
                                      Deserializer &derez);
    public:
      const IndexPartition handle;
      IndexSpaceNode *const parent;
      IndexSpaceNode *const color_space;
      const LegionColor total_children;
      const LegionColor max_linearized_color;
      const ApEvent partition_ready;
      const ApBarrier partial_pending;
      ShardMapping *const shard_mapping;
    protected:
      RtEvent disjoint_ready;
      bool disjoint;
    protected:
      bool has_complete, complete;
    protected:
      // Must hold the node lock when accessing
      // the remaining data structures
      std::map<LegionColor,IndexSpaceNode*> color_map;
      std::set<PartitionNode*> logical_nodes;
      std::set<std::pair<LegionColor,LegionColor> > disjoint_subspaces;
      std::set<std::pair<LegionColor,LegionColor> > aliased_subspaces;
    }; 

    /**
     * \class IndexPartNodeT
     * A template class for handling any templated realm calls
     * associated with realm index spaces
     */
    template<int DIM, typename T>
    class IndexPartNodeT : public IndexPartNode,
                           public LegionHeapify<IndexPartNodeT<DIM,T> > {
    public:
      struct IntersectInfo {
      public:
        IntersectInfo(void)
          : has_intersection(false), intersection_valid(false) { }
        IntersectInfo(bool has)
          : has_intersection(has), intersection_valid(!has) { }
        IntersectInfo(const Realm::ZIndexSpace<DIM,T> &is)
          : intersection(is), has_intersection(true), 
            intersection_valid(true) { }
      public:
        Realm::ZIndexSpace<DIM,T> intersection;
        bool has_intersection;
        bool intersection_valid;
      };
    public:
      IndexPartNodeT(RegionTreeForest *ctx, IndexPartition p,
                     IndexSpaceNode *par, IndexSpaceNode *color_space,
                     LegionColor c, bool disjoint,
                     ApEvent partition_ready, ApBarrier pending,
                     ShardMapping *shard_mapping);
      IndexPartNodeT(RegionTreeForest *ctx, IndexPartition p,
                     IndexSpaceNode *par, IndexSpaceNode *color_space,
                     LegionColor c, RtEvent disjointness_ready,
                     ApEvent partition_ready, ApBarrier pending,
                     ShardMapping *shard_mapping);
      IndexPartNodeT(const IndexPartNodeT &rhs);
      virtual ~IndexPartNodeT(void);
    public:
      IndexPartNodeT& operator=(const IndexPartNodeT &rhs);
    public:
      virtual bool compute_complete(void);
      virtual bool intersects_with(IndexSpaceNode *other, bool compute = true);
      virtual bool intersects_with(IndexPartNode *other, bool compute = true);
      virtual bool dominates(IndexSpaceNode *other);
      virtual bool dominates(IndexPartNode *other);
      virtual void destroy_node(AddressSpaceID source);
    public:
      ApEvent get_union_index_space(Realm::ZIndexSpace<DIM,T> &space,
                                    bool need_tight_result);
    protected:
      Realm::ZIndexSpace<DIM,T> partition_union_space;
      ApEvent partition_union_ready;
      bool has_union_space, union_space_tight;
    protected:
      std::map<IndexTreeNode*,IntersectInfo> intersections;
    };

    /**
     * \class IndexPartCreator
     * A msall helper class for creating templated index partitions
     */
    class IndexPartCreator {
    public:
      IndexPartCreator(RegionTreeForest *f, IndexPartition p,
                       IndexSpaceNode *par, IndexSpaceNode *cs,
                       LegionColor c, bool d, ApEvent r, 
                       ApBarrier pend, ShardMapping *m)
        : forest(f), partition(p), parent(par), color_space(cs),
          color(c), disjoint(d), ready(r), pending(pend), mapping(m) { }
      IndexPartCreator(RegionTreeForest *f, IndexPartition p,
                       IndexSpaceNode *par, IndexSpaceNode *cs,
                       LegionColor c, RtEvent d, ApEvent r, 
                       ApBarrier pend, ShardMapping *m)
        : forest(f), partition(p), parent(par), color_space(cs),
          color(c), disjoint(false), disjoint_ready(d), 
          ready(r), pending(pend), mapping(m) { }
    public:
      template<typename N, typename T>
      static inline void demux(IndexPartCreator *creator)
      {
        if (creator->disjoint_ready.exists()) 
          creator->result = new IndexPartNodeT<N::N,T>(creator->forest,
              creator->partition, creator->parent, creator->color_space,
              creator->color, creator->disjoint_ready, 
              creator->ready, creator->pending, creator->mapping);
        else
          creator->result = new IndexPartNodeT<N::N,T>(creator->forest,
              creator->partition, creator->parent, creator->color_space,
              creator->color, creator->disjoint, 
              creator->ready, creator->pending, creator->mapping);
      }
    public:
      RegionTreeForest *const forest;
      const IndexPartition partition;
      IndexSpaceNode *const parent;
      IndexSpaceNode *const color_space;
      const LegionColor color;
      const bool disjoint;
      const RtEvent disjoint_ready;
      const ApEvent ready;
      const ApBarrier pending;
      ShardMapping *const mapping;
      IndexPartNode *result;
    };

    /**
     * \class FieldSpaceNode
     * Represent a generic field space that can be
     * pointed at by nodes in the region trees.
     */
    class FieldSpaceNode : public LegionHeapify<FieldSpaceNode> {
    public:
      struct FieldInfo {
      public:
        FieldInfo(void) : field_size(0), idx(0), serdez_id(0),
                          destroyed(false) { }
        FieldInfo(size_t size, unsigned id, CustomSerdezID sid)
          : field_size(size), idx(id), serdez_id(sid), destroyed(false) { }
      public:
        size_t field_size;
        unsigned idx;
        CustomSerdezID serdez_id;
        bool destroyed;
      };
      struct LocalFieldInfo {
      public:
        LocalFieldInfo(void)
          : size(0), count(0) { }
        LocalFieldInfo(size_t s)
          : size(s), count(0) { }
      public:
        size_t size;
        unsigned count;
      };
      struct FindTargetsFunctor {
      public:
        FindTargetsFunctor(std::deque<AddressSpaceID> &t)
          : targets(t) { }
      public:
        void apply(AddressSpaceID target);
      private:
        std::deque<AddressSpaceID> &targets;
      };
      struct SemanticRequestArgs : public LgTaskArgs<SemanticRequestArgs> {
      public:
        static const LgTaskID TASK_ID = 
          LG_FIELD_SPACE_SEMANTIC_INFO_REQ_TASK_ID;
      public:
        FieldSpaceNode *proxy_this;
        SemanticTag tag;
        AddressSpaceID source;
      };
      struct SemanticFieldRequestArgs : 
        public LgTaskArgs<SemanticFieldRequestArgs> {
      public:
        static const LgTaskID TASK_ID = 
          LG_FIELD_SEMANTIC_INFO_REQ_TASK_ID;
      public:
        FieldSpaceNode *proxy_this;
        FieldID fid;
        SemanticTag tag;
        AddressSpaceID source;
      };
      class DestructionFunctor {
      public:
        DestructionFunctor(FieldSpace h, Runtime *rt)
          : handle(h), runtime(rt) { }
      public:
        void apply(AddressSpaceID target);
      public:
        const FieldSpace handle;
        Runtime *const runtime;
      };
    public:
      FieldSpaceNode(FieldSpace sp, RegionTreeForest *ctx);
      FieldSpaceNode(FieldSpace sp, RegionTreeForest *ctx,
                     Deserializer &derez);
      FieldSpaceNode(const FieldSpaceNode &rhs);
      ~FieldSpaceNode(void);
    public:
      FieldSpaceNode& operator=(const FieldSpaceNode &rhs);
      AddressSpaceID get_owner_space(void) const; 
      static AddressSpaceID get_owner_space(FieldSpace handle, Runtime *rt);
    public:
      void attach_semantic_information(SemanticTag tag, AddressSpaceID source,
                            const void *buffer, size_t size, bool is_mutable);
      void attach_semantic_information(FieldID fid, SemanticTag tag,
                                       AddressSpaceID source,
                                       const void *buffer, size_t size,
                                       bool is_mutable);
      bool retrieve_semantic_information(SemanticTag tag,
             const void *&result, size_t &size, bool can_fail, bool wait_until);
      bool retrieve_semantic_information(FieldID fid, SemanticTag tag,
             const void *&result, size_t &size, bool can_fail, bool wait_until);
      void send_semantic_info(AddressSpaceID target, SemanticTag tag,
                             const void *result, size_t size, bool is_mutable,
                             RtUserEvent ready = RtUserEvent::NO_RT_USER_EVENT);
      void send_semantic_field_info(AddressSpaceID target, FieldID fid,
            SemanticTag tag, const void *result, size_t size, bool is_mutable,
            RtUserEvent ready = RtUserEvent::NO_RT_USER_EVENT);
      void process_semantic_request(SemanticTag tag, AddressSpaceID source,
                             bool can_fail, bool wait_until, RtUserEvent ready);
      void process_semantic_field_request(FieldID fid, SemanticTag tag, 
      AddressSpaceID source, bool can_fail, bool wait_until, RtUserEvent ready);
      static void handle_semantic_request(RegionTreeForest *forest,
                                   Deserializer &derez, AddressSpaceID source);
      static void handle_field_semantic_request(RegionTreeForest *forest,
                                   Deserializer &derez, AddressSpaceID source);
      static void handle_semantic_info(RegionTreeForest *forest,
                                   Deserializer &derez, AddressSpaceID source);
      static void handle_field_semantic_info(RegionTreeForest *forest,
                                   Deserializer &derez, AddressSpaceID source);
    public:
      RtEvent allocate_field(FieldID fid, size_t size,
                             CustomSerdezID serdez_id);
      RtEvent allocate_fields(const std::vector<size_t> &sizes,
                              const std::vector<FieldID> &fids,
                              CustomSerdezID serdez_id);
      void free_field(FieldID fid, AddressSpaceID source);
      void free_fields(const std::vector<FieldID> &to_free,
                       AddressSpaceID source);
    public:
      bool allocate_local_fields(const std::vector<FieldID> &fields,
                                 const std::vector<size_t> &sizes,
                                 CustomSerdezID serdez_id,
                                 const std::set<unsigned> &indexes,
                                 std::vector<unsigned> &new_indexes);
      void free_local_fields(const std::vector<FieldID> &to_free,
                             const std::vector<unsigned> &indexes);
      void update_local_fields(const std::vector<FieldID> &fields,
                               const std::vector<size_t> &sizes,
                               const std::vector<CustomSerdezID> &serdez_ids,
                               const std::vector<unsigned> &indexes);
      void remove_local_fields(const std::vector<FieldID> &to_removes);
    protected:
      void process_alloc_notification(Deserializer &derez);
    public:
      bool has_field(FieldID fid);
      size_t get_field_size(FieldID fid);
      void get_all_fields(std::vector<FieldID> &to_set);
      void get_all_regions(std::set<LogicalRegion> &regions);
      void get_field_set(const FieldMask &mask, std::set<FieldID> &to_set);
      void get_field_set(const FieldMask &mask, std::vector<FieldID> &to_set);
      void get_field_set(const FieldMask &mask, const std::set<FieldID> &basis,
                         std::set<FieldID> &to_set);
    public:
      void add_instance(RegionNode *inst);
      RtEvent add_instance(LogicalRegion top_handle, AddressSpaceID source);
      bool has_instance(RegionTreeID tid);
      void destroy_node(AddressSpaceID source);
    public:
      FieldMask get_field_mask(const std::set<FieldID> &fields) const;
      unsigned get_field_index(FieldID fid) const;
      void get_field_indexes(const std::vector<FieldID> &fields,
                             std::vector<unsigned> &indexes) const;
    public:
      void compute_create_offsets(const std::vector<FieldID> &create_fields,
                      std::vector<std::pair<FieldID,size_t> > &fields_sizes,
                                  std::vector<unsigned> &mask_index_map,
                                  std::vector<CustomSerdezID> &serdez,
                                  FieldMask &instance_mask);
    public:
      InstanceManager* create_file_instance(const std::set<FieldID> &fields,
                                            RegionNode *node, AttachOp *op);
    public:
      LayoutDescription* find_layout_description(const FieldMask &field_mask,
                                        const LayoutConstraintSet &constraints);
      LayoutDescription* find_layout_description(const FieldMask &field_mask,
                                                LayoutConstraints *constraints);
      LayoutDescription* create_layout_description(const FieldMask &layout_mask,
                                                 LayoutConstraints *constraints,
                                           const std::vector<unsigned> &indexes,
                                     const std::vector<CustomSerdezID> &serdez,
                    const std::vector<std::pair<FieldID,size_t> > &field_sizes);
      LayoutDescription* register_layout_description(LayoutDescription *desc);
    public:
      void send_node(AddressSpaceID target);
      static void handle_node_creation(RegionTreeForest *context,
                                       Deserializer &derez, 
                                       AddressSpaceID target);
    public:
      static void handle_node_request(RegionTreeForest *context,
                                      Deserializer &derez,
                                      AddressSpaceID source);
      static void handle_node_return(Deserializer &derez);
    public:
      static void handle_remote_instance_creation(RegionTreeForest *forest,
                                Deserializer &derez, AddressSpaceID source);
      static void handle_remote_reduction_creation(RegionTreeForest *forest,
                                Deserializer &derez, AddressSpaceID source);
    public:
      static void handle_alloc_request(RegionTreeForest *forest,
                                       Deserializer &derez);
      static void handle_alloc_notification(RegionTreeForest *forest,
                                            Deserializer &derez);
      static void handle_top_alloc(RegionTreeForest *forest,
                                   Deserializer &derez, AddressSpaceID source);
      static void handle_field_free(RegionTreeForest *forest,
                                    Deserializer &derez, AddressSpaceID source);
      static void handle_local_alloc_request(RegionTreeForest *forest,
                                             Deserializer &derez,
                                             AddressSpaceID source);
      static void handle_local_alloc_response(Deserializer &derez);
      static void handle_local_free(RegionTreeForest *forest,
                                    Deserializer &derez);
    public:
      // Help with debug printing
      char* to_string(const FieldMask &mask) const;
      void get_field_ids(const FieldMask &mask,
                         std::vector<FieldID> &fields) const;
    protected:
      // Assume we are already holding the node lock
      // when calling these methods
      int allocate_index(void);
      void free_index(unsigned index);
    protected:
      bool allocate_local_indexes(
            const std::vector<size_t> &sizes,
            const std::set<unsigned> &current_indexes,
                  std::vector<unsigned> &new_indexes);
      void free_local_indexes(const std::vector<unsigned> &indexes);
    public:
      const FieldSpace handle;
      const bool is_owner;
      const AddressSpaceID owner;
      RegionTreeForest *const context;
    public:
      NodeSet creation_set;
      bool destroyed;
    private:
      Reservation node_lock;
      // Top nodes in the trees for which this field space is used
      std::set<LogicalRegion> logical_trees;
      std::map<FieldID,FieldInfo> fields;
      FieldMask available_indexes;
    private:
      // Keep track of the layouts associated with this field space
      // Index them by their hash of their field mask to help
      // differentiate them.
      std::map<LEGION_FIELD_MASK_FIELD_TYPE,LegionList<LayoutDescription*,
                          LAYOUT_DESCRIPTION_ALLOC>::tracked> layouts;
    private:
      LegionMap<SemanticTag,SemanticInfo>::aligned semantic_info;
      LegionMap<std::pair<FieldID,SemanticTag>,SemanticInfo>::aligned 
                                                    semantic_field_info;
    private:
      // Local field information
      std::vector<LocalFieldInfo> local_field_infos;
    };
 
    /**
     * \class RegionTreeNode
     * A generic region tree node from which all
     * other kinds of region tree nodes inherit.  Notice
     * that all important analyses are defined on 
     * this kind of node making them general across
     * all kinds of node types.
     */
    class RegionTreeNode { 
    public:
      RegionTreeNode(RegionTreeForest *ctx, FieldSpaceNode *column);
      virtual ~RegionTreeNode(void);
    public:
      static AddressSpaceID get_owner_space(RegionTreeID tid, Runtime *rt);
    public:
      inline PhysicalState* get_physical_state(VersionInfo &info)
      {
        // First check to see if the version info already has a state
        PhysicalState *result = info.find_physical_state(this);  
#ifdef DEBUG_LEGION
        assert(result != NULL);
#endif
        return result;
      }
      inline LogicalState& get_logical_state(ContextID ctx)
      {
        return *(logical_states.lookup_entry(ctx, this, ctx));
      }
      inline LogicalState* get_logical_state_ptr(ContextID ctx)
      {
        return logical_states.lookup_entry(ctx, this, ctx);
      }
      inline VersionManager& get_current_version_manager(ContextID ctx)
      {
        return *(current_versions.lookup_entry(ctx, this, ctx));
      }
      inline VersionManager* get_current_version_manager_ptr(ContextID ctx)
      {
        return current_versions.lookup_entry(ctx, this, ctx);
      }
    public:
      void attach_semantic_information(SemanticTag tag, AddressSpaceID source,
                            const void *buffer, size_t size, bool is_mutable);
      bool retrieve_semantic_information(SemanticTag tag,
           const void *&result, size_t &size, bool can_fail, bool wait_until);
      virtual void send_semantic_request(AddressSpaceID target, 
        SemanticTag tag, bool can_fail, bool wait_until, RtUserEvent ready) = 0;
      virtual void send_semantic_info(AddressSpaceID target, SemanticTag tag,
                         const void *buffer, size_t size, bool is_mutable,
                         RtUserEvent ready = RtUserEvent::NO_RT_USER_EVENT) = 0;
    public:
      // Logical traversal operations
      void initialize_logical_state(ContextID ctx,
                                    const FieldMask &init_dirty_mask);
      void register_logical_user(ContextID ctx,
                                 const LogicalUser &user,
                                 RegionTreePath &path,
                                 const TraceInfo &trace_info,
                                 VersionInfo &version_info,
                                 ProjectionInfo &projection_info,
                                 FieldMask &unopened_field_mask,
                     LegionMap<AdvanceOp*,LogicalUser>::aligned &advances);
      void create_logical_open(ContextID ctx,
                               const FieldMask &open_mask,
                               const LogicalUser &creator,
                               const RegionTreePath &path,
                               const TraceInfo &trace_info);
      void create_logical_advance(ContextID ctx, LogicalState &state,
                                  const FieldMask &advance_mask,
                                  const LogicalUser &creator,
                                  const TraceInfo &trace_info,
                    LegionMap<AdvanceOp*,LogicalUser>::aligned &advances,
                                  bool parent_is_upper_bound,
                                  const LegionColor next_child);
      void register_local_user(LogicalState &state,
                               const LogicalUser &user,
                               const TraceInfo &trace_info);
      void add_open_field_state(LogicalState &state, bool arrived,
                                ProjectionInfo &projection_info,
                                const LogicalUser &user,
                                const FieldMask &open_mask,
                                const LegionColor next_child);
      void traverse_advance_analysis(ContextID ctx, AdvanceOp *advance,
                                     const LogicalUser &advance_user,
                                     const LogicalUser &create_user);
      void perform_advance_analysis(ContextID ctx, LogicalState &state, 
                                    AdvanceOp *advance,
                                    const LogicalUser &advance_user,
                                    const LogicalUser &create_user,
                                    const LegionColor next_child,
                                    const bool already_traced,
                                    const bool advance_root = true);
      void close_logical_node(LogicalCloser &closer,
                              const FieldMask &closing_mask,
                              bool read_only_close);
      void siphon_logical_children(LogicalCloser &closer,
                                   LogicalState &state,
                                   const FieldMask &closing_mask,
                                   const FieldMask *aliased_children,
                                   bool record_close_operations,
                                   const LegionColor next_child,
                                   FieldMask &open_below);
      void siphon_logical_projection(LogicalCloser &closer,
                                     LogicalState &state,
                                     const FieldMask &closing_mask,
                                     ProjectionInfo &proj_info,
                                     bool record_close_operations,
                                     FieldMask &open_below);
      void flush_logical_reductions(LogicalCloser &closer,
                                    LogicalState &state,
                                    FieldMask &reduction_flush_fields,
                                    bool record_close_operations,
                                    const LegionColor next_child,
                              LegionDeque<FieldState>::aligned &new_states);
      // Note that 'allow_next_child' and 
      // 'record_closed_fields' are mutually exclusive
      void perform_close_operations(LogicalCloser &closer,
                                    const FieldMask &closing_mask,
                                    FieldState &closing_state,
                                    const LegionColor next_child, 
                                    bool allow_next_child,
                                    const FieldMask *aliased_children,
                                    bool upgrade_next_child, 
                                    bool read_only_close,
                                    bool overwriting_close,
                                    bool record_close_operations,
                                    bool record_closed_fields,
                                    FieldMask &output_mask); 
      void merge_new_field_state(LogicalState &state, 
                                 const FieldState &new_state);
      void merge_new_field_states(LogicalState &state, 
                            const LegionDeque<FieldState>::aligned &new_states);
      void filter_prev_epoch_users(LogicalState &state, const FieldMask &mask);
      void filter_curr_epoch_users(LogicalState &state, const FieldMask &mask);
      void report_uninitialized_usage(Operation *op, unsigned index,
                                      const FieldMask &uninitialized);
      void record_logical_reduction(LogicalState &state, ReductionOpID redop,
                                    const FieldMask &user_mask);
      void clear_logical_reduction_fields(LogicalState &state,
                                          const FieldMask &cleared_mask);
      void sanity_check_logical_state(LogicalState &state);
      void register_logical_dependences(ContextID ctx, Operation *op,
                                        const FieldMask &field_mask,
                                        bool dominate);
      void register_logical_deletion(ContextID ctx,
                                     const LogicalUser &user,
                                     const FieldMask &check_mask,
                                     RegionTreePath &path,
                                     RestrictInfo &restrict_info,
                                     VersionInfo &version_info,
                                     const TraceInfo &trace_info);
      void siphon_logical_deletion(LogicalCloser &closer,
                                   LogicalState &state,
                                   const FieldMask &current_mask,
                                   const LegionColor next_child,
                                   FieldMask &open_below,
                                   bool force_close_next);
    public:
      void send_back_logical_state(ContextID ctx, UniqueID context_uid,
                                   AddressSpaceID target);
      void process_logical_state_return(ContextID ctx, Deserializer &derez);
      static void handle_logical_state_return(Runtime *runtime,
                                              Deserializer &derez);
    public:
      void compute_version_numbers(ContextID ctx, 
                                   const RegionTreePath &path,
                                   const RegionUsage &usage,
                                   const FieldMask &version_mask,
                                   FieldMask &unversioned_mask,
                                   Operation *op, unsigned idx,
                                   InnerContext *parent_ctx,
                                   VersionInfo &version_info,
                                   std::set<RtEvent> &ready_events,
                                   bool partial_traversal,
                                   UniqueID logical_context_uid,
        const LegionMap<ProjectionEpochID,FieldMask>::aligned *advance_epochs);
      void advance_version_numbers(ContextID ctx,
                                   AddressSpaceID local_space,
                                   const RegionTreePath &path,
                                   const FieldMask &advance_mask,
                                   InnerContext *parent_ctx,
                                   bool update_parent_state,
                                   bool skip_update_parent,
                                   UniqueID logical_context_uid,
                                   bool dedup_opens, bool dedup_advances, 
                                   ProjectionEpochID open_epoch,
                                   ProjectionEpochID advance_epoch,
            const LegionMap<unsigned,FieldMask>::aligned &dirty_previous,
                                   std::set<RtEvent> &ready_events);
    public:
      void initialize_current_state(ContextID ctx);
      void invalidate_current_state(ContextID ctx, bool users_only);
      void invalidate_deleted_state(ContextID ctx, 
                                    const FieldMask &deleted_mask);
      bool invalidate_version_state(ContextID ctx);
      void invalidate_version_managers(void);
    public:
      // Physical traversal operations
      CompositeView* create_composite_instance(ContextID ctx_id,
                                     FieldMask &closing_mask,
                                     VersionInfo &version_info,
                                     UniqueID logical_context_uid,
                                     InnerContext *owner_context,
                                     ClosedNode *closed_tree,
                                     std::set<RtEvent> &ready_events);
      // This method will always add valid references to the set of views
      // that are returned.  It is up to the caller to remove the references.
      void find_valid_instance_views(ContextID ctx,
                                     PhysicalState *state,
                                     const FieldMask &valid_mask,
                                     const FieldMask &space_mask, 
                                     VersionInfo &version_info,
                                     bool needs_space,
                 LegionMap<LogicalView*,FieldMask>::aligned &valid_views);
      void find_valid_reduction_views(ContextID ctx, PhysicalState *state, 
                                      ReductionOpID redop,
                                      const FieldMask &valid_mask,
                                      VersionInfo &version_info,
                                      std::set<ReductionView*> &valid_views);
      void pull_valid_instance_views(ContextID ctx, PhysicalState *state,
                                     const FieldMask &mask, bool needs_space,
                                     VersionInfo &version_info);
      void find_copy_across_instances(const TraversalInfo &info,
                                      MaterializedView *target,
                 LegionMap<MaterializedView*,FieldMask>::aligned &src_instances,
               LegionMap<DeferredView*,FieldMask>::aligned &deferred_instances);
      // Since figuring out how to issue copies is expensive, try not
      // to hold the physical state lock when doing them. NOTE IT IS UNSOUND
      // TO CALL THIS METHOD WITH A SET OF VALID INSTANCES ACQUIRED BY PASSING
      // 'TRUE' TO THE find_valid_instance_views METHOD!!!!!!!!
      void issue_update_copies(const TraversalInfo &info,
                               MaterializedView *target, 
                               FieldMask copy_mask,
            const LegionMap<LogicalView*,FieldMask>::aligned &valid_instances,
                               const RestrictInfo &restrict_info,
                               bool restrict_out = false);
      void sort_copy_instances(const TraversalInfo &info,
                               MaterializedView *target,
                               FieldMask &copy_mask,
               const LegionMap<LogicalView*,FieldMask>::aligned &copy_instances,
                 LegionMap<MaterializedView*,FieldMask>::aligned &src_instances,
               LegionMap<DeferredView*,FieldMask>::aligned &deferred_instances);
      // Issue copies for fields with the same event preconditions
      void issue_grouped_copies(const TraversalInfo &info,
                                MaterializedView *dst, bool restrict_out,
                                PredEvent predicate_guard,
                      LegionMap<ApEvent,FieldMask>::aligned &preconditions,
                                const FieldMask &update_mask,
           const LegionMap<MaterializedView*,FieldMask>::aligned &src_instances,
                                VersionTracker *version_tracker,
                      LegionMap<ApEvent,FieldMask>::aligned &postconditions,
                                CopyAcrossHelper *across_helper = NULL,
                                RegionTreeNode *intersect = NULL);
      static void compute_event_sets(FieldMask update_mask,
          const LegionMap<ApEvent,FieldMask>::aligned &preconditions,
          LegionList<EventSet>::aligned &event_sets);
      void issue_update_reductions(LogicalView *target,
                                   const FieldMask &update_mask,
                                   VersionInfo &version_info,
          const LegionMap<ReductionView*,FieldMask>::aligned &valid_reductions,
                                   Operation *op, unsigned index,
                                   std::set<RtEvent> &map_applied_events,
                                   bool restrict_out = false);
      void invalidate_instance_views(PhysicalState *state,
                                     const FieldMask &invalid_mask); 
      void invalidate_reduction_views(PhysicalState *state,
                                      const FieldMask &invalid_mask);
      // Helper methods for doing copy/reduce-out for restricted coherence
      void issue_restricted_copies(const TraversalInfo &info,
         const RestrictInfo &restrict_info, 
         const InstanceSet &restricted_instances,
         const std::vector<MaterializedView*> &restricted_views,
         const LegionMap<LogicalView*,FieldMask>::aligned &copy_out_views);
      void issue_restricted_reductions(const TraversalInfo &info,
         const RestrictInfo &restrict_info,
         const InstanceSet &restricted_instances,
         const std::vector<InstanceView*> &restricted_views,
         const LegionMap<ReductionView*,FieldMask>::aligned &reduce_out_views);
      // Look for a view to remove from the set of valid views
      void filter_valid_views(PhysicalState *state, LogicalView *to_filter);
      void update_valid_views(PhysicalState *state, const FieldMask &valid_mask,
                              bool dirty, LogicalView *new_view);
      void update_valid_views(PhysicalState *state, const FieldMask &dirty_mask,
                              const std::vector<LogicalView*> &new_views,
                              const InstanceSet &corresponding_references);
      // I hate the container problem, same as previous except InstanceView 
      void update_valid_views(PhysicalState *state, const FieldMask &dirty_mask,
                              const std::vector<InstanceView*> &new_views,
                              const InstanceSet &corresponding_references);
      // More containter problems, we could use templates but whatever
      void update_valid_views(PhysicalState *state, const FieldMask &dirty_mask,
                              const std::vector<MaterializedView*> &new_views,
                              const InstanceSet &corresponding_references);
      void update_reduction_views(PhysicalState *state, 
                                  const FieldMask &valid_mask,
                                  ReductionView *new_view);
    public: // Help for physical analysis
      void find_complete_fields(const FieldMask &scope_fields,
          const LegionMap<LegionColor,FieldMask>::aligned &children,
          FieldMask &complete_fields);
      InstanceView* convert_manager(PhysicalManager *manager,InnerContext *ctx);
      InstanceView* convert_reference(const InstanceRef &ref,InnerContext *ctx);
      void convert_target_views(const InstanceSet &targets, 
          InnerContext *context, std::vector<InstanceView*> &target_views);
      // I hate the container problem, same as previous except MaterializedView
      void convert_target_views(const InstanceSet &targets, 
          InnerContext *context, std::vector<MaterializedView*> &target_views);
    public:
      bool register_instance_view(PhysicalManager *manager, 
                                  UniqueID context_uid, InstanceView *view);
      void unregister_instance_view(PhysicalManager *manager, 
                                    UniqueID context_uid);
      InstanceView* find_instance_view(PhysicalManager *manager,
                                       InnerContext *context);
    public:
      bool register_physical_manager(PhysicalManager *manager);
      void unregister_physical_manager(PhysicalManager *manager);
      PhysicalManager* find_manager(DistributedID did);
    public:
      virtual unsigned get_depth(void) const = 0;
      virtual LegionColor get_color(void) const = 0;
      virtual IndexTreeNode *get_row_source(void) const = 0;
      virtual RegionTreeID get_tree_id(void) const = 0;
      virtual RegionTreeNode* get_parent(void) const = 0;
      virtual RegionTreeNode* get_tree_child(const LegionColor c) = 0; 
      virtual void instantiate_children(void) = 0;
      virtual bool is_region(void) const = 0;
#ifdef DEBUG_LEGION
      virtual RegionNode* as_region_node(void) const = 0;
      virtual PartitionNode* as_partition_node(void) const = 0;
#else
      inline RegionNode* as_region_node(void) const;
      inline PartitionNode* as_partition_node(void) const;
#endif
      virtual bool visit_node(PathTraverser *traverser) = 0;
      virtual bool visit_node(NodeTraverser *traverser) = 0;
      virtual AddressSpaceID get_owner_space(void) const = 0;
    public:
      // Interfaces to Realm
      virtual ApEvent issue_copy(Operation *op,
                  const std::vector<CopySrcDstField> &src_fields,
                  const std::vector<CopySrcDstField> &dst_fields,
                  ApEvent precondition, PredEvent predicate_guard,
                  RegionTreeNode *intersect = NULL,
                  ReductionOpID redop = 0, bool reduction_fold = true) = 0;
      virtual ApEvent issue_fill(Operation *op,
                  const std::vector<CopySrcDstField> &dst_fields,
                  const void *fill_value, size_t fill_size,
                  ApEvent precondition, PredEvent predicate_guard,
#ifdef LEGION_SPY
                  UniqueID fill_uid,
#endif
                  RegionTreeNode *intersect = NULL) = 0;
    public:
      virtual bool are_children_disjoint(const LegionColor c1, 
                                         const LegionColor c2) = 0;
      virtual bool are_all_children_disjoint(void) = 0;
      virtual bool is_complete(void) = 0;
      virtual bool intersects_with(RegionTreeNode *other, 
                                   bool compute = true) = 0;
      virtual bool dominates(RegionTreeNode *other) = 0;
    public:
      virtual size_t get_num_children(void) const = 0;
      virtual void send_node(AddressSpaceID target) = 0;
      virtual InstanceView* find_context_view(PhysicalManager *manager, 
                                              InnerContext *context) = 0;
      virtual void print_logical_context(ContextID ctx, 
                                         TreeStateLogger *logger,
                                         const FieldMask &mask) = 0;
      virtual void print_physical_context(ContextID ctx, 
                                          TreeStateLogger *logger,
                                          const FieldMask &mask) = 0;
#ifdef DEBUG_LEGION
    public:
      // These methods are only ever called by a debugger
      virtual void dump_logical_context(ContextID ctx, 
                                        TreeStateLogger *logger,
                                        const FieldMask &mask) = 0;
      virtual void dump_physical_context(ContextID ctx, 
                                         TreeStateLogger *logger,
                                         const FieldMask &mask) = 0;
#endif
    public:
      // Logical helper operations
      template<AllocationType ALLOC, bool RECORD, bool HAS_SKIP, bool TRACK_DOM>
      static FieldMask perform_dependence_checks(const LogicalUser &user, 
          typename LegionList<LogicalUser, ALLOC>::track_aligned &users, 
          const FieldMask &check_mask, const FieldMask &open_below,
          bool validates_regions, Operation *to_skip = NULL, 
          GenerationID skip_gen = 0);
      template<AllocationType ALLOC>
      static void perform_closing_checks(LogicalCloser &closer, bool read_only,
          typename LegionList<LogicalUser, ALLOC>::track_aligned &users, 
          const FieldMask &check_mask);
    public:
      inline FieldSpaceNode* get_column_source(void) const 
      { return column_source; }
    public:
      RegionTreeForest *const context;
      FieldSpaceNode *const column_source;
    public:
      NodeSet creation_set;
      bool destroyed;
    protected:
      DynamicTable<LogicalStateAllocator> logical_states;
      DynamicTable<VersionManagerAllocator> current_versions;
    protected:
      Reservation node_lock;
      // While logical states and version managers have dense keys
      // within a node, distributed IDs don't so we use a map that
      // should rarely need to be accessed for tracking views
      // The distributed IDs here correspond to the Instance Manager
      // distributed ID.
      LegionMap<std::pair<PhysicalManager*,UniqueID>,InstanceView*,
                LOGICAL_VIEW_ALLOC>::tracked instance_views;
      LegionMap<DistributedID,PhysicalManager*,
                PHYSICAL_MANAGER_ALLOC>::tracked physical_managers;
    protected:
      LegionMap<SemanticTag,SemanticInfo>::aligned semantic_info;
    };

    /**
     * \class RegionNode
     * Represent a region in a region tree
     */
    class RegionNode : public RegionTreeNode, public LegionHeapify<RegionNode> {
    public:
      struct SemanticRequestArgs : public LgTaskArgs<SemanticRequestArgs> {
      public:
        static const LgTaskID TASK_ID = LG_REGION_SEMANTIC_INFO_REQ_TASK_ID;
      public:
        RegionNode *proxy_this;
        SemanticTag tag;
        AddressSpaceID source;
      };
      class DestructionFunctor {
      public:
        DestructionFunctor(LogicalRegion h, Runtime *rt)
          : handle(h), runtime(rt) { }
      public:
        void apply(AddressSpaceID target);
      public:
        const LogicalRegion handle;
        Runtime *const runtime;
      };
    public:
      RegionNode(LogicalRegion r, PartitionNode *par, IndexSpaceNode *row_src,
                 FieldSpaceNode *col_src, RegionTreeForest *ctx);
      RegionNode(const RegionNode &rhs);
      virtual ~RegionNode(void);
    public:
      RegionNode& operator=(const RegionNode &rhs);
    public:
      bool has_child(const LegionColor p);
      bool has_color(const LegionColor p);
      PartitionNode* get_child(const LegionColor p);
      void add_child(PartitionNode *child);
      void remove_child(const LegionColor p);
      void add_creation_source(AddressSpaceID source);
      void destroy_node(AddressSpaceID source);
    public:
      virtual unsigned get_depth(void) const;
      virtual LegionColor get_color(void) const;
      virtual IndexTreeNode *get_row_source(void) const;
      virtual RegionTreeID get_tree_id(void) const;
      virtual RegionTreeNode* get_parent(void) const;
      virtual RegionTreeNode* get_tree_child(const LegionColor c);
    public:
      virtual ApEvent issue_copy(Operation *op,
                  const std::vector<CopySrcDstField> &src_fields,
                  const std::vector<CopySrcDstField> &dst_fields,
                  ApEvent precondition, PredEvent predicate_guard,
                  RegionTreeNode *intersect = NULL,
                  ReductionOpID redop = 0, bool reduction_fold = true);
      virtual ApEvent issue_fill(Operation *op,
                  const std::vector<CopySrcDstField> &dst_fields,
                  const void *fill_value, size_t fill_size,
                  ApEvent precondition, PredEvent predicate_guard,
#ifdef LEGION_SPY
                  UniqueID fill_uid,
#endif
                  RegionTreeNode *intersect = NULL);
    public:
      virtual bool are_children_disjoint(const LegionColor c1, 
                                         const LegionColor c2);
      virtual bool are_all_children_disjoint(void);
      virtual void instantiate_children(void);
      virtual bool is_region(void) const;
#ifdef DEBUG_LEGION
      virtual RegionNode* as_region_node(void) const;
      virtual PartitionNode* as_partition_node(void) const;
#endif
      virtual AddressSpaceID get_owner_space(void) const;
      static AddressSpaceID get_owner_space(LogicalRegion handle, Runtime *rt);
      virtual bool visit_node(PathTraverser *traverser);
      virtual bool visit_node(NodeTraverser *traverser);
      virtual bool is_complete(void);
      virtual bool intersects_with(RegionTreeNode *other, bool compute = true);
      virtual bool dominates(RegionTreeNode *other);
      virtual size_t get_num_children(void) const;
      virtual void send_node(AddressSpaceID target);
      static void handle_node_creation(RegionTreeForest *context,
                            Deserializer &derez, AddressSpaceID source);
    public:
      virtual void send_semantic_request(AddressSpaceID target, 
           SemanticTag tag, bool can_fail, bool wait_until, RtUserEvent ready);
      virtual void send_semantic_info(AddressSpaceID target, SemanticTag tag,
                             const void *buffer, size_t size, bool is_mutable,
                             RtUserEvent ready = RtUserEvent::NO_RT_USER_EVENT);
      void process_semantic_request(SemanticTag tag, AddressSpaceID source,
                            bool can_fail, bool wait_until, RtUserEvent ready);
      static void handle_semantic_request(RegionTreeForest *forest,
                                   Deserializer &derez, AddressSpaceID source);
      static void handle_semantic_info(RegionTreeForest *forest,
                                   Deserializer &derez, AddressSpaceID source);
    public:
      static void handle_top_level_request(RegionTreeForest *forest,
                                   Deserializer &derez, AddressSpaceID source);
      static void handle_top_level_return(Deserializer &derez);
    public:
      // Logging calls
      virtual void print_logical_context(ContextID ctx, 
                                         TreeStateLogger *logger,
                                         const FieldMask &mask);
      virtual void print_physical_context(ContextID ctx, 
                                          TreeStateLogger *logger,
                                          const FieldMask &mask);
      void print_logical_state(LogicalState &state,
                               const FieldMask &capture_mask,
                         LegionMap<LegionColor,FieldMask>::aligned &to_traverse,
                               TreeStateLogger *logger);
#ifdef DEBUG_LEGION
    public:
      // These methods are only ever called by a debugger
      virtual void dump_logical_context(ContextID ctx, 
                                        TreeStateLogger *logger,
                                        const FieldMask &mask);
      virtual void dump_physical_context(ContextID ctx, 
                                         TreeStateLogger *logger,
                                         const FieldMask &mask);
#endif
    public:
      void find_open_complete_partitions(ContextID ctx,
                                         const FieldMask &mask,
                    std::vector<LogicalPartition> &partitions);
    public:
      void premap_region(ContextID ctx, 
                         const RegionRequirement &req,
                         const FieldMask &valid_mask,
                         VersionInfo &version_info,
                         InstanceSet &targets);
      void register_region(const TraversalInfo &info, UniqueID logical_ctx_uid,
                           InnerContext *context, RestrictInfo &restrict_info, 
                           ApEvent term_event, const RegionUsage &usage, 
                           bool defer_add_users, InstanceSet &targets);
      void seed_state(ContextID ctx, ApEvent term_event,
                             const RegionUsage &usage,
                             const FieldMask &user_mask,
                             const InstanceSet &targets,
                             InnerContext *context, unsigned init_index,
                             const std::vector<LogicalView*> &corresponding,
                             std::set<RtEvent> &applied_events);
      void close_state(const TraversalInfo &info, RegionUsage &usage, 
                       UniqueID logical_context_uid, InnerContext *context, 
                       InstanceSet &targets);
      void fill_fields(ContextID ctx, const FieldMask &fill_mask,
                       const void *value, size_t value_size, 
                       UniqueID logical_ctx_uid, InnerContext *context, 
                       VersionInfo &version_info,
                       std::set<RtEvent> &map_applied_events,
                       PredEvent true_guard, PredEvent false_guard
#ifdef LEGION_SPY
                       , UniqueID fill_op_uid
#endif
                       );
      ApEvent eager_fill_fields(ContextID ctx, Operation *op,
                              const unsigned index, 
                              UniqueID logical_ctx_uid, InnerContext *context,
                              const FieldMask &fill_mask,
                              const void *value, size_t value_size,
                              VersionInfo &version_info, InstanceSet &instances,
                              ApEvent precondition, PredEvent true_guard,
                              std::set<RtEvent> &map_applied_events);
      InstanceRef attach_file(ContextID ctx, InnerContext *parent_ctx,
                           const UniqueID logical_ctx_uid,
                           const FieldMask &attach_mask,
                           const RegionRequirement &req, 
                           InstanceManager *manager, 
                           VersionInfo &version_info,
                           std::set<RtEvent> &map_applied_events);
      ApEvent detach_file(ContextID ctx, InnerContext *context, 
                          const UniqueID logical_ctx_uid,
                          VersionInfo &version_info, 
                          const InstanceRef &ref,
                          std::set<RtEvent> &map_applied_events);
    public:
      virtual InstanceView* find_context_view(PhysicalManager *manager,
                                              InnerContext *context);
      InstanceView* convert_reference_region(PhysicalManager *manager, 
                                             InnerContext *context);
      void convert_references_region(
                              const std::vector<PhysicalManager*> &managers,
                              std::vector<bool> &up_mask, InnerContext *context,
                              std::vector<InstanceView*> &results);
    public:
      const LogicalRegion handle;
      PartitionNode *const parent;
      IndexSpaceNode *const row_source;
    protected:
      std::map<LegionColor,PartitionNode*> color_map;
      std::map<LegionColor,PartitionNode*> valid_map;
    };

    /**
     * \class PartitionNode
     * Represent an instance of a partition in a region tree.
     */
    class PartitionNode : public RegionTreeNode, 
                          public LegionHeapify<PartitionNode> {
    public:
      struct SemanticRequestArgs : public LgTaskArgs<SemanticRequestArgs> {
      public:
        static const LgTaskID TASK_ID = LG_PARTITION_SEMANTIC_INFO_REQ_TASK_ID;
      public:
        PartitionNode *proxy_this;
        SemanticTag tag;
        AddressSpaceID source;
      };
      class DestructionFunctor {
      public:
        DestructionFunctor(LogicalPartition h, Runtime *rt)
          : handle(h), runtime(rt) { }
      public:
        void apply(AddressSpaceID target);
      public:
        const LogicalPartition handle;
        Runtime *const runtime;
      };
    public:
      PartitionNode(LogicalPartition p, RegionNode *par, 
                    IndexPartNode *row_src, FieldSpaceNode *col_src,
                    RegionTreeForest *ctx);
      PartitionNode(const PartitionNode &rhs);
      virtual ~PartitionNode(void);
    public:
      PartitionNode& operator=(const PartitionNode &rhs);
    public:
      bool has_child(const LegionColor c);
      bool has_color(const LegionColor c);
      RegionNode* get_child(const LegionColor c);
      void add_child(RegionNode *child);
      void remove_child(const LegionColor c);
      void add_creation_source(AddressSpaceID source);
      void destroy_node(AddressSpaceID source);
    public:
      virtual unsigned get_depth(void) const;
      virtual LegionColor get_color(void) const;
      virtual IndexTreeNode *get_row_source(void) const;
      virtual RegionTreeID get_tree_id(void) const;
      virtual RegionTreeNode* get_parent(void) const;
      virtual RegionTreeNode* get_tree_child(const LegionColor c);
    public:
      virtual ApEvent issue_copy(Operation *op,
                  const std::vector<CopySrcDstField> &src_fields,
                  const std::vector<CopySrcDstField> &dst_fields,
                  ApEvent precondition, PredEvent predicate_guard,
                  RegionTreeNode *intersect = NULL,
                  ReductionOpID redop = 0, bool reduction_fold = true);
      virtual ApEvent issue_fill(Operation *op,
                  const std::vector<CopySrcDstField> &dst_fields,
                  const void *fill_value, size_t fill_size,
                  ApEvent precondition, PredEvent predicate_guard,
#ifdef LEGION_SPY
                  UniqueID fill_uid,
#endif
                  RegionTreeNode *intersect = NULL);
    public:
      virtual bool are_children_disjoint(const LegionColor c1, 
                                         const LegionColor c2);
      virtual bool are_all_children_disjoint(void);
      virtual void instantiate_children(void);
      virtual bool is_region(void) const;
#ifdef DEBUG_LEGION
      virtual RegionNode* as_region_node(void) const;
      virtual PartitionNode* as_partition_node(void) const;
#endif
      virtual AddressSpaceID get_owner_space(void) const;
      static AddressSpaceID get_owner_space(LogicalPartition handle, 
                                            Runtime *runtime);
      virtual bool visit_node(PathTraverser *traverser);
      virtual bool visit_node(NodeTraverser *traverser);
      virtual bool is_complete(void);
      virtual bool intersects_with(RegionTreeNode *other, bool compute = true);
      virtual bool dominates(RegionTreeNode *other);
      virtual size_t get_num_children(void) const;
      virtual void send_node(AddressSpaceID target);
    public:
      virtual InstanceView* find_context_view(PhysicalManager *manager,
                                              InnerContext *context);
      InstanceView* convert_reference_partition(PhysicalManager *manager,
                                                InnerContext *context);
      void convert_references_partition(
                                  const std::vector<PhysicalManager*> &managers,
                                  std::vector<bool> &up_mask, 
                                  InnerContext *context,
                                  std::vector<InstanceView*> &results);
    public:
      virtual void send_semantic_request(AddressSpaceID target, 
           SemanticTag tag, bool can_fail, bool wait_until, RtUserEvent ready);
      virtual void send_semantic_info(AddressSpaceID target, SemanticTag tag,
                             const void *buffer, size_t size, bool is_mutable,
                             RtUserEvent ready = RtUserEvent::NO_RT_USER_EVENT);
      void process_semantic_request(SemanticTag tag, AddressSpaceID source,
                            bool can_fail, bool wait_until, RtUserEvent ready);
      static void handle_semantic_request(RegionTreeForest *forest,
                                   Deserializer &derez, AddressSpaceID source);
      static void handle_semantic_info(RegionTreeForest *forest,
                                   Deserializer &derez, AddressSpaceID source);
    public:
      // Logging calls
      virtual void print_logical_context(ContextID ctx, 
                                         TreeStateLogger *logger,
                                         const FieldMask &mask);
      virtual void print_physical_context(ContextID ctx, 
                                          TreeStateLogger *logger,
                                          const FieldMask &mask);
      void print_logical_state(LogicalState &state,
                               const FieldMask &capture_mask,
                         LegionMap<LegionColor,FieldMask>::aligned &to_traverse,
                               TreeStateLogger *logger);
#ifdef DEBUG_LEGION
    public:
      // These methods are only ever called by a debugger
      virtual void dump_logical_context(ContextID ctx, 
                                        TreeStateLogger *logger,
                                        const FieldMask &mask);
      virtual void dump_physical_context(ContextID ctx, 
                                         TreeStateLogger *logger,
                                         const FieldMask &mask);
#endif
    public:
      const LogicalPartition handle;
      RegionNode *const parent;
      IndexPartNode *const row_source;
    protected:
      std::map<LegionColor,RegionNode*> color_map;
    }; 

    // some inline implementations
#ifndef DEBUG_LEGION
    //--------------------------------------------------------------------------
    inline IndexSpaceNode* IndexTreeNode::as_index_space_node(void)
    //--------------------------------------------------------------------------
    {
      return static_cast<IndexSpaceNode*>(this);
    }

    //--------------------------------------------------------------------------
    inline IndexPartNode* IndexTreeNode::as_index_part_node(void)
    //--------------------------------------------------------------------------
    {
      return static_cast<IndexPartNode*>(this);
    }

    //--------------------------------------------------------------------------
    inline RegionNode* RegionTreeNode::as_region_node(void) const
    //--------------------------------------------------------------------------
    {
      return static_cast<RegionNode*>(const_cast<RegionTreeNode*>(this));
    }

    //--------------------------------------------------------------------------
    inline PartitionNode* RegionTreeNode::as_partition_node(void) const
    //--------------------------------------------------------------------------
    {
      return static_cast<PartitionNode*>(const_cast<RegionTreeNode*>(this));
    }
#endif

  }; // namespace Internal
}; // namespace Legion

#endif // __LEGION_REGION_TREE_H__

// EOF
<|MERGE_RESOLUTION|>--- conflicted
+++ resolved
@@ -1132,14 +1132,9 @@
                                             size_t total_shards);
       template<int N>
       ApEvent create_by_restriction_helper(IndexPartNode *partition,
-<<<<<<< HEAD
-                                   const Realm::ZMatrix<N,DIM> &transform,
+                                   const Realm::ZMatrix<N,DIM,T> &transform,
                                    const Realm::ZRect<N,T> &extent,
                                    ShardID shard, size_t total_shards);
-=======
-                                   const Realm::ZMatrix<N,DIM,T> &transform,
-                                   const Realm::ZRect<N,T> &extent);
->>>>>>> 86337f75
       virtual ApEvent create_by_field(Operation *op,
                                       IndexPartNode *partition,
                 const std::vector<FieldDataDescriptor> &instances,
