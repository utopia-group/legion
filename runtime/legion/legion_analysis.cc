--- conflicted
+++ resolved
@@ -5299,81 +5299,6 @@
     }
 
     //--------------------------------------------------------------------------
-<<<<<<< HEAD
-=======
-    void VersionManager::record_disjoint_close_versions(
-                                                const FieldMask &version_mask,
-                                                InnerContext *context,
-                                                Operation *op, unsigned index,
-                                                VersionInfo &version_info,
-                                                std::set<RtEvent> &ready_events)
-    //--------------------------------------------------------------------------
-    {
-      // See if we have been assigned
-      if (context != current_context)
-      {
-        const AddressSpaceID local_space = 
-          node->context->runtime->address_space;
-        owner_space = context->get_version_owner(node, local_space);
-        is_owner = (owner_space == local_space);
-        current_context = context;
-      }
-      // We aren't mutating our data structures, so we just need 
-      // the manager lock in read only mode
-      AutoLock m_lock(manager_lock,1,false/*exclusive*/);
-      // See if we are the owner
-      if (!is_owner)
-      {
-        const FieldMask request_mask = version_mask - remote_valid_fields;
-        // Also handle the case where we have stale data from advances
-        if (!!request_mask ||
-            !(version_mask * pending_remote_advance_summary))
-        {
-          // Release the lock before sending the message
-          m_lock.release();
-          // Always pass in the full mask as the call will recompute
-          // the request_mask in case we lose a race
-          RtEvent wait_on = send_remote_version_request(version_mask,
-                                                        ready_events); 
-          // Retake the lock only once we're ready to
-          wait_on.wait();
-          m_lock.reacquire();
-#ifdef DEBUG_LEGION
-          // When we wake up everything should be good
-          assert(!(version_mask - remote_valid_fields));
-#endif
-        }
-      }
-#ifdef DEBUG_LEGION
-      sanity_check();
-#endif
-      // We need all the current versions at this level with 
-      // their open children information up to date because
-      // it is the current version state objects that are 
-      // tracking which children are dirty below 
-      for (LegionMap<VersionID,ManagerVersions>::aligned::const_iterator vit =
-            current_version_infos.begin(); vit != 
-            current_version_infos.end(); vit++)
-      {
-        FieldMask local_overlap = vit->second.get_valid_mask() & version_mask;
-        if (!local_overlap)
-          continue;
-        for (ManagerVersions::iterator it = vit->second.begin();
-              it != vit->second.end(); it++)
-        {
-          FieldMask overlap = it->second & local_overlap;
-          if (!overlap)
-            continue;
-          version_info.add_current_version(it->first, overlap,
-                                           true/*path only*/); 
-          it->first->request_children_version_state(context, overlap,
-                                                    ready_events);
-        }
-      }
-    }
-
-    //--------------------------------------------------------------------------
->>>>>>> 1ed69686
     void VersionManager::advance_versions(FieldMask mask, 
                                           UniqueID logical_context_uid,
                                           InnerContext *physical_context, 
@@ -6491,7 +6416,7 @@
         if (!ready_events.empty())
         {
           RtEvent wait_on = Runtime::merge_events(ready_events);
-          wait_on.lg_wait();
+          wait_on.wait();
         }
       }
 
@@ -8685,11 +8610,7 @@
           args.view_mask = new FieldMask(it->second.second);
           preconditions.insert(
               runtime->issue_runtime_meta_task(args, LG_LATENCY_WORK_PRIORITY,
-<<<<<<< HEAD
-                                               NULL, it->second.first));
-=======
-                                               it->second));
->>>>>>> 1ed69686
+                                               it->second.first));
         }
       }
       if (!preconditions.empty())
