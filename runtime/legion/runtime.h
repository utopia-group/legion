/* Copyright 2019 Stanford University, NVIDIA Corporation
 *
 * Licensed under the Apache License, Version 2.0 (the "License");
 * you may not use this file except in compliance with the License.
 * You may obtain a copy of the License at
 *
 *     http://www.apache.org/licenses/LICENSE-2.0
 *
 * Unless required by applicable law or agreed to in writing, software
 * distributed under the License is distributed on an "AS IS" BASIS,
 * WITHOUT WARRANTIES OR CONDITIONS OF ANY KIND, either express or implied.
 * See the License for the specific language governing permissions and
 * limitations under the License.
 */


#ifndef __RUNTIME_H__
#define __RUNTIME_H__

#include "legion.h"
#include "legion/legion_spy.h"
#include "legion/region_tree.h"
#include "legion/mapper_manager.h"
#include "legion/legion_analysis.h"
#include "legion/legion_utilities.h"
#include "legion/legion_profiling.h"
#include "legion/legion_allocation.h"
#include "legion/garbage_collection.h"

#define REPORT_LEGION_FATAL(code, fmt, ...)               \
{                                                         \
char message[4096];                                       \
snprintf(message, 4096, fmt, ##__VA_ARGS__);              \
Legion::Internal::Runtime::report_fatal_message(          \
code, __FILE__, __LINE__, message);                       \
}

#define REPORT_LEGION_ERROR(code, fmt, ...)               \
{                                                         \
char message[4096];                                       \
snprintf(message, 4096, fmt, ##__VA_ARGS__);              \
Legion::Internal::Runtime::report_error_message(          \
code, __FILE__, __LINE__, message);                       \
}

#define REPORT_LEGION_WARNING(code, fmt, ...)             \
{                                                         \
char message[4096];                                       \
snprintf(message, 4096, fmt, ##__VA_ARGS__);              \
Legion::Internal::Runtime::report_warning_message(        \
code, __FILE__, __LINE__, message);                       \
}

namespace Legion {
#ifndef DISABLE_PARTITION_SHIM
#define PARTITION_SHIM_MAPPER_ID                      (1729)
  // An internal namespace with some classes for providing help
  // with backwards compatibility for partitioning operations
  namespace PartitionShim {

    template<int COLOR_DIM>
    class ColorPoints : public TaskLauncher {
    public:
      ColorPoints(const Coloring &coloring, LogicalRegion region,
                  FieldID color_field, FieldID pointer_field);
      ColorPoints(const PointColoring &coloring, LogicalRegion region,
                  FieldID color_field, FieldID pointer_field);
    protected:
      Serializer rez;
    public:
      static TaskID TASK_ID;
      static void register_task(void);
      static void cpu_variant(const Task *task,
          const std::vector<PhysicalRegion> &regions, 
          Context ctx, Runtime *runtime);
    };

    template<int COLOR_DIM, int RANGE_DIM>
    class ColorRects : public TaskLauncher {
    public:
      ColorRects(const DomainColoring &coloring, LogicalRegion region,
                 FieldID color_field, FieldID range_field);
      ColorRects(const MultiDomainColoring &coloring, LogicalRegion region, 
                 FieldID color_field, FieldID range_field);
    public:
      ColorRects(const DomainPointColoring &coloring,
          LogicalRegion region, FieldID color_field, FieldID range_field);
      ColorRects(const MultiDomainPointColoring &coloring,
          LogicalRegion region, FieldID color_field, FieldID range_field);
    public:
      ColorRects(const Coloring &coloring, LogicalRegion region,
                 FieldID color_field, FieldID range_field);
      ColorRects(const PointColoring &coloring, LogicalRegion region,
                 FieldID color_field, FieldID range_field);
    protected:
      Serializer rez;
    public:
      static TaskID TASK_ID;
      static void register_task(void);
      static void cpu_variant(const Task *task,
          const std::vector<PhysicalRegion> &regions, 
          Context ctx, Runtime *runtime);
    };
  };
#endif

  namespace Internal { 

    // Special helper for when we need a dummy context
#define DUMMY_CONTEXT       0

    /**
     * A class for deduplicating memory used with task arguments
     * and knowing when to collect the data associated with it
     */
    class AllocManager : public Collectable,
                         public LegionHeapify<AllocManager> {
    public:
      static const AllocationType alloc_type = ALLOC_MANAGER_ALLOC;
    public:
      AllocManager(size_t arglen)
        : Collectable(), 
          allocation(legion_malloc(ALLOC_INTERNAL_ALLOC, arglen)), 
          allocation_size(arglen) { }
      AllocManager(const AllocManager &rhs)
        : Collectable(), allocation(NULL), allocation_size(0)
      { assert(false); /*should never be called*/ }
      ~AllocManager(void)
      { legion_free(ALLOC_INTERNAL_ALLOC, allocation, allocation_size); }
    public:
      AllocManager& operator=(const AllocManager &rhs)
      { assert(false); /*should never be called*/ return *this; }
    public:
      inline void* get_allocation(void) const { return allocation; }
      inline size_t get_allocation_size(void) const
      { return allocation_size; }
    private:
      void *const allocation;
      size_t allocation_size;
    };

    /**
     * \class ArgumentMapImpl
     * An argument map implementation that provides
     * the backing store for an argument map handle.
     * Argument maps maintain pairs of domain points
     * and task arguments.  To make re-use of argument
     * maps efficient with small deltas, argument map
     * implementations provide a nice versionining system
     * with all argument map implementations sharing
     * a single backing store to de-duplicate domain
     * points and values.
     */
    class ArgumentMapImpl : public Collectable,
                            public LegionHeapify<ArgumentMapImpl> {
    public:
      static const AllocationType alloc_type = ARGUMENT_MAP_ALLOC;
    public:
      ArgumentMapImpl(void);
      ArgumentMapImpl(const FutureMap &rhs);
      ArgumentMapImpl(const ArgumentMapImpl &impl);
      ~ArgumentMapImpl(void);
    public:
      ArgumentMapImpl& operator=(const ArgumentMapImpl &rhs);
    public:
      bool has_point(const DomainPoint &point);
      void set_point(const DomainPoint &point, const TaskArgument &arg,
                     bool replace);
      bool remove_point(const DomainPoint &point);
      TaskArgument get_point(const DomainPoint &point);
    public:
      FutureMapImpl* freeze(TaskContext *ctx);
      void unfreeze(void);
    public:
      Runtime *const runtime;
    private:
      FutureMapImpl *future_map;
      std::map<DomainPoint,Future> arguments;
      bool equivalent; // argument and future_map the same
    };

    /**
     * \class FutureImpl
     * The base implementation of a future object.  The runtime
     * manages future implementation objects and knows how to
     * copy them from one node to another.  Future implementations
     * are always made first on the owner node and then moved
     * remotely.  We use the distributed collectable scheme
     * to manage garbage collection of distributed futures
     */
    class FutureImpl : public DistributedCollectable,
                       public LegionHeapify<FutureImpl> {
    public:
      static const AllocationType alloc_type = FUTURE_ALLOC;
    public:
      struct ContributeCollectiveArgs : 
        public LgTaskArgs<ContributeCollectiveArgs> {
      public:
        static const LgTaskID TASK_ID = LG_CONTRIBUTE_COLLECTIVE_ID;
      public:
        ContributeCollectiveArgs(FutureImpl *i, DynamicCollective d, unsigned c)
          : LgTaskArgs<ContributeCollectiveArgs>(implicit_provenance),
            impl(i), dc(d), count(c) { }
      public:
        FutureImpl *const impl;
        const DynamicCollective dc;
        const unsigned count;
      };
    public:
      FutureImpl(Runtime *rt, bool register_future, DistributedID did, 
                 AddressSpaceID owner_space, Operation *op = NULL);
      FutureImpl(const FutureImpl &rhs);
      virtual ~FutureImpl(void);
    public:
      FutureImpl& operator=(const FutureImpl &rhs);
    public:
      virtual VirtualChannelKind get_virtual_channel(void) const 
        { return DEFAULT_VIRTUAL_CHANNEL; }
    public:
      void get_void_result(bool silence_warnings = true);
      void* get_untyped_result(bool silence_warnings = true);
      bool is_empty(bool block, bool silence_warnings = true);
      bool is_ready(void);
      size_t get_untyped_size(void);
      ApEvent get_ready_event(void) const { return ready_event; }
    public:
      // This will simply save the value of the future
      void set_result(const void *args, size_t arglen, bool own);
      // This will save the value of the future locally
      void unpack_future(Deserializer &derez);
      // Cause the future value to complete
      void complete_future(void);
      // Reset the future in case we need to restart the
      // computation for resiliency reasons
      bool reset_future(void);
      // A special function for predicates to peek
      // at the boolean value of a future if it is set
      bool get_boolean_value(bool &valid);
    public:
      virtual void notify_active(ReferenceMutator *mutator);
      virtual void notify_valid(ReferenceMutator *mutator);
      virtual void notify_invalid(ReferenceMutator *mutator);
      virtual void notify_inactive(ReferenceMutator *mutator);
    public:
      void register_dependence(Operation *consumer_op);
    protected:
      void mark_sampled(void);
      void broadcast_result(void);
      void register_waiter(AddressSpaceID sid);
    public:
      void record_future_registered(ReferenceMutator *creator);
      static void handle_future_result(Deserializer &derez, Runtime *rt);
      static void handle_future_subscription(Deserializer &derez, Runtime *rt);
    public:
      void contribute_to_collective(const DynamicCollective &dc,unsigned count);
      static void handle_contribute_to_collective(const void *args);
    public:
      // These three fields are only valid on the owner node
      Operation *const producer_op;
      const GenerationID op_gen;
      // The depth of the context in which this was made
      const int producer_depth;
#ifdef LEGION_SPY
      const UniqueID producer_uid;
#endif
    private:
      FRIEND_ALL_RUNTIME_CLASSES
      mutable LocalLock future_lock;
      ApUserEvent ready_event;
      void *result; 
      size_t result_size;
      volatile bool empty;
      volatile bool sampled;
      // On the owner node, keep track of the registered waiters
      std::set<AddressSpaceID> registered_waiters;
    };

    /**
     * \class FutureMapImpl
     * The base implementation of a future map object. Note
     * that this is now a distributed collectable object too
     * that can be used to find the name of a future for a
     * given point anywhere in the machine.
     */
    class FutureMapImpl : public DistributedCollectable,
                          public LegionHeapify<FutureMapImpl> {
    public:
      static const AllocationType alloc_type = FUTURE_MAP_ALLOC;
    public:
      FutureMapImpl(TaskContext *ctx, Operation *op, 
                    Runtime *rt, DistributedID did, AddressSpaceID owner_space);
      FutureMapImpl(TaskContext *ctx, Runtime *rt, 
                    DistributedID did, AddressSpaceID owner_space,
                    bool register_now = true); // empty map
      FutureMapImpl(const FutureMapImpl &rhs);
      virtual ~FutureMapImpl(void);
    public:
      FutureMapImpl& operator=(const FutureMapImpl &rhs);
    public:
      virtual void notify_active(ReferenceMutator *mutator);
      virtual void notify_valid(ReferenceMutator *mutator);
      virtual void notify_invalid(ReferenceMutator *mutator);
      virtual void notify_inactive(ReferenceMutator *mutator);
    public:
      virtual Future get_future(const DomainPoint &point, 
                                bool allow_empty = false);
      void set_future(const DomainPoint &point, FutureImpl *impl,
                      ReferenceMutator *mutator);
      void get_void_result(const DomainPoint &point, 
                            bool silence_warnings = true);
      virtual void wait_all_results(bool silence_warnings = true);
      void complete_all_futures(void);
      bool reset_all_futures(void);
    public:
      virtual void get_all_futures(std::map<DomainPoint,Future> &futures);
      void set_all_futures(const std::map<DomainPoint,Future> &futures);
#ifdef DEBUG_LEGION
    public:
      void add_valid_domain(const Domain &d);
      void add_valid_point(const DomainPoint &dp);
#endif
    public:
      void record_future_map_registered(ReferenceMutator *creator);
      static void handle_future_map_future_request(Deserializer &derez,
                              Runtime *runtime, AddressSpaceID source);
      static void handle_future_map_future_response(Deserializer &derez,
                                                    Runtime *runtime);
    public:
      TaskContext *const context;
      // Either an index space task or a must epoch op
      Operation *const op;
      const GenerationID op_gen;
    protected:
      mutable LocalLock future_map_lock;
      ApEvent ready_event;
      std::map<DomainPoint,Future> futures;
      bool valid;
#ifdef DEBUG_LEGION
    protected:
      std::vector<Domain> valid_domains;
      std::set<DomainPoint> valid_points;
#endif
    };

    /**
     * \class ReplFutureMapImpl
     * This a special kind of future map that is created
     * in control replication contexts
     */
    class ReplFutureMapImpl : public FutureMapImpl {
    public:
      ReplFutureMapImpl(ReplicateContext *ctx, Operation *op, 
                        const Domain &shard_domain, Runtime *rt, 
                        DistributedID did, AddressSpaceID owner_space);
      ReplFutureMapImpl(const ReplFutureMapImpl &rhs);
      virtual ~ReplFutureMapImpl(void);
    public:
      ReplFutureMapImpl& operator=(const ReplFutureMapImpl &rhs);
    public:
      // Override this so we can trigger our deletion barrier
      virtual void notify_inactive(ReferenceMutator *mutator);
    public:
      virtual Future get_future(const DomainPoint &point,
                                bool allow_empty = false);
      virtual void get_all_futures(std::map<DomainPoint,Future> &futures);
      virtual void wait_all_results(bool silence_warnings = true);
    public:
      void set_sharding_function(ShardingFunction *function);
      void handle_future_map_request(Deserializer &derez);
    public:
      static void handle_future_map_response(Deserializer &derez,
                                             Runtime *runtime);
    public:
      ReplicateContext *const repl_ctx;
      const Domain shard_domain;
      const ApBarrier future_map_barrier;
      const CollectiveID collective_index; // in case we have to do all-to-all
    protected:
      RtUserEvent sharding_function_ready;
      ShardingFunction *sharding_function;
      bool collective_performed;
    };

    /**
     * \class PhysicalRegionImpl
     * The base implementation of a physical region object.
     * Physical region objects are not allowed to move from the
     * node in which they are created.  Like other objects
     * available to both the user and runtime they are reference
     * counted to know when they can be deleted.
     *
     * Note that we don't need to protect physical region impls
     * with any kind of synchronization mechanism since they
     * will only be manipulated by a single task which is 
     * guaranteed to only be running on one processor.
     */
    class PhysicalRegionImpl : public Collectable,
                               public LegionHeapify<PhysicalRegionImpl> {
    public:
      static const AllocationType alloc_type = PHYSICAL_REGION_ALLOC;
    public:
      PhysicalRegionImpl(const RegionRequirement &req, ApEvent ready_event,
                         bool mapped, TaskContext *ctx, MapperID mid,
                         MappingTagID tag, bool leaf, bool virt, Runtime *rt);
      PhysicalRegionImpl(const PhysicalRegionImpl &rhs);
      ~PhysicalRegionImpl(void);
    public:
      PhysicalRegionImpl& operator=(const PhysicalRegionImpl &rhs);
    public:
      inline bool created_accessor(void) const { return made_accessor; }
    public:
      void set_sharded_view(ShardedView *view);
      inline ShardedView* get_sharded_view(void) const { return sharded_view; }
    public:
      void wait_until_valid(bool silence_warnings, 
                            bool warn = false, const char *src = NULL);
      bool is_valid(void) const;
      bool is_mapped(void) const;
      bool is_external_region(void) const;
      LogicalRegion get_logical_region(void) const;
      LegionRuntime::Accessor::RegionAccessor<
        LegionRuntime::Accessor::AccessorType::Generic>
          get_accessor(bool silence_warnings = true);
      LegionRuntime::Accessor::RegionAccessor<
        LegionRuntime::Accessor::AccessorType::Generic> 
          get_field_accessor(FieldID field, bool silence_warnings = true);
    public:
      void unmap_region(void);
      void remap_region(ApEvent new_ready_event);
      const RegionRequirement& get_requirement(void) const;
      void set_reference(const InstanceRef &references);
      void reset_references(const InstanceSet &instances,ApUserEvent term_event,
                            ApEvent wait_for = ApEvent::NO_AP_EVENT);
      ApEvent get_ready_event(void) const;
      bool has_references(void) const;
      void get_references(InstanceSet &instances) const;
      void get_memories(std::set<Memory>& memories) const;
      void get_fields(std::vector<FieldID>& fields) const;
#if defined(PRIVILEGE_CHECKS) || defined(BOUNDS_CHECKS)
    public:
      const char* get_task_name(void) const;
#endif
#ifdef BOUNDS_CHECKS
    public:
      bool contains_ptr(ptr_t ptr);
      bool contains_point(const DomainPoint &dp);
#endif
    public:
      void get_bounds(void *realm_is, TypeTag type_tag);
      PhysicalInstance get_instance_info(PrivilegeMode mode, 
                                         FieldID fid, size_t field_size, 
                                         void *realm_is, TypeTag type_tag,
                                         bool silence_warnings, 
                                         bool generic_accessor,
                                         bool check_field_size,
                                         ReductionOpID redop);
      void fail_bounds_check(DomainPoint p, FieldID fid, PrivilegeMode mode);
      void fail_bounds_check(Domain d, FieldID fid, PrivilegeMode mode);
    public:
      Runtime *const runtime;
      TaskContext *const context;
      const MapperID map_id;
      const MappingTagID tag;
      const bool leaf_region;
      const bool virtual_mapped;
    private:
      // Event for when the instance ref is ready
      ApEvent ready_event;
      // Instance ref
      InstanceSet references;
      RegionRequirement req;
      // Only used for control replication
      ShardedView *sharded_view;
      bool mapped; // whether it is currently mapped
      bool valid; // whether it is currently valid
      // whether to trigger the termination event
      // upon unmap
      bool trigger_on_unmap;
      bool made_accessor;
      ApUserEvent termination_event;
      ApEvent wait_for_unmap;
#ifdef BOUNDS_CHECKS
    private:
      Domain bounds;
#endif
    };

    /**
     * \class GrantImpl
     * This is the base implementation of a grant object.
     * The grant implementation remembers the locks that
     * must be acquired and gives out an precondition event
     * for acquiring the locks whenever a user attempts
     * to register as using the grant.  Registering requires
     * providing a completion event for the operation which
     * the grant object then knows to use when releasing the
     * locks.  Grants continues accepting registrations
     * until the runtime marks that it is no longer active.
     */
    class GrantImpl : public Collectable, public LegionHeapify<GrantImpl> {
    public:
      static const AllocationType alloc_type = GRANT_ALLOC;
    public:
      struct ReservationRequest {
      public:
        ReservationRequest(void)
          : reservation(Reservation::NO_RESERVATION),
            mode(0), exclusive(true) { }
        ReservationRequest(Reservation r, unsigned m, bool e)
          : reservation(r), mode(m), exclusive(e) { }
      public:
        Reservation reservation;
        unsigned mode;
        bool exclusive;
      };
    public:
      GrantImpl(void);
      GrantImpl(const std::vector<ReservationRequest> &requests);
      GrantImpl(const GrantImpl &rhs);
      ~GrantImpl(void);
    public:
      GrantImpl& operator=(const GrantImpl &rhs);
    public:
      void register_operation(ApEvent completion_event);
      ApEvent acquire_grant(void);
      void release_grant(void);
    public:
      void pack_grant(Serializer &rez);
      void unpack_grant(Deserializer &derez);
    private:
      std::vector<ReservationRequest> requests;
      bool acquired;
      ApEvent grant_event;
      std::set<ApEvent> completion_events;
      mutable LocalLock grant_lock;
    };

    class MPILegionHandshakeImpl : public Collectable,
                       public LegionHeapify<MPILegionHandshakeImpl> {
    public:
      static const AllocationType alloc_type = MPI_HANDSHAKE_ALLOC;
    public:
      MPILegionHandshakeImpl(bool init_in_MPI, int mpi_participants, 
                             int legion_participants);
      MPILegionHandshakeImpl(const MPILegionHandshakeImpl &rhs);
      ~MPILegionHandshakeImpl(void);
    public:
      MPILegionHandshakeImpl& operator=(const MPILegionHandshakeImpl &rhs);
    public:
      void initialize(void);
    public:
      void mpi_handoff_to_legion(void);
      void mpi_wait_on_legion(void);
    public:
      void legion_handoff_to_mpi(void);
      void legion_wait_on_mpi(void);
    public:
      PhaseBarrier get_legion_wait_phase_barrier(void);
      PhaseBarrier get_legion_arrive_phase_barrier(void);
      void advance_legion_handshake(void);
    private:
      const bool init_in_MPI;
      const int mpi_participants;
      const int legion_participants;
    private:
      PhaseBarrier mpi_wait_barrier;
      PhaseBarrier mpi_arrive_barrier;
      PhaseBarrier legion_wait_barrier; // copy of mpi_arrive_barrier
      PhaseBarrier legion_arrive_barrier; // copy of mpi_wait_barrier
    };

    class MPIRankTable {
    public:
      MPIRankTable(Runtime *runtime);
      MPIRankTable(const MPIRankTable &rhs);
      ~MPIRankTable(void);
    public:
      MPIRankTable& operator=(const MPIRankTable &rhs);
    public:
      void perform_rank_exchange(void);
      void handle_mpi_rank_exchange(Deserializer &derez);
    protected:
      bool initiate_exchange(void);
      void send_remainder_stage(void);
      bool send_ready_stages(const int start_stage=1);
      void unpack_exchange(int stage, Deserializer &derez);
      void complete_exchange(void);
    public:
      Runtime *const runtime;
      bool participating;
    public:
      std::map<int,AddressSpace> forward_mapping;
      std::map<AddressSpace,int> reverse_mapping;
    protected:
      mutable LocalLock reservation;
      RtUserEvent done_event;
      std::vector<int> stage_notifications;
      std::vector<bool> sent_stages;
    protected:
      int collective_radix;
      int collective_log_radix;
      int collective_stages;
      int collective_participating_spaces;
      int collective_last_radix;
      // Handle a small race on deciding who gets to
      // trigger the done event
      bool done_triggered;
    }; 

    /**
     * \class ProcessorManager
     * This class manages all the state for a single processor
     * within a given instance of the Internal runtime.  It keeps
     * queues for each of the different stages that operations
     * undergo and also tracks when the scheduling task needs
     * to be run for a processor.
     */
    class ProcessorManager {
    public: 
      struct SchedulerArgs : public LgTaskArgs<SchedulerArgs> {
      public:
        static const LgTaskID TASK_ID = LG_SCHEDULER_ID;
      public:
        SchedulerArgs(Processor p)
          : LgTaskArgs<SchedulerArgs>(0), proc(p) { }
      public:
        const Processor proc;
      }; 
      struct DeferMapperSchedulerArgs : 
        public LgTaskArgs<DeferMapperSchedulerArgs> {
      public:
        static const LgTaskID TASK_ID = LG_DEFER_MAPPER_SCHEDULER_TASK_ID;
      public:
        DeferMapperSchedulerArgs(ProcessorManager *proxy,
                                 MapperID mid, RtEvent defer)
          : LgTaskArgs<DeferMapperSchedulerArgs>(implicit_provenance),
            proxy_this(proxy), map_id(mid), deferral_event(defer) { }
      public:
        ProcessorManager *const proxy_this;
        const MapperID map_id;
        const RtEvent deferral_event;
      };
      struct MapperMessage {
      public:
        MapperMessage(void)
          : target(Processor::NO_PROC), message(NULL), length(0), radix(0) { }
        MapperMessage(Processor t, void *mes, size_t l)
          : target(t), message(mes), length(l), radix(-1) { }
        MapperMessage(void *mes, size_t l, int r)
          : target(Processor::NO_PROC), message(mes), length(l), radix(r) { }
      public:
        Processor target;
        void *message;
        size_t length;
        int radix;
      };
    public:
      ProcessorManager(Processor proc, Processor::Kind proc_kind,
                       Runtime *rt, unsigned default_mappers,  
                       bool no_steal, bool replay);
      ProcessorManager(const ProcessorManager &rhs);
      ~ProcessorManager(void);
    public:
      ProcessorManager& operator=(const ProcessorManager &rhs);
    public:
      void prepare_for_shutdown(void);
    public:
      void startup_mappers(void);
      void add_mapper(MapperID mid, MapperManager *m, 
                      bool check, bool own, bool skip_replay = false);
      void replace_default_mapper(MapperManager *m, bool own);
      MapperManager* find_mapper(MapperID mid) const;
    public:
      void perform_scheduling(void);
      void launch_task_scheduler(void);
      void notify_deferred_mapper(MapperID map_id, RtEvent deferred_event);
      static void handle_defer_mapper(const void *args);
    public:
      void activate_context(InnerContext *context);
      void deactivate_context(InnerContext *context);
      void update_max_context_count(unsigned max_contexts);
    public:
      void process_steal_request(Processor thief, 
                                 const std::vector<MapperID> &thieves);
      void process_advertisement(Processor advertiser, MapperID mid);
    public:
      void add_to_ready_queue(TaskOp *op);
      void add_to_local_ready_queue(Operation *op, LgPriority priority,
                                    RtEvent wait_on);
    public:
      inline void find_visible_memories(std::set<Memory> &visible) const
        { visible = visible_memories; }
    protected:
      void perform_mapping_operations(void);
      void issue_advertisements(MapperID mid);
    protected:
      void increment_active_contexts(void);
      void decrement_active_contexts(void);
    protected:
      void increment_active_mappers(void);
      void decrement_active_mappers(void);
    public:
      // Immutable state
      Runtime *const runtime;
      const Processor local_proc;
      const Processor::Kind proc_kind;
      // Is stealing disabled 
      const bool stealing_disabled;
      // are we doing replay execution
      const bool replay_execution;
    protected:
      // Local queue state
      mutable LocalLock local_queue_lock;
      unsigned next_local_index;
    protected:
      // Scheduling state
      mutable LocalLock queue_lock;
      bool task_scheduler_enabled;
      unsigned total_active_contexts;
      unsigned total_active_mappers;
      struct ContextState {
      public:
        ContextState(void)
          : owned_tasks(0), active(false) { }
      public:
        unsigned owned_tasks;
        bool active;
      };
      std::vector<ContextState> context_states;
    protected:
      // Mapper objects
      std::map<MapperID,std::pair<MapperManager*,bool/*own*/> > mappers;
      // For each mapper something to track its state
      struct MapperState {
      public:
        std::list<TaskOp*> ready_queue;
        RtEvent deferral_event;
        bool added_tasks;
      };
      // State for each mapper for scheduling purposes
      std::map<MapperID,MapperState> mapper_states;
      // Lock for accessing mappers
      mutable LocalLock mapper_lock;
      // The set of visible memories from this processor
      std::set<Memory> visible_memories;
    };

    /**
     * \class MemoryManager
     * The goal of the memory manager is to keep track of all of
     * the physical instances that the runtime knows about in various
     * memories throughout the system.  This will then allow for
     * feedback when mapping to know when memories are nearing
     * their capacity.
     */
    class MemoryManager {
    public:
      enum RequestKind {
        CREATE_INSTANCE_CONSTRAINTS,
        CREATE_INSTANCE_LAYOUT,
        FIND_OR_CREATE_CONSTRAINTS,
        FIND_OR_CREATE_LAYOUT,
        FIND_ONLY_CONSTRAINTS,
        FIND_ONLY_LAYOUT,
      };
      enum InstanceState {
        COLLECTABLE_STATE = 0,
        ACTIVE_STATE = 1,
        PENDING_COLLECTED_STATE = 2, // sticky
        VALID_STATE = 3,
        PENDING_ACQUIRE_STATE = 4,
      };
    public:
      struct InstanceInfo {
      public:
        InstanceInfo(void)
          : current_state(COLLECTABLE_STATE), 
            deferred_collect(RtUserEvent::NO_RT_USER_EVENT),
            instance_size(0), pending_acquires(0), min_priority(0) { }
      public:
        InstanceState current_state;
        RtUserEvent deferred_collect;
        size_t instance_size;
        unsigned pending_acquires;
        GCPriority min_priority;
        std::map<std::pair<MapperID,Processor>,GCPriority> mapper_priorities;
        // For tracking external instances and whether they can be used
      };
    public:
      MemoryManager(Memory mem, Runtime *rt);
      MemoryManager(const MemoryManager &rhs);
      ~MemoryManager(void);
    public:
      MemoryManager& operator=(const MemoryManager &rhs);
    public:
      void find_shutdown_preconditions(std::set<ApEvent> &preconditions);
      void prepare_for_shutdown(void);
      void finalize(void);
    public:
      void register_remote_instance(PhysicalManager *manager);
      void unregister_remote_instance(PhysicalManager *manager);
    public:
      void activate_instance(PhysicalManager *manager);
      void deactivate_instance(PhysicalManager *manager);
      void validate_instance(PhysicalManager *manager);
      void invalidate_instance(PhysicalManager *manager);
      bool attempt_acquire(PhysicalManager *manager);
      void complete_acquire(PhysicalManager *manager);
    public:
      bool create_physical_instance(const LayoutConstraintSet &contraints,
                                    const std::vector<LogicalRegion> &regions,
                                    MappingInstance &result, MapperID mapper_id,
                                    Processor processor, bool acquire, 
                                    GCPriority priority, UniqueID creator_id,
                                    bool remote = false);
      bool create_physical_instance(LayoutConstraints *constraints,
                                    const std::vector<LogicalRegion> &regions,
                                    MappingInstance &result, MapperID mapper_id,
                                    Processor processor, bool acquire, 
                                    GCPriority priority, UniqueID creator_id,
                                    bool remote = false);
      bool find_or_create_physical_instance(
                                    const LayoutConstraintSet &constraints,
                                    const std::vector<LogicalRegion> &regions,
                                    MappingInstance &result, bool &created, 
                                    MapperID mapper_id, Processor processor,
                                    bool acquire, GCPriority priority, 
                                    bool tight_region_bounds,
                                    UniqueID creator_id, bool remote = false);
      bool find_or_create_physical_instance(
                                    LayoutConstraints *constraints,
                                    const std::vector<LogicalRegion> &regions,
                                    MappingInstance &result, bool &created, 
                                    MapperID mapper_id, Processor processor,
                                    bool acquire, GCPriority priority, 
                                    bool tight_region_bounds,
                                    UniqueID creator_id, bool remote = false);
      bool find_physical_instance(  const LayoutConstraintSet &constraints,
                                    const std::vector<LogicalRegion> &regions,
                                    MappingInstance &result, bool acquire,
                                    bool tight_bounds, bool remote = false);
      bool find_physical_instance(  LayoutConstraints *constraints,
                                    const std::vector<LogicalRegion> &regions,
                                    MappingInstance &result, bool acquire,
                                    bool tight_bounds, bool remote = false);
      void release_tree_instances(RegionTreeID tid);
      void set_garbage_collection_priority(PhysicalManager *manager,
                                    MapperID mapper_id, Processor proc,
                                    GCPriority priority);
      RtEvent acquire_instances(const std::set<PhysicalManager*> &managers,
                                    std::vector<bool> &results);
      void record_created_instance( PhysicalManager *manager, bool acquire,
                                    MapperID mapper_id, Processor proc,
                                    GCPriority priority, bool remote);
    public:
      void process_instance_request(Deserializer &derez, AddressSpaceID source);
      void process_instance_response(Deserializer &derez,AddressSpaceID source);
      void process_gc_priority_update(Deserializer &derez, AddressSpaceID src);
      void process_never_gc_response(Deserializer &derez);
      void process_acquire_request(Deserializer &derez, AddressSpaceID source);
      void process_acquire_response(Deserializer &derez, AddressSpaceID src);
    protected:
      bool find_satisfying_instance(const LayoutConstraintSet &constraints,
                                    const std::vector<LogicalRegion> &regions,
                                    MappingInstance &result, bool acquire, 
                                    bool tight_region_bounds, bool remote);
      bool find_satisfying_instance(LayoutConstraints *constraints,
                                    const std::vector<LogicalRegion> &regions,
                                    MappingInstance &result, bool acquire, 
                                    bool tight_region_bounds, bool remote);
      bool find_valid_instance(     const LayoutConstraintSet &constraints,
                                    const std::vector<LogicalRegion> &regions,
                                    MappingInstance &result, bool acquire, 
                                    bool tight_region_bounds, bool remote);
      bool find_valid_instance(     LayoutConstraints *constraints,
                                    const std::vector<LogicalRegion> &regions,
                                    MappingInstance &result, bool acquire, 
                                    bool tight_region_bounds, bool remote);
      void release_candidate_references(const std::deque<PhysicalManager*>
                                                        &candidates) const;
    protected:
      // We serialize all allocation attempts in a memory in order to 
      // ensure find_and_create calls will remain atomic
      RtEvent acquire_allocation_privilege(void);
      void release_allocation_privilege(void);
      PhysicalManager* allocate_physical_instance(InstanceBuilder &builder);
    public:
      bool delete_by_size_and_state(const size_t needed_size, 
                                    InstanceState state, bool larger_only); 
      void attach_external_instance(PhysicalManager *manager);
      RtEvent detach_external_instance(PhysicalManager *manager);
    public:
      // The memory that we are managing
      const Memory memory;
      // The owner address space
      const AddressSpaceID owner_space;
      // Is this the owner memory or not
      const bool is_owner;
      // The capacity in bytes of this memory
      const size_t capacity;
      // The remaining capacity in this memory
      size_t remaining_capacity;
      // The runtime we are associate with
      Runtime *const runtime;
    protected:
      // Lock for controlling access to the data
      // structures in this memory manager
      mutable LocalLock manager_lock;
      // We maintain several sets of instances here
      // This is a generic list that tracks all the allocated instances
      // It is only valid on the owner node
      LegionMap<PhysicalManager*,InstanceInfo,
                MEMORY_INSTANCES_ALLOC>::tracked current_instances;
      // Keep track of outstanding requuests for allocations which 
      // will be tried in the order that they arrive
      std::deque<RtUserEvent> pending_allocation_attempts;
    };

    /**
     * \class VirtualChannel
     * This class provides the basic support for sending and receiving
     * messages for a single virtual channel.
     */
    class VirtualChannel {
    public:
      // Implement a three-state state-machine for sending
      // messages.  Either fully self-contained messages
      // or chains of partial messages followed by a final
      // message.
      enum MessageHeader {
        FULL_MESSAGE,
        PARTIAL_MESSAGE,
        FINAL_MESSAGE,
      };
    public:
      VirtualChannel(VirtualChannelKind kind,AddressSpaceID local_address_space,
                     size_t max_message_size, LegionProfiler *profiler);
      VirtualChannel(const VirtualChannel &rhs);
      ~VirtualChannel(void);
    public:
      VirtualChannel& operator=(const VirtualChannel &rhs);
    public:
      void package_message(Serializer &rez, MessageKind k, bool flush,
                           Runtime *runtime, Processor target, 
                           bool response, bool shutdown);
      void process_message(const void *args, size_t arglen, 
                        Runtime *runtime, AddressSpaceID remote_address_space);
      void confirm_shutdown(ShutdownManager *shutdown_manager, bool phase_one);
    private:
      void send_message(bool complete, Runtime *runtime, 
                        Processor target, bool response, bool shutdown);
      void handle_messages(unsigned num_messages, Runtime *runtime, 
                           AddressSpaceID remote_address_space,
                           const char *args, size_t arglen);
      void buffer_messages(unsigned num_messages,
                           const void *args, size_t arglen);
    private:
      mutable LocalLock send_lock;
      char *const sending_buffer;
      unsigned sending_index;
      const size_t sending_buffer_size;
      RtEvent last_message_event;
      MessageHeader header;
      unsigned packaged_messages;
      bool partial;
      // State for receiving messages
      // No lock for receiving messages since we know
      // that they are ordered
      char *receiving_buffer;
      unsigned receiving_index;
      size_t receiving_buffer_size;
      unsigned received_messages;
      bool observed_recent;
    private:
      LegionProfiler *const profiler;
    }; 

    /**
     * \class MessageManager
     * This class manages sending and receiving of message between
     * instances of the Internal runtime residing on different nodes.
     * The manager also abstracts some of the details of sending these
     * messages.  Messages can be accumulated together in bulk messages
     * for performance reason.  The runtime can also place an upper
     * bound on the size of the data communicated between runtimes in
     * an active message, which the message manager then uses to
     * break down larger messages into smaller active messages.
     *
     * On the receiving side, the message manager unpacks the messages
     * that have been sent and then call the appropriate runtime
     * methods for handling the messages.  In cases where larger
     * messages were broken down into smaller messages, then message
     * manager waits until it has received all the active messages
     * before handling the message.
     */
    class MessageManager { 
    public:
      MessageManager(AddressSpaceID remote, 
                     Runtime *rt, size_t max,
                     const std::set<Processor> &procs);
      MessageManager(const MessageManager &rhs);
      ~MessageManager(void);
    public:
      MessageManager& operator=(const MessageManager &rhs);
    public:
      void send_message(Serializer &rez, MessageKind kind, 
                        VirtualChannelKind channel, bool flush, 
                        bool response = false, bool shutdown = false);
      void receive_message(const void *args, size_t arglen);
      void confirm_shutdown(ShutdownManager *shutdown_manager,
                            bool phase_one);
    public:
      const AddressSpaceID remote_address_space;
    private:
      Runtime *const runtime;
      // State for sending messages
      Processor target;
      VirtualChannel *const channels; 
    };

    /**
     * \class ShutdownManager
     * A class for helping to manage the shutdown of the 
     * runtime after the application has finished
     */
    class ShutdownManager {
    public:
      enum ShutdownPhase {
        CHECK_TERMINATION = 1,
        CONFIRM_TERMINATION = 2,
        CHECK_SHUTDOWN = 3,
        CONFIRM_SHUTDOWN = 4,
      };
    public:
      struct RetryShutdownArgs : public LgTaskArgs<RetryShutdownArgs> {
      public:
        static const LgTaskID TASK_ID = LG_RETRY_SHUTDOWN_TASK_ID;
      public:
        RetryShutdownArgs(ShutdownPhase p)
          : LgTaskArgs<RetryShutdownArgs>(0), phase(p) { }
      public:
        const ShutdownPhase phase;
      };
    public:
      ShutdownManager(ShutdownPhase phase, Runtime *rt, AddressSpaceID source,
                      unsigned radix, ShutdownManager *owner = NULL);
      ShutdownManager(const ShutdownManager &rhs);
      ~ShutdownManager(void);
    public:
      ShutdownManager& operator=(const ShutdownManager &rhs);
    public:
      bool attempt_shutdown(void);
      bool handle_response(bool success, const std::set<RtEvent> &to_add);
    protected:
      void finalize(void);
    public:
      static void handle_shutdown_notification(Deserializer &derez, 
                          Runtime *runtime, AddressSpaceID source);
      static void handle_shutdown_response(Deserializer &derez);
    public:
      void record_outstanding_tasks(void);
      void record_recent_message(void);
      void record_pending_message(RtEvent pending_event);
    public:
      const ShutdownPhase phase;
      Runtime *const runtime;
      const AddressSpaceID source; 
      const unsigned radix;
      ShutdownManager *const owner;
    protected:
      mutable LocalLock shutdown_lock;
      unsigned needed_responses;
      std::set<RtEvent> wait_for;
      bool result;
    };

    /**
     * \struct RegionTreeContext
     * A struct for storing the necessary data for managering a context
     * in the region tree.
     */
    class RegionTreeContext {
    public:
      RegionTreeContext(void)
        : ctx(-1) { }
      RegionTreeContext(ContextID c)
        : ctx(c) { }
    public:
      inline bool exists(void) const { return (ctx >= 0); }
      inline ContextID get_id(void) const 
      {
#ifdef DEBUG_LEGION
        assert(exists());
#endif
        return ContextID(ctx);
      }
      inline bool operator==(const RegionTreeContext &rhs) const
      {
        return (ctx == rhs.ctx);
      }
      inline bool operator!=(const RegionTreeContext &rhs) const
      {
        return (ctx != rhs.ctx);
      }
    private:
      int ctx;
    };

    /**
     * \class PendingVariantRegistration
     * A small helper class for deferring the restration of task
     * variants until the runtime is started.
     */
    class PendingVariantRegistration {
    public:
      PendingVariantRegistration(VariantID vid, bool has_return,
                                 const TaskVariantRegistrar &registrar,
                                 const void *user_data, size_t user_data_size,
                                 CodeDescriptor *realm_desc, 
                                 const char *task_name);
      PendingVariantRegistration(const PendingVariantRegistration &rhs);
      ~PendingVariantRegistration(void);
    public:
      PendingVariantRegistration& operator=(
                                      const PendingVariantRegistration &rhs);
    public:
      void perform_registration(Runtime *runtime);
    private:
      VariantID vid;
      bool has_return;
      TaskVariantRegistrar registrar;
      void *user_data;
      size_t user_data_size;
      CodeDescriptor *realm_desc; 
      char *logical_task_name; // optional semantic info to attach to the task
    };

    /**
     * \class TaskImpl
     * This class is used for storing all the meta-data associated 
     * with a logical task
     */
    class TaskImpl : public LegionHeapify<TaskImpl> {
    public:
      static const AllocationType alloc_type = TASK_IMPL_ALLOC;
    public:
      struct SemanticRequestArgs : public LgTaskArgs<SemanticRequestArgs> {
      public:
        static const LgTaskID TASK_ID = LG_TASK_IMPL_SEMANTIC_INFO_REQ_TASK_ID;
      public:
        SemanticRequestArgs(TaskImpl *proxy, SemanticTag t, AddressSpaceID src)
          : LgTaskArgs<SemanticRequestArgs>(implicit_provenance),
            proxy_this(proxy), tag(t), source(src) { }
      public:
        TaskImpl *const proxy_this;
        const SemanticTag tag;
        const AddressSpaceID source;
      };
    public:
      TaskImpl(TaskID tid, Runtime *rt, const char *name = NULL);
      TaskImpl(const TaskImpl &rhs);
      ~TaskImpl(void);
    public:
      TaskImpl& operator=(const TaskImpl &rhs);
    public:
      inline bool returns_value(void) const { return has_return_type; }
    public:
      VariantID get_unique_variant_id(void);
      void add_variant(VariantImpl *impl);
      VariantImpl* find_variant_impl(VariantID variant_id, bool can_fail);
      void find_valid_variants(std::vector<VariantID> &valid_variants, 
                               Processor::Kind kind) const;
    public:
      const char* get_name(bool needs_lock = true);
      void attach_semantic_information(SemanticTag tag, AddressSpaceID source,
         const void *buffer, size_t size, bool is_mutable, bool send_to_owner);
      bool retrieve_semantic_information(SemanticTag tag,
                                         const void *&buffer, size_t &size,
                                         bool can_fail, bool wait_until);
      void send_semantic_info(AddressSpaceID target, SemanticTag tag,
                        const void *value, size_t size, bool is_mutable,
                        RtUserEvent to_trigger = RtUserEvent::NO_RT_USER_EVENT);
      void send_semantic_request(AddressSpaceID target, SemanticTag tag, 
                             bool can_fail, bool wait_until, RtUserEvent ready);
      void process_semantic_request(SemanticTag tag, AddressSpaceID target, 
                             bool can_fail, bool wait_until, RtUserEvent ready);
    public:
      inline AddressSpaceID get_owner_space(void) const
        { return get_owner_space(task_id, runtime); }
      static AddressSpaceID get_owner_space(TaskID task_id, Runtime *runtime);
    public:
      static void handle_semantic_request(Runtime *runtime, 
                          Deserializer &derez, AddressSpaceID source);
      static void handle_semantic_info(Runtime *runtime,
                          Deserializer &derez, AddressSpaceID source);
      static void handle_variant_request(Runtime *runtime,
                          Deserializer &derez, AddressSpaceID source);
    public:
      const TaskID task_id;
      Runtime *const runtime;
      char *const initial_name;
    private:
      mutable LocalLock task_lock;
      std::map<VariantID,VariantImpl*> variants;
      std::map<VariantID,RtEvent> outstanding_requests;
      // VariantIDs that we've handed out but haven't registered yet
      std::set<VariantID> pending_variants;
      std::map<SemanticTag,SemanticInfo> semantic_infos;
      // Track whether all these variants have a return type or not
      bool has_return_type;
      // Track whether all these variants are idempotent or not
      bool all_idempotent;
    };

    /**
     * \class VariantImpl
     * This class is used for storing all the meta-data associated
     * with a particular variant implementation of a task
     */
    class VariantImpl : public LegionHeapify<VariantImpl> { 
    public:
      static const AllocationType alloc_type = VARIANT_IMPL_ALLOC;
    public:
      VariantImpl(Runtime *runtime, VariantID vid, TaskImpl *owner, 
                  const TaskVariantRegistrar &registrar, bool ret_val, 
                  CodeDescriptor *realm_desc,
                  const void *user_data = NULL, size_t user_data_size = 0);
      VariantImpl(const VariantImpl &rhs);
      ~VariantImpl(void);
    public:
      VariantImpl& operator=(const VariantImpl &rhs);
    public:
      inline bool is_leaf(void) const { return leaf_variant; }
      inline bool is_inner(void) const { return inner_variant; }
      inline bool is_idempotent(void) const { return idempotent_variant; }
      inline bool is_replicable(void) const { return replicable_variant; }
      inline bool returns_value(void) const { return has_return_value; }
      inline const char* get_name(void) const { return variant_name; }
      inline const ExecutionConstraintSet&
        get_execution_constraints(void) const { return execution_constraints; }
      inline const TaskLayoutConstraintSet& 
        get_layout_constraints(void) const { return layout_constraints; } 
    public:
      bool is_no_access_region(unsigned idx) const;
    public:
      ApEvent dispatch_task(Processor target, SingleTask *task, 
          TaskContext *ctx, ApEvent precondition, PredEvent pred,
          int priority, Realm::ProfilingRequestSet &requests);
      void dispatch_inline(Processor current, InlineContext *ctx);
    public:
      Processor::Kind get_processor_kind(bool warn) const;
    public:
      void send_variant_response(AddressSpaceID source, RtUserEvent done_event);
      void broadcast_variant(RtUserEvent done, AddressSpaceID origin,
                             AddressSpaceID local);
    public:
      static void handle_variant_broadcast(Runtime *runtime, 
                                           Deserializer &derez);
      static AddressSpaceID get_owner_space(VariantID vid, Runtime *runtime);
      static void handle_variant_response(Runtime *runtime, 
                                          Deserializer &derez);
    public:
      const VariantID vid;
      TaskImpl *const owner;
      Runtime *const runtime;
      const bool global; // globally valid variant
      const bool has_return_value; // has a return value
    public:
      const CodeDescriptorID descriptor_id;
      CodeDescriptor *const realm_descriptor;
    private:
      ExecutionConstraintSet execution_constraints;
      TaskLayoutConstraintSet   layout_constraints;
    private:
      void *user_data;
      size_t user_data_size;
      ApEvent ready_event;
    private: // properties
      bool leaf_variant;
      bool inner_variant;
      bool idempotent_variant;
      bool replicable_variant;
    private:
      char *variant_name; 
    };

    /**
     * \class LayoutConstraints
     * A class for tracking a long-lived set of constraints
     * These can be moved around the system and referred to in 
     * variout places so we make it a distributed collectable
     */
    class LayoutConstraints : 
      public LayoutConstraintSet, public DistributedCollectable,
      public LegionHeapify<LayoutConstraints> {
    public:
      static const AllocationType alloc_type = LAYOUT_CONSTRAINTS_ALLOC; 
    public:
      LayoutConstraints(LayoutConstraintID layout_id, FieldSpace handle, 
                        Runtime *runtime, bool inter, DistributedID did = 0);
      LayoutConstraints(LayoutConstraintID layout_id, Runtime *runtime, 
                        const LayoutConstraintRegistrar &registrar, 
                        bool inter, DistributedID did = 0);
      LayoutConstraints(LayoutConstraintID layout_id,
                        Runtime *runtime, const LayoutConstraintSet &cons,
                        FieldSpace handle, bool inter);
      LayoutConstraints(const LayoutConstraints &rhs);
      virtual ~LayoutConstraints(void);
    public:
      LayoutConstraints& operator=(const LayoutConstraints &rhs);
    public:
      virtual void notify_active(ReferenceMutator *mutator);
      virtual void notify_inactive(ReferenceMutator *mutator);
      virtual void notify_valid(ReferenceMutator *mutator);
      virtual void notify_invalid(ReferenceMutator *mutator);
    public:
      inline FieldSpace get_field_space(void) const { return handle; }
      inline const char* get_name(void) const { return constraints_name; }
    public:
      void send_constraint_response(AddressSpaceID source,
                                    RtUserEvent done_event);
      void update_constraints(Deserializer &derez);
    public:
      bool entails(LayoutConstraints *other_constraints, unsigned total_dims);
      bool entails(const LayoutConstraintSet &other, unsigned total_dims) const;
      bool conflicts(LayoutConstraints *other_constraints, unsigned total_dims);
      bool conflicts(const LayoutConstraintSet &other, 
                     unsigned total_dims) const;
      bool entails_without_pointer(LayoutConstraints *other,
                                   unsigned total_dims);
      bool entails_without_pointer(const LayoutConstraintSet &other,
                                   unsigned total_dims) const;
    public:
      static AddressSpaceID get_owner_space(LayoutConstraintID layout_id,
                                            Runtime *runtime);
    public:
      static void process_request(Runtime *runtime, Deserializer &derez,
                                  AddressSpaceID source);
      static LayoutConstraintID process_response(Runtime *runtime, 
                          Deserializer &derez, AddressSpaceID source);
    public:
      const LayoutConstraintID layout_id;
      const FieldSpace handle;
      // True if this layout constraint object was made by the runtime
      // False if it was made by the application or the mapper
      const bool internal;
    protected:
      char *constraints_name;
      mutable LocalLock layout_lock;
    protected:
      std::map<LayoutConstraintID,bool> conflict_cache;
      std::map<LayoutConstraintID,bool> entailment_cache;
      std::map<LayoutConstraintID,bool> no_pointer_entailment_cache;
    };

    /**
     * Identity Projection Functor
     * A class that implements the identity projection function
     */
    class IdentityProjectionFunctor : public ProjectionFunctor {
    public:
      IdentityProjectionFunctor(Legion::Runtime *rt);
      virtual ~IdentityProjectionFunctor(void);
    public:
      virtual LogicalRegion project(const Mappable *mappable, unsigned index,
                                    LogicalRegion upper_bound,
                                    const DomainPoint &point);
      virtual LogicalRegion project(const Mappable *mappable, unsigned index,
                                    LogicalPartition upper_bound,
                                    const DomainPoint &point);
      virtual LogicalRegion project(LogicalRegion upper_bound,
                                    const DomainPoint &point,
                                    const Domain &launch_domain);
      virtual LogicalRegion project(LogicalPartition upper_bound,
                                    const DomainPoint &point,
                                    const Domain &launch_domain);
      virtual bool is_functional(void) const;
      virtual bool is_exclusive(void) const;
      virtual unsigned get_depth(void) const;
    };

    /**
     * \class ProjectionPoint
     * An abstract class for passing to projection functions
     * for recording the results of a projection
     */
    class ProjectionPoint {
    public:
      virtual const DomainPoint& get_domain_point(void) const = 0;
      virtual void set_projection_result(unsigned idx,LogicalRegion result) = 0;
    }; 

    /**
     * \class ProjectionFunction
     * A class for wrapping projection functors
     */
    class ProjectionFunction {
    public:
      class ElideCloseResult {
      public:
        ElideCloseResult(void);
        ElideCloseResult(IndexTreeNode *node, 
            const std::set<ProjectionSummary> &projections, bool result);
      public:
        bool matches(IndexTreeNode *node, 
                     const std::set<ProjectionSummary> &projections) const;
      public:
        IndexTreeNode *node;
        std::set<ProjectionSummary> projections;
        bool result;
      };
    public:
      ProjectionFunction(ProjectionID pid, ProjectionFunctor *functor);
      ProjectionFunction(const ProjectionFunction &rhs);
      ~ProjectionFunction(void);
    public:
      ProjectionFunction& operator=(const ProjectionFunction &rhs);
    public:
      // The old path explicitly for tasks
      LogicalRegion project_point(Task *task, unsigned idx, Runtime *runtime,
                       const Domain &launch_domain, const DomainPoint &point);
      void project_points(const RegionRequirement &req, unsigned idx,
                          Runtime *runtime, const Domain &launch_domain,
                          const std::vector<PointTask*> &point_tasks);
      // Generalized and annonymized
      void project_points(Operation *op, unsigned idx, 
                          const RegionRequirement &req, 
                          Runtime *runtime, const Domain &launch_domain,
                          const std::vector<ProjectionPoint*> &points);
    protected:
      // Old checking code explicitly for tasks
      void check_projection_region_result(const RegionRequirement &req,
                                          const Task *task, unsigned idx,
                                          LogicalRegion result, Runtime *rt);
      void check_projection_partition_result(const RegionRequirement &req,
                                             const Task *task, unsigned idx,
                                             LogicalRegion result, Runtime *rt);
      // Annonymized checking code
      void check_projection_region_result(const RegionRequirement &req,
                                          Operation *op, unsigned idx,
                                          LogicalRegion result, Runtime *rt);
      void check_projection_partition_result(const RegionRequirement &req,
                                          Operation *op, unsigned idx,
                                          LogicalRegion result, Runtime *rt);
    public:
      bool find_elide_close_result(const ProjectionInfo &info, 
                  const std::set<ProjectionSummary> &projections, 
                  RegionTreeNode *node, bool &result) const;
      void record_elide_close_result(const ProjectionInfo &info,
                  const std::set<ProjectionSummary> &projections,
                  RegionTreeNode *node, bool result);
      // From scratch
      ProjectionTree* construct_projection_tree(RegionTreeNode *root,
                                                IndexSpaceNode *launch_domain, 
                                                ShardingFunction *sharding,
                                                IndexSpaceNode *shard_domain);
      // Contribute to an existing tree
      void construct_projection_tree(RegionTreeNode *root,
                  IndexSpaceNode *launch_domain, ShardingFunction *sharding,
                  IndexSpaceNode *sharding_domain,
                  std::map<IndexTreeNode*,ProjectionTree*> &node_map);
      static void add_to_projection_tree(LogicalRegion region,
                  IndexTreeNode *root, RegionTreeForest *context, 
                  std::map<IndexTreeNode*,ProjectionTree*> &node_map,
                  ShardID owner_shard = 0);
    public:
      const int depth; 
      const bool is_exclusive;
      const bool is_functional;
      const ProjectionID projection_id;
      ProjectionFunctor *const functor;
    protected:
      mutable LocalLock projection_reservation;
      std::map<ProjectionSummary,
               std::vector<ElideCloseResult> > elide_close_results;
    }; 

    /**
     * \class CyclicShardingFunctor
     * The cyclic sharding functor just round-robins the points
     * onto the available set of shards
     */
    class CyclicShardingFunctor : public ShardingFunctor {
    public:
      CyclicShardingFunctor(void);
      CyclicShardingFunctor(const CyclicShardingFunctor &rhs);
      virtual ~CyclicShardingFunctor(void);
    public:
      CyclicShardingFunctor& operator=(const CyclicShardingFunctor &rhs);
    public:
      template<int DIM>
      size_t linearize_point(const Realm::IndexSpace<DIM,coord_t> &is,
                              const Realm::Point<DIM,coord_t> &point) const;
    public:
      virtual ShardID shard(const DomainPoint &point,
                            const Domain &full_space,
                            const size_t total_shards);
    };

    /**
     * \class ShardingFunction
     * The sharding function class wraps a sharding functor and will
     * cache results for queries so that we don't need to constantly
     * be inverting the results of the sharding functor.
     */
    class ShardingFunction {
    public:
      struct ShardKey {
      public:
        ShardKey(void) 
          : sid(0), full_space(IndexSpace::NO_SPACE), 
            shard_space(IndexSpace::NO_SPACE) { }
        ShardKey(ShardID s, IndexSpace f, IndexSpace sh)
          : sid(s), full_space(f), shard_space(sh) { }
      public:
        inline bool operator<(const ShardKey &rhs) const
        {
          if (sid < rhs.sid)
            return true;
          if (sid > rhs.sid)
            return false;
          if (full_space < rhs.full_space)
            return true;
          if (full_space > rhs.full_space)
            return false;
          return shard_space < rhs.shard_space;
        }
        inline bool operator==(const ShardKey &rhs) const
        {
          if (sid != rhs.sid)
            return false;
          if (full_space != rhs.full_space)
            return false;
          return shard_space == rhs.shard_space;
        }
      public:
        ShardID sid;
        IndexSpace full_space, shard_space;
      };
    public:
      ShardingFunction(ShardingFunctor *functor, RegionTreeForest *forest,
                       ShardingID sharding_id, size_t total_shards);
      ShardingFunction(const ShardingFunction &rhs);
      virtual ~ShardingFunction(void);
    public:
      ShardingFunction& operator=(const ShardingFunction &rhs);
    public:
      ShardID find_owner(const DomainPoint &point,const Domain &sharding_space);
      IndexSpace find_shard_space(ShardID shard, IndexSpace full_space,
                                  IndexSpace sharding_space);
    public:
      ShardingFunctor *const functor;
      RegionTreeForest *const forest;
      const ShardingID sharding_id;
      const size_t total_shards;
    protected:
      mutable LocalLock sharding_lock;
      std::map<ShardKey,IndexSpace/*result*/> shard_index_spaces;
    };

    /**
     * \class Runtime 
     * This is the actual implementation of the Legion runtime functionality
     * that implements the underlying interface for the Runtime 
     * objects.  Most of the calls in the Runtime class translate
     * directly to calls to this interface.  Unfortunately this adds
     * an extra function call overhead to every runtime call because C++
     * is terrible and doesn't have mix-in classes.
     */
    class Runtime {
    public:
      struct LegionConfiguration {
      public:
        LegionConfiguration(void)
          : delay_start(0),
            legion_collective_radix(LEGION_COLLECTIVE_RADIX),
<<<<<<< HEAD
            initial_task_window_size(DEFAULT_MAX_TASK_WINDOW),
            initial_task_window_hysteresis(DEFAULT_TASK_WINDOW_HYSTERESIS),
            initial_tasks_to_schedule(DEFAULT_MIN_TASKS_TO_SCHEDULE),
            initial_meta_task_vector_width(DEFAULT_META_TASK_VECTOR_WIDTH),
            max_message_size(DEFAULT_MAX_MESSAGE_SIZE),
            gc_epoch_size(DEFAULT_GC_EPOCH_SIZE),
            max_control_replication_contexts(
                        DEFAULT_MAX_CONTROL_REPLICATION_CONTEXTS),
            max_local_fields(DEFAULT_LOCAL_FIELDS),
            max_replay_parallelism(DEFAULT_MAX_REPLAY_PARALLELISM),
=======
            initial_task_window_size(LEGION_DEFAULT_MAX_TASK_WINDOW),
            initial_task_window_hysteresis(
                LEGION_DEFAULT_TASK_WINDOW_HYSTERESIS),
            initial_tasks_to_schedule(LEGION_DEFAULT_MIN_TASKS_TO_SCHEDULE),
            initial_meta_task_vector_width(
                LEGION_DEFAULT_META_TASK_VECTOR_WIDTH),
            max_message_size(LEGION_DEFAULT_MAX_MESSAGE_SIZE),
            gc_epoch_size(LEGION_DEFAULT_GC_EPOCH_SIZE),
            max_local_fields(LEGION_DEFAULT_LOCAL_FIELDS),
            max_replay_parallelism(LEGION_DEFAULT_MAX_REPLAY_PARALLELISM),
>>>>>>> c09af277
            program_order_execution(false),
            dump_physical_traces(false),
            no_tracing(false),
            no_physical_tracing(false),
            no_trace_optimization(false),
            no_fence_elision(false),
            replay_on_cpus(false),
            verify_disjointness(false),
            runtime_warnings(false),
            separate_runtime_instances(false),
            record_registration(false),
            stealing_disabled(false),
            resilient_mode(false),
            unsafe_launch(false),
#ifdef DEBUG_LEGION
            unsafe_mapper(false),
#else
            unsafe_mapper(true),
#endif
            dynamic_independence_tests(true),
            legion_spy_enabled(false),
            enable_test_mapper(false),
            legion_ldb_enabled(false),
            replay_file(NULL),
            slow_config_ok(false),
#ifdef DEBUG_LEGION
            logging_region_tree_state(false),
            verbose_logging(false),
            logical_logging_only(false),
            physical_logging_only(false),
            check_privileges(true),
#endif
            num_profiling_nodes(0),
            serializer_type("binary"),
            prof_logfile(NULL),
            prof_footprint_threshold(128 << 20),
            prof_target_latency(100) { }
      public:
        int delay_start;
        int legion_collective_radix;
        int initial_task_window_size;
        unsigned initial_task_window_hysteresis;
        unsigned initial_tasks_to_schedule;
        unsigned initial_meta_task_vector_width;
        unsigned max_message_size;
        unsigned gc_epoch_size;
        unsigned max_control_replication_contexts;
        unsigned max_local_fields;
        unsigned max_replay_parallelism;
      public:
        bool program_order_execution;
        bool dump_physical_traces;
        bool no_tracing;
        bool no_physical_tracing;
        bool no_trace_optimization;
        bool no_fence_elision;
        bool replay_on_cpus;
        bool verify_disjointness;
        bool runtime_warnings;
        bool separate_runtime_instances;
        bool record_registration;
        bool stealing_disabled;
        bool resilient_mode;
        bool unsafe_launch;
        bool unsafe_mapper;
        bool dynamic_independence_tests;
        bool legion_spy_enabled;
        bool enable_test_mapper;
        bool legion_ldb_enabled;
        const char* replay_file;
        bool slow_config_ok;
#ifdef DEBUG_LEGION
        bool logging_region_tree_state;
        bool verbose_logging;
        bool logical_logging_only;
        bool physical_logging_only;
        bool check_privileges;
#endif
      public:
        unsigned num_profiling_nodes;
        const char *serializer_type;
        const char *prof_logfile;
        size_t prof_footprint_threshold;
        size_t prof_target_latency;
      };
    public:
      struct DeferredRecycleArgs : public LgTaskArgs<DeferredRecycleArgs> {
      public:
        static const LgTaskID TASK_ID = LG_DEFERRED_RECYCLE_ID;
      public:
        DeferredRecycleArgs(DistributedID id)
          : LgTaskArgs<DeferredRecycleArgs>(implicit_provenance), did(id) { }
      public:
        const DistributedID did;
      }; 
      struct TopFinishArgs : public LgTaskArgs<TopFinishArgs> {
      public:
        static const LgTaskID TASK_ID = LG_TOP_FINISH_TASK_ID;
      public:
        TopFinishArgs(TopLevelContext *c)
          : LgTaskArgs<TopFinishArgs>(0), ctx(c) { }
      public:
        TopLevelContext *const ctx;
      };
      struct MapperTaskArgs : public LgTaskArgs<MapperTaskArgs> {
      public:
        static const LgTaskID TASK_ID = LG_MAPPER_TASK_ID;
      public:
        MapperTaskArgs(FutureImpl *f, MapperID mid, Processor p,
                       ApEvent ae, TopLevelContext *c)
          : LgTaskArgs<MapperTaskArgs>(implicit_provenance),
            future(f), map_id(mid), proc(p), event(ae), ctx(c) { }
      public:
        FutureImpl *const future;
        const MapperID map_id;
        const Processor proc;
        const ApEvent event;
        TopLevelContext *const ctx;
      }; 
      struct SelectTunableArgs : public LgTaskArgs<SelectTunableArgs> {
      public:
        static const LgTaskID TASK_ID = LG_SELECT_TUNABLE_TASK_ID;
      public:
        SelectTunableArgs(UniqueID uid, MapperID mid, MappingTagID t,
                          TunableID tune, TaskContext *c, FutureImpl *f)
          : LgTaskArgs<SelectTunableArgs>(uid), mapper_id(mid), tag(t),
            tunable_id(tune), ctx(c), result(f) { }
      public:
        const MapperID mapper_id;
        const MappingTagID tag;
        const TunableID tunable_id;
        unsigned tunable_index; // only valid for LegionSpy
        TaskContext *const ctx;
        FutureImpl *const result;
      }; 
    public:
      struct ProcessorGroupInfo {
      public:
        ProcessorGroupInfo(void)
          : processor_group(Processor::NO_PROC) { }
        ProcessorGroupInfo(Processor p, const ProcessorMask &m)
          : processor_group(p), processor_mask(m) { }
      public:
        Processor           processor_group;
        ProcessorMask       processor_mask;
      };
    public:
      Runtime(Machine m, const LegionConfiguration &config,
              InputArgs input_args, AddressSpaceID space_id,
              const std::set<Processor> &local_procs,
              const std::set<Processor> &local_util_procs,
              const std::set<AddressSpaceID> &address_spaces,
              const std::map<Processor,AddressSpaceID> &proc_spaces);
      Runtime(const Runtime &rhs);
      ~Runtime(void);
    public:
      Runtime& operator=(const Runtime &rhs);
    public:
      // The Runtime wrapper for this class
      Legion::Runtime *const external;
      // The Mapper Runtime for this class
      Legion::Mapping::MapperRuntime *const mapper_runtime;
      // The machine object for this runtime
      const Machine machine;
      const AddressSpaceID address_space; 
      const unsigned total_address_spaces;
      // stride for uniqueness, may or may not be the same depending
      // on the number of available control replication contexts
      const unsigned runtime_stride; // stride for uniqueness
      LegionProfiler *profiler;
      RegionTreeForest *const forest;
      VirtualManager *virtual_manager;
      Processor utility_group;
      const size_t num_utility_procs;
    public:
      const InputArgs input_args;
      const int initial_task_window_size;
      const unsigned initial_task_window_hysteresis;
      const unsigned initial_tasks_to_schedule;
      const unsigned initial_meta_task_vector_width;
      const unsigned max_message_size;
      const unsigned gc_epoch_size;
      const unsigned max_control_replication_contexts;
      const unsigned max_local_fields;
      const unsigned max_replay_parallelism;
    public:
      const bool program_order_execution;
      const bool dump_physical_traces;
      const bool no_tracing;
      const bool no_physical_tracing;
      const bool no_trace_optimization;
      const bool no_fence_elision;
      const bool replay_on_cpus;
      const bool verify_disjointness;
      const bool runtime_warnings;
      const bool separate_runtime_instances;
      const bool record_registration;
      const bool stealing_disabled;
      const bool resilient_mode;
      const bool unsafe_launch;
      const bool unsafe_mapper;
      const bool dynamic_independence_tests;
      const bool legion_spy_enabled;
      const bool enable_test_mapper;
      const bool legion_ldb_enabled;
      const char*const replay_file;
#ifdef DEBUG_LEGION
      const bool logging_region_tree_state;
      const bool verbose_logging;
      const bool logical_logging_only;
      const bool physical_logging_only;
      const bool check_privileges;
#endif
    public:
      const unsigned num_profiling_nodes;
    public:
      const int legion_collective_radix;
      MPIRankTable *const mpi_rank_table;
    public:
      void register_static_variants(void);
      void register_static_constraints(void);
      void register_static_projections(void);
      void register_static_sharding_functors(void);
      void initialize_legion_prof(const LegionConfiguration &config);
      void log_machine(Machine machine) const;
      void initialize_mappers(void);
      void initialize_virtual_manager(void);
      void initialize_runtime(void);
      void startup_runtime(RtEvent top_level_precondition);
      void finalize_runtime(void);
      ApEvent launch_mapper_task(Mapper *mapper, Processor proc, 
                                 Processor::TaskFuncID tid,
                                 const TaskArgument &arg, MapperID map_id);
      void process_mapper_task_result(const MapperTaskArgs *args); 
    public:
      IndexSpace create_index_space(Context ctx, const void *realm_is,
                                    TypeTag type_tag);
      IndexSpace union_index_spaces(Context ctx, 
                                    const std::vector<IndexSpace> &spaces);
      IndexSpace intersect_index_spaces(Context ctx,
                                    const std::vector<IndexSpace> &spaces);
      IndexSpace subtract_index_spaces(Context ctx,
                                    IndexSpace left, IndexSpace right);
      void destroy_index_space(Context ctx, IndexSpace handle);
      // Called from deletion op
      void finalize_index_space_destroy(IndexSpace handle);
    public:
      void destroy_index_partition(Context ctx, IndexPartition handle);
      // Called from deletion op
      void finalize_index_partition_destroy(IndexPartition handle);
    public:
      IndexPartition create_equal_partition(Context ctx, IndexSpace parent,
                                            IndexSpace color_space, 
                                            size_t granuarlity, Color color);
      IndexPartition create_partition_by_union(Context ctx, IndexSpace parent,
                                               IndexPartition handle1,
                                               IndexPartition handle2,
                                               IndexSpace color_space,
                                               PartitionKind kind, Color color);
      IndexPartition create_partition_by_intersection(Context ctx, 
                                               IndexSpace parent,
                                               IndexPartition handle1,
                                               IndexPartition handle2,
                                               IndexSpace color_space,
                                               PartitionKind kind, Color color);
      IndexPartition create_partition_by_difference(Context ctx, 
                                               IndexSpace parent,
                                               IndexPartition handle1,
                                               IndexPartition handle2,
                                               IndexSpace color_space,
                                               PartitionKind kind, Color color);
      Color create_cross_product_partitions(Context ctx, 
                                            IndexPartition handle1,
                                            IndexPartition handle2,
                                std::map<IndexSpace,IndexPartition> &handles,
                                            PartitionKind kind, Color color);
      void create_association(Context ctx,
                              LogicalRegion domain,
                              LogicalRegion domain_parent,
                              FieldID domain_fid,
                              IndexSpace range,
                              MapperID id, MappingTagID tag);
      IndexPartition create_restricted_partition(Context ctx,
                                                 IndexSpace parent,
                                                 IndexSpace color_space,
                                                 const void *transform,
                                                 size_t transform_size,
                                                 const void *extent,
                                                 size_t extent_size,
                                                 PartitionKind part_kind,
                                                 Color color);
      IndexPartition create_partition_by_field(Context ctx, 
                                               LogicalRegion handle,
                                               LogicalRegion parent,
                                               FieldID fid,
                                               IndexSpace color_space,
                                               Color color,
                                               MapperID id, MappingTagID tag);
      IndexPartition create_partition_by_image(Context ctx,
                                               IndexSpace handle,
                                               LogicalPartition projection,
                                               LogicalRegion parent,
                                               FieldID fid, 
                                               IndexSpace color_space,
                                               PartitionKind part_kind,
                                               Color color,
                                               MapperID id, MappingTagID tag);
      IndexPartition create_partition_by_image_range(Context ctx,
                                               IndexSpace handle,
                                               LogicalPartition projection,
                                               LogicalRegion parent,
                                               FieldID fid, 
                                               IndexSpace color_space,
                                               PartitionKind part_kind,
                                               Color color,
                                               MapperID id, MappingTagID tag);
      IndexPartition create_partition_by_preimage(Context ctx,
                                               IndexPartition projection,
                                               LogicalRegion handle,
                                               LogicalRegion parent,
                                               FieldID fid,
                                               IndexSpace color_space,
                                               PartitionKind part_kind,
                                               Color color,
                                               MapperID id, MappingTagID tag);
      IndexPartition create_partition_by_preimage_range(Context ctx,
                                               IndexPartition projection,
                                               LogicalRegion handle,
                                               LogicalRegion parent,
                                               FieldID fid,
                                               IndexSpace color_space,
                                               PartitionKind part_kind,
                                               Color color,
                                               MapperID id, MappingTagID tag);
      IndexPartition create_pending_partition(Context ctx, IndexSpace parent,
                                              IndexSpace color_space,
                                              PartitionKind part_kind,
                                              Color color);
      IndexSpace create_index_space_union(Context ctx, IndexPartition parent,
                                          const void *realm_color, 
                                          TypeTag type_tag,
                                        const std::vector<IndexSpace> &handles);
      IndexSpace create_index_space_union(Context ctx, IndexPartition parent,
                                          const void *realm_color,
                                          TypeTag type_tag,
                                          IndexPartition handle);
      IndexSpace create_index_space_intersection(Context ctx, 
                                                 IndexPartition parent,
                                                 const void *realm_color,
                                                 TypeTag type_tag,
                                       const std::vector<IndexSpace> &handles);
      IndexSpace create_index_space_intersection(Context ctx,
                                                 IndexPartition parent,
                                                 const void *realm_color,
                                                 TypeTag type_tag,
                                                 IndexPartition handle); 
      IndexSpace create_index_space_difference(Context ctx, 
                                               IndexPartition parent,
                                               const void *realm_color,
                                               TypeTag type_tag,
                                               IndexSpace initial,
                                       const std::vector<IndexSpace> &handles);
    public:
      IndexPartition get_index_partition(Context ctx, IndexSpace parent, 
                                         Color color);
      IndexPartition get_index_partition(IndexSpace parent, Color color);
      bool has_index_partition(Context ctx, IndexSpace parent, Color color);
      bool has_index_partition(IndexSpace parent, Color color); 
      IndexSpace get_index_subspace(Context ctx, IndexPartition p,
                                    const void *realm_color, TypeTag type_tag);
      IndexSpace get_index_subspace(IndexPartition p, 
                                    const void *realm_color, TypeTag type_tag);
      bool has_index_subspace(Context ctx, IndexPartition p,
                              const void *realm_color, TypeTag type_tag);
      bool has_index_subspace(IndexPartition p, 
                              const void *realm_color, TypeTag type_tag);
      void get_index_space_domain(Context ctx, IndexSpace handle,
                                  void *realm_is, TypeTag type_tag);
      void get_index_space_domain(IndexSpace handle, 
                                  void *realm_is, TypeTag type_tag);
      Domain get_index_partition_color_space(Context ctx, IndexPartition p);
      Domain get_index_partition_color_space(IndexPartition p);
      void get_index_partition_color_space(IndexPartition p, 
                                           void *realm_is, TypeTag type_tag);
      IndexSpace get_index_partition_color_space_name(Context ctx,
                                                      IndexPartition p);
      IndexSpace get_index_partition_color_space_name(IndexPartition p);
      void get_index_space_partition_colors(Context ctx, IndexSpace handle,
                                            std::set<Color> &colors);
      void get_index_space_partition_colors(IndexSpace handle,
                                            std::set<Color> &colors);
      bool is_index_partition_disjoint(Context ctx, IndexPartition p);
      bool is_index_partition_disjoint(IndexPartition p);
      bool is_index_partition_complete(Context ctx, IndexPartition p);
      bool is_index_partition_complete(IndexPartition p);
      void get_index_space_color_point(Context ctx, IndexSpace handle,
                                       void *realm_color, TypeTag type_tag);
      void get_index_space_color_point(IndexSpace handle,
                                       void *realm_color, TypeTag type_tag);
      DomainPoint get_index_space_color_point(Context ctx, IndexSpace handle);
      DomainPoint get_index_space_color_point(IndexSpace handle);
      Color get_index_partition_color(Context ctx, IndexPartition handle);
      Color get_index_partition_color(IndexPartition handle);
      IndexSpace get_parent_index_space(Context ctx, IndexPartition handle);
      IndexSpace get_parent_index_space(IndexPartition handle);
      bool has_parent_index_partition(Context ctx, IndexSpace handle);
      bool has_parent_index_partition(IndexSpace handle);
      IndexPartition get_parent_index_partition(Context ctx, IndexSpace handle);
      IndexPartition get_parent_index_partition(IndexSpace handle);
      unsigned get_index_space_depth(Context ctx, IndexSpace handle);
      unsigned get_index_space_depth(IndexSpace handle);
      unsigned get_index_partition_depth(Context ctx, IndexPartition handle);
      unsigned get_index_partition_depth(IndexPartition handle);
    public:
      bool safe_cast(Context ctx, LogicalRegion region,
                     const void *realm_point, TypeTag type_tag);
    public:
      FieldSpace create_field_space(Context ctx);
      void destroy_field_space(Context ctx, FieldSpace handle);
      size_t get_field_size(Context ctx, FieldSpace handle, FieldID fid);
      size_t get_field_size(FieldSpace handle, FieldID fid);
      void get_field_space_fields(Context ctx, FieldSpace handle,
                                  std::vector<FieldID> &fields);
      void get_field_space_fields(FieldSpace handle, 
                                  std::vector<FieldID> &fields);
      // Called from deletion op
      void finalize_field_space_destroy(FieldSpace handle);
      void finalize_field_destroy(FieldSpace handle, FieldID fid);
      void finalize_field_destroy(FieldSpace handle, 
                                  const std::set<FieldID> &to_free);
    public:
      LogicalRegion create_logical_region(Context ctx, IndexSpace index,
                                          FieldSpace fields, bool task_local);
      void destroy_logical_region(Context ctx, LogicalRegion handle);
      void destroy_logical_partition(Context ctx, LogicalPartition handle);
      // Called from deletion ops
      void finalize_logical_region_destroy(LogicalRegion handle);
      void finalize_logical_partition_destroy(LogicalPartition handle);
    public:
      LogicalPartition get_logical_partition(Context ctx, LogicalRegion parent, 
                                             IndexPartition handle);
      LogicalPartition get_logical_partition(LogicalRegion parent,
                                             IndexPartition handle);
      LogicalPartition get_logical_partition_by_color(Context ctx, 
                                                      LogicalRegion parent, 
                                                      Color c);
      LogicalPartition get_logical_partition_by_color(LogicalRegion parent,
                                                      Color c);
      bool has_logical_partition_by_color(Context ctx, LogicalRegion parent,
                                          Color c);
      bool has_logical_partition_by_color(LogicalRegion parent, Color c);
      LogicalPartition get_logical_partition_by_tree(Context ctx, 
                                                     IndexPartition handle, 
                                                     FieldSpace fspace, 
                                                     RegionTreeID tid); 
      LogicalPartition get_logical_partition_by_tree(IndexPartition handle,
                                                     FieldSpace fspace,
                                                     RegionTreeID tid);
      LogicalRegion get_logical_subregion(Context ctx, LogicalPartition parent, 
                                          IndexSpace handle);
      LogicalRegion get_logical_subregion(LogicalPartition parent,
                                          IndexSpace handle);
      LogicalRegion get_logical_subregion_by_color(Context ctx,
                                                   LogicalPartition parent,
                                                   const void *realm_color,
                                                   TypeTag type_tag);
      LogicalRegion get_logical_subregion_by_color(LogicalPartition parent,
                                                   const void *realm_color,
                                                   TypeTag type_tag);
      bool has_logical_subregion_by_color(Context ctx, LogicalPartition parent,
                                          const void *realm_color, 
                                          TypeTag type_tag);
      bool has_logical_subregion_by_color(LogicalPartition parent,
                                          const void *realm_color,
                                          TypeTag type_tag);
      LogicalRegion get_logical_subregion_by_tree(Context ctx, 
                                                  IndexSpace handle, 
                                                  FieldSpace fspace, 
                                                  RegionTreeID tid);
      LogicalRegion get_logical_subregion_by_tree(IndexSpace handle,
                                                  FieldSpace fspace,
                                                  RegionTreeID tid);
      void get_logical_region_color(Context ctx, LogicalRegion handle,
                                    void *realm_color, TypeTag type_tag);
      void get_logical_region_color(LogicalRegion handle, 
                                    void *realm_color, TypeTag type_tag);
      DomainPoint get_logical_region_color_point(Context ctx, 
                                                 LogicalRegion handle);
      DomainPoint get_logical_region_color_point(LogicalRegion handle);
      Color get_logical_partition_color(Context ctx, LogicalPartition handle);
      Color get_logical_partition_color(LogicalPartition handle);
      LogicalRegion get_parent_logical_region(Context ctx, 
                                              LogicalPartition handle);
      LogicalRegion get_parent_logical_region(LogicalPartition handle);
      bool has_parent_logical_partition(Context ctx, LogicalRegion handle);
      bool has_parent_logical_partition(LogicalRegion handle);
      LogicalPartition get_parent_logical_partition(Context ctx, 
                                                    LogicalRegion handle);
      LogicalPartition get_parent_logical_partition(LogicalRegion handle);
    public:
      FieldAllocator create_field_allocator(Context ctx, FieldSpace handle);
      ArgumentMap create_argument_map(void);
    public:
      Future execute_task(Context ctx, const TaskLauncher &launcher);
      FutureMap execute_index_space(Context ctx, 
                                    const IndexTaskLauncher &launcher);
      Future execute_index_space(Context ctx, 
                    const IndexTaskLauncher &launcher, ReductionOpID redop);
    public:
      PhysicalRegion map_region(Context ctx, 
                                const InlineLauncher &launcher);
      PhysicalRegion map_region(Context ctx, unsigned idx, 
                                MapperID id = 0, MappingTagID tag = 0);
      void remap_region(Context ctx, PhysicalRegion region);
      void unmap_region(Context ctx, PhysicalRegion region);
      void unmap_all_regions(Context ctx);
    public:
      void fill_fields(Context ctx, const FillLauncher &launcher);
      void fill_fields(Context ctx, const IndexFillLauncher &launcher);
      PhysicalRegion attach_external_resource(Context ctx,
                                              const AttachLauncher &launcher);
      Future detach_external_resource(Context ctx, PhysicalRegion region, 
                                      const bool flush);
      void issue_copy_operation(Context ctx, const CopyLauncher &launcher);
      void issue_copy_operation(Context ctx, const IndexCopyLauncher &launcher);
    public:
      Predicate create_predicate(Context ctx, const Future &f);
      Predicate predicate_not(Context ctx, const Predicate &p);
      Predicate create_predicate(Context ctx,const PredicateLauncher &launcher);
      Future get_predicate_future(Context ctx, const Predicate &p);
    public:
      Lock create_lock(Context ctx);
      void destroy_lock(Context ctx, Lock l);
      Grant acquire_grant(Context ctx, 
                          const std::vector<LockRequest> &requests);
      void release_grant(Context ctx, Grant grant);
    public:
      PhaseBarrier create_phase_barrier(Context ctx, unsigned arrivals);
      void destroy_phase_barrier(Context ctx, PhaseBarrier pb);
      PhaseBarrier advance_phase_barrier(Context ctx, PhaseBarrier pb);
    public:
      DynamicCollective create_dynamic_collective(Context ctx,
                                                  unsigned arrivals,
                                                  ReductionOpID redop,
                                                  const void *init_value,
                                                  size_t init_size);
      void destroy_dynamic_collective(Context ctx, DynamicCollective dc);
      void arrive_dynamic_collective(Context ctx, DynamicCollective dc,
                                     const void *buffer, size_t size,
                                     unsigned count);
      void defer_dynamic_collective_arrival(Context ctx, 
                                            DynamicCollective dc,
                                            const Future &f, unsigned count);
      Future get_dynamic_collective_result(Context ctx, DynamicCollective dc);
      DynamicCollective advance_dynamic_collective(Context ctx,
                                                   DynamicCollective dc);
    public:
      void issue_acquire(Context ctx, const AcquireLauncher &launcher);
      void issue_release(Context ctx, const ReleaseLauncher &launcher);
      void issue_mapping_fence(Context ctx);
      void issue_execution_fence(Context ctx);
      void begin_trace(Context ctx, TraceID tid, bool logical_only);
      void end_trace(Context ctx, TraceID tid);
      void begin_static_trace(Context ctx, 
                              const std::set<RegionTreeID> *managed);
      void end_static_trace(Context ctx);
      void complete_frame(Context ctx);
      FutureMap execute_must_epoch(Context ctx, 
                                   const MustEpochLauncher &launcher);
      Future issue_timing_measurement(Context ctx,
                                      const TimingLauncher &launcher);
    public:
      Future select_tunable_value(Context ctx, TunableID tid,
                                  MapperID mid, MappingTagID tag);
      int get_tunable_value(Context ctx, TunableID tid, 
                            MapperID mid, MappingTagID tag);
      void perform_tunable_selection(const SelectTunableArgs *args);
    public:
      void* get_local_task_variable(Context ctx, LocalVariableID id);
      void set_local_task_variable(Context ctx, LocalVariableID id,
                      const void *value, void (*destructor)(void*));
    public:
      Mapper* get_mapper(Context ctx, MapperID id, Processor target);
      Processor get_executing_processor(Context ctx);
      void raise_region_exception(Context ctx, PhysicalRegion region, 
                                  bool nuclear);
    public:
      void print_once(Context ctx, FILE *f, const char *message);
      void log_once(Context ctx, Realm::LoggerMessage &message);
    public:
      bool is_MPI_interop_configured(void);
      const std::map<int,AddressSpace>& find_forward_MPI_mapping(void);
      const std::map<AddressSpace,int>& find_reverse_MPI_mapping(void);
      int find_local_MPI_rank(void);
    public:
      Mapping::MapperRuntime* get_mapper_runtime(void);
      MapperID generate_dynamic_mapper_id(void);
      MapperID generate_library_mapper_ids(const char *name, size_t count);
      static MapperID& get_current_static_mapper_id(void);
      static MapperID generate_static_mapper_id(void);
      void add_mapper(MapperID map_id, Mapper *mapper, Processor proc);
      void replace_default_mapper(Mapper *mapper, Processor proc);
      MapperManager* find_mapper(Processor target, MapperID map_id);
      static MapperManager* wrap_mapper(Runtime *runtime, Mapper *mapper,
                                        MapperID map_id, Processor proc);
    public:
      ProjectionID generate_dynamic_projection_id(void);
      ProjectionID generate_library_projection_ids(const char *name,size_t cnt);
      static ProjectionID& get_current_static_projection_id(void);
      static ProjectionID generate_static_projection_id(void);
      void register_projection_functor(ProjectionID pid, 
                                       ProjectionFunctor *func,
                                       bool need_zero_check = true,
                                       bool silence_warnings = false);
      static void preregister_projection_functor(ProjectionID pid,
                                       ProjectionFunctor *func);
      ProjectionFunction* find_projection_function(ProjectionID pid);
    public:
      ShardingID generate_dynamic_sharding_id(void);
      ShardingID generate_library_sharding_ids(const char *name, size_t count);
      static ShardingID& get_current_static_sharding_id(void);
      static ShardingID generate_static_sharding_id(void);
      void register_sharding_functor(ShardingID sid,
                                     ShardingFunctor *func,
                                     bool need_zero_check = true,
                                     bool silence_warnings= false);
      static void preregister_sharding_functor(ShardingID sid,
                                     ShardingFunctor *func);
      ShardingFunctor* find_sharding_functor(ShardingID sid);
    public:
      void attach_semantic_information(TaskID task_id, SemanticTag,
                                   const void *buffer, size_t size, 
                                   bool is_mutable, bool send_to_owner = true);
      void attach_semantic_information(IndexSpace handle, SemanticTag tag,
                       const void *buffer, size_t size, bool is_mutable);
      void attach_semantic_information(IndexPartition handle, SemanticTag tag,
                       const void *buffer, size_t size, bool is_mutable);
      void attach_semantic_information(FieldSpace handle, SemanticTag tag,
                       const void *buffer, size_t size, bool is_mutable);
      void attach_semantic_information(FieldSpace handle, FieldID fid,
                                       SemanticTag tag, const void *buffer, 
                                       size_t size, bool is_mutable);
      void attach_semantic_information(LogicalRegion handle, SemanticTag tag,
                       const void *buffer, size_t size, bool is_mutable);
      void attach_semantic_information(LogicalPartition handle, SemanticTag tag,
                       const void *buffer, size_t size, bool is_mutable);
    public:
      bool retrieve_semantic_information(TaskID task_id, SemanticTag tag,
                                         const void *&result, size_t &size,
                                         bool can_fail, bool wait_until);
      bool retrieve_semantic_information(IndexSpace handle, SemanticTag tag,
                                         const void *&result, size_t &size,
                                         bool can_fail, bool wait_until);
      bool retrieve_semantic_information(IndexPartition handle, SemanticTag tag,
                                         const void *&result, size_t &size,
                                         bool can_fail, bool wait_until);
      bool retrieve_semantic_information(FieldSpace handle, SemanticTag tag,
                                         const void *&result, size_t &size,
                                         bool can_fail, bool wait_until);
      bool retrieve_semantic_information(FieldSpace handle, FieldID fid,
                                         SemanticTag tag,
                                         const void *&result, size_t &size,
                                         bool can_fail, bool wait_until);
      bool retrieve_semantic_information(LogicalRegion handle, SemanticTag tag,
                                         const void *&result, size_t &size,
                                         bool can_fail, bool wait_until);
      bool retrieve_semantic_information(LogicalPartition part, SemanticTag tag,
                                         const void *&result, size_t &size,
                                         bool can_fail, bool wait_until);
    public:
      FieldID allocate_field(Context ctx, FieldSpace space, 
                             size_t field_size, FieldID fid, 
                             bool local, CustomSerdezID serdez);
      void free_field(Context ctx, FieldSpace space, FieldID fid);
      void allocate_fields(Context ctx, FieldSpace space, 
                           const std::vector<size_t> &sizes,
                           std::vector<FieldID> &resulting_fields, 
                           bool local, CustomSerdezID serdez);
      void free_fields(Context ctx, FieldSpace space, 
                       const std::set<FieldID> &to_free);
    public:
      TaskID generate_dynamic_task_id(void);
      TaskID generate_library_task_ids(const char *name, size_t count);
      VariantID register_variant(const TaskVariantRegistrar &registrar,
                                 const void *user_data, size_t user_data_size,
                                 CodeDescriptor *realm,
                                 bool ret, VariantID vid = AUTO_GENERATE_ID,
                                 bool check_task_id = true);
      TaskImpl* find_or_create_task_impl(TaskID task_id);
      TaskImpl* find_task_impl(TaskID task_id);
      VariantImpl* find_variant_impl(TaskID task_id, VariantID variant_id,
                                     bool can_fail = false);
    public:
      // Memory manager functions
      MemoryManager* find_memory_manager(Memory mem);
      AddressSpaceID find_address_space(Memory handle) const;
    public:
      // Messaging functions
      MessageManager* find_messenger(AddressSpaceID sid);
      MessageManager* find_messenger(Processor target);
      AddressSpaceID find_address_space(Processor target) const;
    public:
      void process_mapper_message(Processor target, MapperID map_id,
                                  Processor source, const void *message, 
                                  size_t message_size, unsigned message_kind);
      void process_mapper_broadcast(MapperID map_id, Processor source,
                                    const void *message, size_t message_size, 
                                    unsigned message_kind, int radix,int index);
    public:
      void send_task(TaskOp *task);
      void send_tasks(Processor target, const std::set<TaskOp*> &tasks);
      void send_steal_request(const std::multimap<Processor,MapperID> &targets,
                              Processor thief);
      void send_advertisements(const std::set<Processor> &targets,
                              MapperID map_id, Processor source);
      void send_index_space_node(AddressSpaceID target, Serializer &rez);
      void send_index_space_request(AddressSpaceID target, Serializer &rez);
      void send_index_space_return(AddressSpaceID target, Serializer &rez);
      void send_index_space_set(AddressSpaceID target, Serializer &rez);
      void send_index_space_child_request(AddressSpaceID target, 
                                          Serializer &rez);
      void send_index_space_child_response(AddressSpaceID target,
                                           Serializer &rez);
      void send_index_space_colors_request(AddressSpaceID target,
                                           Serializer &rez);
      void send_index_space_colors_response(AddressSpaceID target,
                                            Serializer &rez);
      void send_index_space_remote_expression_request(AddressSpaceID target,
                                                      Serializer &rez);
      void send_index_space_remote_expression_response(AddressSpaceID target,
                                                       Serializer &rez);
      void send_remote_expression_invalidation(AddressSpaceID target,
                                               Serializer &rez);
      void send_index_partition_notification(AddressSpaceID target, 
                                             Serializer &rez);
      void send_index_partition_node(AddressSpaceID target, Serializer &rez);
      void send_index_partition_request(AddressSpaceID target, Serializer &rez);
      void send_index_partition_return(AddressSpaceID target, Serializer &rez);
      void send_index_partition_child_request(AddressSpaceID target,
                                              Serializer &rez);
      void send_index_partition_child_response(AddressSpaceID target,
                                               Serializer &rez);
      void send_index_partition_disjoint_update(AddressSpaceID target,
                                                Serializer &rez);
      void send_field_space_node(AddressSpaceID target, Serializer &rez);
      void send_field_space_request(AddressSpaceID target, Serializer &rez);
      void send_field_space_return(AddressSpaceID target, Serializer &rez);
      void send_field_alloc_request(AddressSpaceID target, Serializer &rez);
      void send_field_alloc_notification(AddressSpaceID target,Serializer &rez);
      void send_field_space_top_alloc(AddressSpaceID target, Serializer &rez);
      void send_field_free(AddressSpaceID target, Serializer &rez);
      void send_local_field_alloc_request(AddressSpaceID target, 
                                          Serializer &rez);
      void send_local_field_alloc_response(AddressSpaceID target,
                                           Serializer &rez);
      void send_local_field_free(AddressSpaceID target, Serializer &rez);
      void send_local_field_update(AddressSpaceID target, Serializer &rez);
      void send_top_level_region_request(AddressSpaceID target,Serializer &rez);
      void send_top_level_region_return(AddressSpaceID target, Serializer &rez);
      void send_logical_region_node(AddressSpaceID target, Serializer &rez);
      void send_index_space_destruction(IndexSpace handle, 
                                        AddressSpaceID target);
      void send_index_partition_destruction(IndexPartition handle, 
                                            AddressSpaceID target);
      void send_field_space_destruction(FieldSpace handle, 
                                        AddressSpaceID target);
      void send_logical_region_destruction(LogicalRegion handle, 
                                           AddressSpaceID target);
      void send_logical_partition_destruction(LogicalPartition handle,
                                              AddressSpaceID target);
      void send_individual_remote_complete(Processor target, Serializer &rez);
      void send_individual_remote_commit(Processor target, Serializer &rez);
      void send_slice_remote_mapped(Processor target, Serializer &rez);
      void send_slice_remote_complete(Processor target, Serializer &rez);
      void send_slice_remote_commit(Processor target, Serializer &rez);
      void send_did_remote_registration(AddressSpaceID target, Serializer &rez);
      void send_did_remote_valid_update(AddressSpaceID target, Serializer &rez);
      void send_did_remote_gc_update(AddressSpaceID target, Serializer &rez);
      void send_did_add_create_reference(AddressSpaceID target,Serializer &rez);
      void send_did_remove_create_reference(AddressSpaceID target,
                                            Serializer &rez, bool flush = true);
      void send_did_remote_unregister(AddressSpaceID target, Serializer &rez,
                                      VirtualChannelKind vc);
      void send_back_logical_state(AddressSpaceID target, Serializer &rez);
      void send_back_atomic(AddressSpaceID target, Serializer &rez);
      void send_atomic_reservation_request(AddressSpaceID target, 
                                           Serializer &rez);
      void send_atomic_reservation_response(AddressSpaceID target, 
                                            Serializer &rez);
      void send_materialized_view(AddressSpaceID target, Serializer &rez);
      void send_fill_view(AddressSpaceID target, Serializer &rez);
      void send_phi_view(AddressSpaceID target, Serializer &rez);
      void send_sharded_view(AddressSpaceID target, Serializer &rez);
      void send_reduction_view(AddressSpaceID target, Serializer &rez);
      void send_instance_manager(AddressSpaceID target, Serializer &rez);
      void send_reduction_manager(AddressSpaceID target, Serializer &rez);
      void send_create_top_view_request(AddressSpaceID target, Serializer &rez);
      void send_create_top_view_response(AddressSpaceID target,Serializer &rez);
      void send_view_register_user(AddressSpaceID target, Serializer &rez);
      void send_view_find_copy_preconditions_request(AddressSpaceID target,
                                                     Serializer &rez);
      void send_view_find_copy_preconditions_response(AddressSpaceID target,
                                                      Serializer &rez);
      void send_view_add_copy_user(AddressSpaceID target, Serializer &rez);
      void send_future_result(AddressSpaceID target, Serializer &rez);
      void send_future_subscription(AddressSpaceID target, Serializer &rez);
      void send_future_map_request_future(AddressSpaceID target, 
                                          Serializer &rez);
      void send_future_map_response_future(AddressSpaceID target,
                                           Serializer &rez);
      void send_control_replicate_future_map_request(AddressSpaceID target, 
                                                     Serializer &rez);
      void send_control_replicate_future_map_response(AddressSpaceID target,
                                                      Serializer &rez);
      void send_control_replicate_top_view_request(AddressSpaceID target,
                                                   Serializer &rez);
      void send_control_replicate_top_view_response(AddressSpaceID target,
                                                    Serializer &rez);
      void send_control_replicate_equivalence_set_request(AddressSpaceID target,
                                                          Serializer &rez);
      void send_control_replicate_equivalence_set_response(
                                        AddressSpaceID target, Serializer &rez);
      void send_mapper_message(AddressSpaceID target, Serializer &rez);
      void send_mapper_broadcast(AddressSpaceID target, Serializer &rez);
      void send_task_impl_semantic_request(AddressSpaceID target, 
                                           Serializer &rez);
      void send_index_space_semantic_request(AddressSpaceID target, 
                                             Serializer &rez);
      void send_index_partition_semantic_request(AddressSpaceID target,
                                                 Serializer &rez);
      void send_field_space_semantic_request(AddressSpaceID target,
                                             Serializer &rez);
      void send_field_semantic_request(AddressSpaceID target, Serializer &rez);
      void send_logical_region_semantic_request(AddressSpaceID target,
                                                Serializer &rez);
      void send_logical_partition_semantic_request(AddressSpaceID target,
                                                   Serializer &rez);
      void send_task_impl_semantic_info(AddressSpaceID target,
                                        Serializer &rez);
      void send_index_space_semantic_info(AddressSpaceID target, 
                                          Serializer &rez);
      void send_index_partition_semantic_info(AddressSpaceID target,
                                              Serializer &rez);
      void send_field_space_semantic_info(AddressSpaceID target,
                                          Serializer &rez);
      void send_field_semantic_info(AddressSpaceID target, Serializer &rez);
      void send_logical_region_semantic_info(AddressSpaceID target,
                                             Serializer &rez);
      void send_logical_partition_semantic_info(AddressSpaceID target,
                                                Serializer &rez);
      void send_remote_context_request(AddressSpaceID target, Serializer &rez);
      void send_remote_context_response(AddressSpaceID target, Serializer &rez);
      void send_remote_context_release(AddressSpaceID target, Serializer &rez);
      void send_remote_context_free(AddressSpaceID target, Serializer &rez);
      void send_remote_context_physical_request(AddressSpaceID target, 
                                                Serializer &rez);
      void send_remote_context_physical_response(AddressSpaceID target,
                                                 Serializer &rez);
      void send_compute_equivalence_sets_request(AddressSpaceID target, 
                                                 Serializer &rez);
      void send_equivalence_set_response(AddressSpaceID target,Serializer &rez);
      void send_equivalence_set_subset_request(AddressSpaceID target, 
                                               Serializer &rez);
      void send_equivalence_set_subset_response(AddressSpaceID target, 
                                                Serializer &rez);
      void send_equivalence_set_subset_update(AddressSpaceID target,
                                              Serializer &rez);
      void send_equivalence_set_ray_trace_request(AddressSpaceID target,
                                                  Serializer &rez);
      void send_equivalence_set_ray_trace_response(AddressSpaceID target,
                                                   Serializer &rez);
      void send_equivalence_set_migration(AddressSpaceID target, 
                                          Serializer &rez);
      void send_equivalence_set_owner_update(AddressSpaceID target,
                                             Serializer &rez);
      void send_equivalence_set_remote_refinement(AddressSpaceID target,
                                                  Serializer &rez);
      void send_equivalence_set_remote_request_instances(AddressSpaceID target,
                                                         Serializer &rez);
      void send_equivalence_set_remote_request_reductions(AddressSpaceID target,
                                                          Serializer &rez);
      void send_equivalence_set_remote_updates(AddressSpaceID target,
                                               Serializer &rez);
      void send_equivalence_set_remote_acquires(AddressSpaceID target,
                                                Serializer &rez);
      void send_equivalence_set_remote_releases(AddressSpaceID target,
                                                Serializer &rez);
      void send_equivalence_set_remote_copies_across(AddressSpaceID target,
                                                     Serializer &rez);
      void send_equivalence_set_remote_overwrites(AddressSpaceID target,
                                                  Serializer &rez);
      void send_equivalence_set_remote_filters(AddressSpaceID target,
                                               Serializer &rez);
      void send_equivalence_set_remote_instances(AddressSpaceID target,
                                                 Serializer &rez);
      void send_instance_request(AddressSpaceID target, Serializer &rez);
      void send_instance_response(AddressSpaceID target, Serializer &rez);
      void send_external_detach(AddressSpaceID target, Serializer &rez);
      void send_gc_priority_update(AddressSpaceID target, Serializer &rez);
      void send_never_gc_response(AddressSpaceID target, Serializer &rez);
      void send_acquire_request(AddressSpaceID target, Serializer &rez);
      void send_acquire_response(AddressSpaceID target, Serializer &rez);
      void send_variant_request(AddressSpaceID target, Serializer &rez);
      void send_variant_response(AddressSpaceID target, Serializer &rez);
      void send_variant_broadcast(AddressSpaceID target, Serializer &rez);
      void send_constraint_request(AddressSpaceID target, Serializer &rez);
      void send_constraint_response(AddressSpaceID target, Serializer &rez);
      void send_constraint_release(AddressSpaceID target, Serializer &rez);
      void send_mpi_rank_exchange(AddressSpaceID target, Serializer &rez);
      void send_replicate_launch(AddressSpaceID target, Serializer &rez);
      void send_replicate_delete(AddressSpaceID target, Serializer &rez);
      void send_replicate_post_mapped(AddressSpaceID target, Serializer &rez);
      void send_replicate_post_execution(AddressSpaceID target,
                                         Serializer &rez);
      void send_replicate_trigger_complete(AddressSpaceID target, 
                                           Serializer &rez);
      void send_replicate_trigger_commit(AddressSpaceID target,
                                         Serializer &rez);
      void send_control_replicate_collective_message(AddressSpaceID target,
                                                     Serializer &rez);
      void send_library_mapper_request(AddressSpaceID target, Serializer &rez);
      void send_library_mapper_response(AddressSpaceID target, Serializer &rez);
      void send_library_projection_request(AddressSpaceID target, 
                                           Serializer &rez);
      void send_library_projection_response(AddressSpaceID target,
                                            Serializer &rez);
      void send_library_sharding_request(AddressSpaceID target,Serializer &rez);
      void send_library_sharding_response(AddressSpaceID target, 
                                          Serializer &rez);
      void send_library_task_request(AddressSpaceID target, Serializer &rez);
      void send_library_task_response(AddressSpaceID target, Serializer &rez);
      void send_remote_op_select_sources_request(AddressSpaceID target,
                                                 Serializer &rez);
      void send_remote_op_select_sources_response(AddressSpaceID target,
                                                  Serializer &rez);
      void send_remote_op_report_uninitialized(AddressSpaceID target,
                                               Serializer &rez);
      void send_shutdown_notification(AddressSpaceID target, Serializer &rez);
      void send_shutdown_response(AddressSpaceID target, Serializer &rez);
    public:
      // Complementary tasks for handling messages
      void handle_task(Deserializer &derez);
      void handle_steal(Deserializer &derez);
      void handle_advertisement(Deserializer &derez);
      void handle_index_space_node(Deserializer &derez, AddressSpaceID source);
      void handle_index_space_request(Deserializer &derez, 
                                      AddressSpaceID source);
      void handle_index_space_return(Deserializer &derez); 
      void handle_index_space_set(Deserializer &derez, AddressSpaceID source);
      void handle_index_space_child_request(Deserializer &derez, 
                                            AddressSpaceID source); 
      void handle_index_space_child_response(Deserializer &derez);
      void handle_index_space_colors_request(Deserializer &derez,
                                             AddressSpaceID source);
      void handle_index_space_colors_response(Deserializer &derez);
      void handle_index_space_remote_expression_request(Deserializer &derez,
                                                        AddressSpaceID source);
      void handle_index_space_remote_expression_response(Deserializer &derez);
      void handle_remote_expression_invalidation(Deserializer &derez);
      void handle_index_partition_notification(Deserializer &derez);
      void handle_index_partition_node(Deserializer &derez,
                                       AddressSpaceID source);
      void handle_index_partition_request(Deserializer &derez,
                                          AddressSpaceID source);
      void handle_index_partition_return(Deserializer &derez);
      void handle_index_partition_child_request(Deserializer &derez,
                                                AddressSpaceID source);
      void handle_index_partition_child_response(Deserializer &derez);
      void handle_index_partition_disjoint_update(Deserializer &derez);
      void handle_field_space_node(Deserializer &derez, AddressSpaceID source);
      void handle_field_space_request(Deserializer &derez,
                                      AddressSpaceID source);
      void handle_field_space_return(Deserializer &derez);
      void handle_field_alloc_request(Deserializer &derez);
      void handle_field_alloc_notification(Deserializer &derez);
      void handle_field_space_top_alloc(Deserializer &derez,
                                        AddressSpaceID source);
      void handle_field_free(Deserializer &derez, AddressSpaceID source);
      void handle_local_field_alloc_request(Deserializer &derez,
                                            AddressSpaceID source);
      void handle_local_field_alloc_response(Deserializer &derez);
      void handle_local_field_free(Deserializer &derez);
      void handle_local_field_update(Deserializer &derez);
      void handle_top_level_region_request(Deserializer &derez,
                                           AddressSpaceID source);
      void handle_top_level_region_return(Deserializer &derez);
      void handle_logical_region_node(Deserializer &derez, 
                                      AddressSpaceID source);
      void handle_index_space_destruction(Deserializer &derez,
                                          AddressSpaceID source);
      void handle_index_partition_destruction(Deserializer &derez,
                                              AddressSpaceID source);
      void handle_field_space_destruction(Deserializer &derez,
                                          AddressSpaceID source);
      void handle_logical_region_destruction(Deserializer &derez,
                                             AddressSpaceID source);
      void handle_logical_partition_destruction(Deserializer &derez,
                                                AddressSpaceID source);
      void handle_individual_remote_complete(Deserializer &derez);
      void handle_individual_remote_commit(Deserializer &derez);
      void handle_slice_remote_mapped(Deserializer &derez, 
                                      AddressSpaceID source);
      void handle_slice_remote_complete(Deserializer &derez);
      void handle_slice_remote_commit(Deserializer &derez);
      void handle_did_remote_registration(Deserializer &derez, 
                                          AddressSpaceID source);
      void handle_did_remote_valid_update(Deserializer &derez);
      void handle_did_remote_gc_update(Deserializer &derez);
      void handle_did_create_add(Deserializer &derez);
      void handle_did_create_remove(Deserializer &derez);
      void handle_did_remote_unregister(Deserializer &derez);
      void handle_send_back_logical_state(Deserializer &derez,
                                          AddressSpaceID source);
      void handle_send_atomic_reservation_request(Deserializer &derez,
                                                  AddressSpaceID source);
      void handle_send_atomic_reservation_response(Deserializer &derez);
      void handle_send_materialized_view(Deserializer &derez, 
                                         AddressSpaceID source);
      void handle_send_fill_view(Deserializer &derez, AddressSpaceID source);
      void handle_send_phi_view(Deserializer &derez, AddressSpaceID source);
      void handle_send_sharded_view(Deserializer &derez, AddressSpaceID source);
      void handle_send_reduction_view(Deserializer &derez,
                                      AddressSpaceID source);
      void handle_send_instance_manager(Deserializer &derez,
                                        AddressSpaceID source);
      void handle_send_reduction_manager(Deserializer &derez,
                                         AddressSpaceID source);
      void handle_create_top_view_request(Deserializer &derez,
                                          AddressSpaceID source);
      void handle_create_top_view_response(Deserializer &derez);
      void handle_view_request(Deserializer &derez, AddressSpaceID source);
      void handle_view_register_user(Deserializer &derez,AddressSpaceID source);
      void handle_view_copy_pre_request(Deserializer &derez,
                                        AddressSpaceID source);
      void handle_view_copy_pre_response(Deserializer &derez,
                                         AddressSpaceID source);
      void handle_view_add_copy_user(Deserializer &derez,AddressSpaceID source);
      void handle_manager_request(Deserializer &derez, AddressSpaceID source);
      void handle_future_result(Deserializer &derez);
      void handle_future_subscription(Deserializer &derez);
      void handle_future_map_future_request(Deserializer &derez,
                                            AddressSpaceID source);
      void handle_future_map_future_response(Deserializer &derez);
      void handle_mapper_message(Deserializer &derez);
      void handle_mapper_broadcast(Deserializer &derez);
      void handle_task_impl_semantic_request(Deserializer &derez,
                                             AddressSpaceID source);
      void handle_index_space_semantic_request(Deserializer &derez,
                                               AddressSpaceID source);
      void handle_index_partition_semantic_request(Deserializer &derez,
                                                   AddressSpaceID source);
      void handle_field_space_semantic_request(Deserializer &derez,
                                               AddressSpaceID source);
      void handle_field_semantic_request(Deserializer &derez,
                                         AddressSpaceID source);
      void handle_logical_region_semantic_request(Deserializer &derez,
                                                  AddressSpaceID source);
      void handle_logical_partition_semantic_request(Deserializer &derez,
                                                     AddressSpaceID source);
      void handle_task_impl_semantic_info(Deserializer &derez,
                                          AddressSpaceID source);
      void handle_index_space_semantic_info(Deserializer &derez,
                                            AddressSpaceID source);
      void handle_index_partition_semantic_info(Deserializer &derez,
                                                AddressSpaceID source);
      void handle_field_space_semantic_info(Deserializer &derez,
                                            AddressSpaceID source);
      void handle_field_semantic_info(Deserializer &derez,
                                      AddressSpaceID source);
      void handle_logical_region_semantic_info(Deserializer &derez,
                                               AddressSpaceID source);
      void handle_logical_partition_semantic_info(Deserializer &derez,
                                                  AddressSpaceID source);
      void handle_remote_context_request(Deserializer &derez,
                                         AddressSpaceID source);
      void handle_remote_context_response(Deserializer &derez);
      void handle_remote_context_release(Deserializer &derez);
      void handle_remote_context_free(Deserializer &derez);
      void handle_remote_context_physical_request(Deserializer &derez,
                                                  AddressSpaceID source);
      void handle_remote_context_physical_response(Deserializer &derez);
      void handle_compute_equivalence_sets_request(Deserializer &derez, 
                                                   AddressSpaceID source);
      void handle_equivalence_set_request(Deserializer &derez,
                                          AddressSpaceID source);
      void handle_equivalence_set_response(Deserializer &derez,
                                           AddressSpaceID source);
      void handle_equivalence_set_subset_request(Deserializer &derez);
      void handle_equivalence_set_subset_response(Deserializer &derez);
      void handle_equivalence_set_subset_update(Deserializer &derez);
      void handle_equivalence_set_ray_trace_request(Deserializer &derez,
                                                    AddressSpaceID source);
      void handle_equivalence_set_ray_trace_response(Deserializer &derez);
      void handle_equivalence_set_migration(Deserializer &derez);
      void handle_equivalence_set_owner_update(Deserializer &derez);
      void handle_equivalence_set_remote_refinement(Deserializer &derez);
      void handle_equivalence_set_remote_request_instances(Deserializer &derez, 
                                                         AddressSpaceID srouce);
      void handle_equivalence_set_remote_request_reductions(Deserializer &derz,
                                                         AddressSpaceID source);
      void handle_equivalence_set_remote_updates(Deserializer &derez,
                                                 AddressSpaceID source);
      void handle_equivalence_set_remote_acquires(Deserializer &derez,
                                                  AddressSpaceID source);
      void handle_equivalence_set_remote_releases(Deserializer &derez,
                                                  AddressSpaceID source);
      void handle_equivalence_set_remote_copies_across(Deserializer &derez,
                                                       AddressSpaceID source);
      void handle_equivalence_set_remote_overwrites(Deserializer &derez,
                                                    AddressSpaceID source);
      void handle_equivalence_set_remote_filters(Deserializer &derez,
                                                 AddressSpaceID source);
      void handle_equivalence_set_remote_instances(Deserializer &derez);
      void handle_version_state_request(Deserializer &derez,
                                        AddressSpaceID source);
      void handle_version_state_response(Deserializer &derez,
                                         AddressSpaceID source);
      void handle_version_state_update_request(Deserializer &derez);
      void handle_version_state_update_response(Deserializer &derez);
      void handle_version_state_valid_notification(Deserializer &derez,
                                                   AddressSpaceID source);
      void handle_instance_request(Deserializer &derez, AddressSpaceID source);
      void handle_instance_response(Deserializer &derez,AddressSpaceID source);
      void handle_external_detach(Deserializer &derez);
      void handle_gc_priority_update(Deserializer &derez,AddressSpaceID source);
      void handle_never_gc_response(Deserializer &derez);
      void handle_acquire_request(Deserializer &derez, AddressSpaceID source);
      void handle_acquire_response(Deserializer &derez, AddressSpaceID source);
      void handle_variant_request(Deserializer &derez, AddressSpaceID source);
      void handle_variant_response(Deserializer &derez);
      void handle_variant_broadcast(Deserializer &derez);
      void handle_constraint_request(Deserializer &derez,AddressSpaceID source);
      void handle_constraint_response(Deserializer &derez,AddressSpaceID src);
      void handle_constraint_release(Deserializer &derez);
      void handle_top_level_task_request(Deserializer &derez);
      void handle_top_level_task_complete(Deserializer &derez);
      void handle_mpi_rank_exchange(Deserializer &derez);
      void handle_replicate_launch(Deserializer &derez,AddressSpaceID source);
      void handle_replicate_delete(Deserializer &derez);
      void handle_replicate_post_mapped(Deserializer &derez);
      void handle_replicate_post_execution(Deserializer &derez);
      void handle_replicate_trigger_complete(Deserializer &derez);
      void handle_replicate_trigger_commit(Deserializer &derez);
      void handle_control_replicate_collective_message(Deserializer &derez);
      void handle_control_replicate_future_map_request(Deserializer &derez);
      void handle_control_replicate_future_map_response(Deserializer &derez);
      void handle_control_replicate_top_view_request(Deserializer &derez,
                                                     AddressSpaceID source);
      void handle_control_replicate_top_view_response(Deserializer &derez);
      void handle_control_replicate_eq_request(Deserializer &derez);
      void handle_control_replicate_eq_response(Deserializer &derez);
      void handle_library_mapper_request(Deserializer &derez,
                                         AddressSpaceID source);
      void handle_library_mapper_response(Deserializer &derez);
      void handle_library_projection_request(Deserializer &derez,
                                             AddressSpaceID source);
      void handle_library_projection_response(Deserializer &derez);
      void handle_library_sharding_request(Deserializer &derez,
                                           AddressSpaceID source);
      void handle_library_sharding_response(Deserializer &derez);
      void handle_library_task_request(Deserializer &derez,
                                       AddressSpaceID source);
      void handle_library_task_response(Deserializer &derez);
      void handle_remote_op_sources_request(Deserializer &derez,
                                            AddressSpaceID source);
      void handle_remote_op_sources_response(Deserializer &derez);
      void handle_remote_op_report_uninitialized(Deserializer &derez);
      void handle_shutdown_notification(Deserializer &derez, 
                                        AddressSpaceID source);
      void handle_shutdown_response(Deserializer &derez);
    public: // Calls to handle mapper requests
      bool create_physical_instance(Memory target_memory,
                                    const LayoutConstraintSet &constraints,
                                    const std::vector<LogicalRegion> &regions,
                                    MappingInstance &result, MapperID mapper_id,
                                    Processor processor, bool acquire, 
                                    GCPriority priority, UniqueID creator_id);
      bool create_physical_instance(Memory target_memory, 
                                    LayoutConstraintID layout_id,
                                    const std::vector<LogicalRegion> &regions,
                                    MappingInstance &result, MapperID mapper_id,
                                    Processor processor, bool acquire, 
                                    GCPriority priority, UniqueID creator_id);
      bool find_or_create_physical_instance(Memory target_memory,
                                    const LayoutConstraintSet &constraints,
                                    const std::vector<LogicalRegion> &regions,
                                    MappingInstance &result, bool &created, 
                                    MapperID mapper_id, Processor processor,
                                    bool acquire, GCPriority priority,
                                    bool tight_bounds, UniqueID creator_id);
      bool find_or_create_physical_instance(Memory target_memory,
                                    LayoutConstraintID layout_id,
                                    const std::vector<LogicalRegion> &regions,
                                    MappingInstance &result, bool &created, 
                                    MapperID mapper_id, Processor processor,
                                    bool acquire, GCPriority priority,
                                    bool tight_bounds, UniqueID creator_id);
      bool find_physical_instance(Memory target_memory,
                                    const LayoutConstraintSet &constraints,
                                    const std::vector<LogicalRegion> &regions,
                                    MappingInstance &result, bool acquire,
                                    bool tight_region_bounds);
      bool find_physical_instance(Memory target_memory,
                                    LayoutConstraintID layout_id,
                                    const std::vector<LogicalRegion> &regions,
                                    MappingInstance &result, bool acquire,
                                    bool tight_region_bounds);
      void release_tree_instances(RegionTreeID tid);
    public:
      // Helper methods for the RegionTreeForest
      inline unsigned get_context_count(void) { return total_contexts; }
      inline unsigned get_start_color(void) const { return address_space; }
      inline unsigned get_color_modulus(void) const 
        { return total_address_spaces; }
    public:
      // Manage the execution of tasks within a context
      void activate_context(InnerContext *context);
      void deactivate_context(InnerContext *context);
    public:
      void add_to_dependence_queue(TaskContext *ctx, Processor p,Operation *op);
      void add_to_ready_queue(Processor p, TaskOp *task_op, 
                              RtEvent wait_on = RtEvent::NO_RT_EVENT);
      void add_to_local_queue(Processor p, Operation *op, LgPriority priority,
                              RtEvent wait_on = RtEvent::NO_RT_EVENT);
    public:
      inline Processor find_utility_group(void) { return utility_group; }
      Processor find_processor_group(const std::vector<Processor> &procs);
      ProcessorMask find_processor_mask(const std::vector<Processor> &procs);
      template<typename T>
      inline RtEvent issue_runtime_meta_task(const LgTaskArgs<T> &args,
                                             LgPriority lg_priority,
                                   RtEvent precondition = RtEvent::NO_RT_EVENT,
                                   Processor proc = Processor::NO_PROC);
    public:
      DistributedID get_available_distributed_id(void); 
      void free_distributed_id(DistributedID did);
      RtEvent recycle_distributed_id(DistributedID did, RtEvent recycle_event);
      AddressSpaceID determine_owner(DistributedID did) const;
    public:
      void register_distributed_collectable(DistributedID did,
                                            DistributedCollectable *dc);
      void unregister_distributed_collectable(DistributedID did);
      bool has_distributed_collectable(DistributedID did);
      DistributedCollectable* find_distributed_collectable(DistributedID did);
      DistributedCollectable* find_distributed_collectable(DistributedID did,
                                                           RtEvent &ready);
      DistributedCollectable* weak_find_distributed_collectable(
                                                           DistributedID did);
      bool find_pending_collectable_location(DistributedID did,void *&location);
    public:
      LogicalView* find_or_request_logical_view(DistributedID did,
                                                RtEvent &ready);
      PhysicalManager* find_or_request_physical_manager(DistributedID did, 
                                                        RtEvent &ready);
      EquivalenceSet* find_or_request_equivalence_set(DistributedID did,
                                                      RtEvent &ready);
    protected:
      template<typename T, MessageKind MK, VirtualChannelKind VC>
      DistributedCollectable* find_or_request_distributed_collectable(
                                            DistributedID did, RtEvent &ready);
    public:
      FutureImpl* find_or_create_future(DistributedID did,
                                        ReferenceMutator *mutator);
      FutureMapImpl* find_or_create_future_map(DistributedID did, 
                      TaskContext *ctx, ReferenceMutator *mutator);
      IndexSpace find_or_create_index_launch_space(const Domain &launch_domain);
      IndexSpace find_or_create_index_launch_space(const Domain &launch_domain,
                                                   const void *realm_is,
                                                   TypeTag type_tag);
    public:
      void increment_outstanding_top_level_tasks(void);
      void decrement_outstanding_top_level_tasks(void);
    public:
      void issue_runtime_shutdown_attempt(void);
      void initiate_runtime_shutdown(AddressSpaceID source, 
                                     ShutdownManager::ShutdownPhase phase,
                                     ShutdownManager *owner = NULL);
      void confirm_runtime_shutdown(ShutdownManager *shutdown_manager, 
                                    bool phase_one);
      void prepare_runtime_shutdown(void);
      void finalize_runtime_shutdown(void);
    public:
      bool has_outstanding_tasks(void);
#ifdef DEBUG_LEGION
      void increment_total_outstanding_tasks(unsigned tid, bool meta);
      void decrement_total_outstanding_tasks(unsigned tid, bool meta);
#else
      inline void increment_total_outstanding_tasks(void)
        { __sync_fetch_and_add(&total_outstanding_tasks,1); }
      inline void decrement_total_outstanding_tasks(void)
        { __sync_fetch_and_sub(&total_outstanding_tasks,1); }
#endif
    public:
      template<typename T>
      inline T* get_available(LocalLock &local_lock, std::deque<T*> &queue);

      template<bool CAN_BE_DELETED, typename T>
      inline void release_operation(std::deque<T*> &queue, T* operation);
    public:
      IndividualTask*       get_available_individual_task(void);
      PointTask*            get_available_point_task(void);
      IndexTask*            get_available_index_task(void);
      SliceTask*            get_available_slice_task(void);
      MapOp*                get_available_map_op(void);
      CopyOp*               get_available_copy_op(void);
      IndexCopyOp*          get_available_index_copy_op(void);
      PointCopyOp*          get_available_point_copy_op(void);
      FenceOp*              get_available_fence_op(void);
      FrameOp*              get_available_frame_op(void);
      DeletionOp*           get_available_deletion_op(void);
      MergeCloseOp*         get_available_merge_close_op(void);
      PostCloseOp*          get_available_post_close_op(void);
      VirtualCloseOp*       get_available_virtual_close_op(void);
      DynamicCollectiveOp*  get_available_dynamic_collective_op(void);
      FuturePredOp*         get_available_future_pred_op(void);
      NotPredOp*            get_available_not_pred_op(void);
      AndPredOp*            get_available_and_pred_op(void);
      OrPredOp*             get_available_or_pred_op(void);
      AcquireOp*            get_available_acquire_op(void);
      ReleaseOp*            get_available_release_op(void);
      TraceCaptureOp*       get_available_capture_op(void);
      TraceCompleteOp*      get_available_trace_op(void);
      TraceReplayOp*        get_available_replay_op(void);
      TraceBeginOp*         get_available_begin_op(void);
      TraceSummaryOp*       get_available_summary_op(void);
      MustEpochOp*          get_available_epoch_op(void);
      PendingPartitionOp*   get_available_pending_partition_op(void);
      DependentPartitionOp* get_available_dependent_partition_op(void);
      PointDepPartOp*       get_available_point_dep_part_op(void);
      FillOp*               get_available_fill_op(void);
      IndexFillOp*          get_available_index_fill_op(void);
      PointFillOp*          get_available_point_fill_op(void);
      AttachOp*             get_available_attach_op(void);
      DetachOp*             get_available_detach_op(void);
      TimingOp*             get_available_timing_op(void);
    public: // Control replication operations
      ReplIndividualTask*   get_available_repl_individual_task(void);
      ReplIndexTask*        get_available_repl_index_task(void);
      ReplMergeCloseOp*     get_available_repl_merge_close_op(void);
      ReplFillOp*           get_available_repl_fill_op(void);
      ReplIndexFillOp*      get_available_repl_index_fill_op(void);
      ReplCopyOp*           get_available_repl_copy_op(void);
      ReplIndexCopyOp*      get_available_repl_index_copy_op(void);
      ReplDeletionOp*       get_available_repl_deletion_op(void);
      ReplPendingPartitionOp* get_available_repl_pending_partition_op(void);
      ReplDependentPartitionOp* get_available_repl_dependent_partition_op(void);
      ReplMustEpochOp*      get_available_repl_epoch_op(void);
      ReplTimingOp*         get_available_repl_timing_op(void);
      ReplFenceOp*          get_available_repl_fence_op(void);
      ReplMapOp*            get_available_repl_map_op(void);
      ReplAttachOp*         get_available_repl_attach_op(void);
      ReplDetachOp*         get_available_repl_detach_op(void);
    public:
      void free_individual_task(IndividualTask *task);
      void free_point_task(PointTask *task);
      void free_index_task(IndexTask *task);
      void free_slice_task(SliceTask *task);
      void free_map_op(MapOp *op);
      void free_copy_op(CopyOp *op);
      void free_index_copy_op(IndexCopyOp *op);
      void free_point_copy_op(PointCopyOp *op);
      void free_fence_op(FenceOp *op);
      void free_frame_op(FrameOp *op);
      void free_deletion_op(DeletionOp *op);
      void free_merge_close_op(MergeCloseOp *op); 
      void free_post_close_op(PostCloseOp *op);
      void free_virtual_close_op(VirtualCloseOp *op);
      void free_dynamic_collective_op(DynamicCollectiveOp *op);
      void free_future_predicate_op(FuturePredOp *op);
      void free_not_predicate_op(NotPredOp *op);
      void free_and_predicate_op(AndPredOp *op);
      void free_or_predicate_op(OrPredOp *op);
      void free_acquire_op(AcquireOp *op);
      void free_release_op(ReleaseOp *op);
      void free_capture_op(TraceCaptureOp *op);
      void free_trace_op(TraceCompleteOp *op);
      void free_replay_op(TraceReplayOp *op);
      void free_begin_op(TraceBeginOp *op);
      void free_summary_op(TraceSummaryOp *op);
      void free_epoch_op(MustEpochOp *op);
      void free_pending_partition_op(PendingPartitionOp *op);
      void free_dependent_partition_op(DependentPartitionOp* op);
      void free_point_dep_part_op(PointDepPartOp *op);
      void free_fill_op(FillOp *op);
      void free_index_fill_op(IndexFillOp *op);
      void free_point_fill_op(PointFillOp *op);
      void free_attach_op(AttachOp *op);
      void free_detach_op(DetachOp *op);
      void free_timing_op(TimingOp *op);
    public: // Control replication operations
      void free_repl_individual_task(ReplIndividualTask *task);
      void free_repl_index_task(ReplIndexTask *task);
      void free_repl_merge_close_op(ReplMergeCloseOp *op);
      void free_repl_fill_op(ReplFillOp *op);
      void free_repl_index_fill_op(ReplIndexFillOp *op);
      void free_repl_copy_op(ReplCopyOp *op);
      void free_repl_index_copy_op(ReplIndexCopyOp *op);
      void free_repl_deletion_op(ReplDeletionOp *op);
      void free_repl_pending_partition_op(ReplPendingPartitionOp *op);
      void free_repl_dependent_partition_op(ReplDependentPartitionOp *op);
      void free_repl_epoch_op(ReplMustEpochOp *op);
      void free_repl_timing_op(ReplTimingOp *op);
      void free_repl_fence_op(ReplFenceOp *op);
      void free_repl_map_op(ReplMapOp *op);
      void free_repl_attach_op(ReplAttachOp *op);
      void free_repl_detach_op(ReplDetachOp *op);
    public:
      RegionTreeContext allocate_region_tree_context(void);
      void free_region_tree_context(RegionTreeContext tree_ctx); 
      void register_local_context(UniqueID context_uid, InnerContext *ctx);
      void unregister_local_context(UniqueID context_uid);
      void register_remote_context(UniqueID context_uid, RemoteContext *ctx,
                                   std::set<RtEvent> &preconditions);
      void unregister_remote_context(UniqueID context_uid);
      InnerContext* find_context(UniqueID context_uid, 
                                 bool return_null_if_not_found = false);
      inline AddressSpaceID get_runtime_owner(UniqueID uid) const
        { return (uid % total_address_spaces); }
    public:
      void register_shard_manager(ReplicationID repl_id, 
                                  ShardManager *manager);
      void unregister_shard_manager(ReplicationID repl_id, 
                                    bool reclaim_id);
      ShardManager* find_shard_manager(ReplicationID repl_id, 
                                       bool can_fail = false);
    public:
      bool is_local(Processor proc) const;
      void find_visible_memories(Processor proc, std::set<Memory> &visible);
    public:
      IndexSpaceID       get_unique_index_space_id(void);
      IndexPartitionID   get_unique_index_partition_id(void);
      FieldSpaceID       get_unique_field_space_id(void);
      IndexTreeID        get_unique_index_tree_id(void);
      RegionTreeID       get_unique_region_tree_id(void);
      UniqueID           get_unique_operation_id(void);
      FieldID            get_unique_field_id(void);
      CodeDescriptorID   get_unique_code_descriptor_id(void);
      LayoutConstraintID get_unique_constraint_id(void);
      IndexSpaceExprID   get_unique_index_space_expr_id(void);
      ReplicationID      get_unique_replication_id(void);
    public:
      // Verify that a region requirement is valid
      LegionErrorType verify_requirement(const RegionRequirement &req,
                                         FieldID &bad_field);
    public:
      // Methods for helping with dumb nested class scoping problems
      Future help_create_future(Operation *op = NULL);
      void help_complete_future(const Future &f);
      bool help_reset_future(const Future &f);
      IndexSpace help_create_index_space_handle(TypeTag type_tag);
    public:
      unsigned generate_random_integer(void);
#ifdef TRACE_ALLOCATION
    public:
      void trace_allocation(AllocationType type, size_t size, int elems);
      void trace_free(AllocationType type, size_t size, int elems);
      void dump_allocation_info(void);
      static const char* get_allocation_name(AllocationType type);
#endif
    public:
      // These are the static methods that become the meta-tasks
      // for performing all the needed runtime operations
      static void initialize_runtime_task(
                          const void *args, size_t arglen, 
			  const void *userdata, size_t userlen,
			  Processor p);
      static void shutdown_runtime_task(
                          const void *args, size_t arglen, 
			  const void *userdata, size_t userlen,
			  Processor p);
      static void legion_runtime_task(
                          const void *args, size_t arglen, 
			  const void *userdata, size_t userlen,
			  Processor p);
      static void profiling_runtime_task(
                          const void *args, size_t arglen, 
			  const void *userdata, size_t userlen,
			  Processor p);
      static void startup_runtime_task(
                          const void *args, size_t arglen, 
			  const void *userdata, size_t userlen,
			  Processor p);
    protected:
      // Internal runtime methods invoked by the above static methods
      // after the find the right runtime instance to call
      void process_schedule_request(Processor p);
      void process_message_task(const void *args, size_t arglen); 
    protected:
      bool prepared_for_shutdown;
    protected:
#ifdef DEBUG_LEGION
      mutable LocalLock outstanding_task_lock;
      std::map<std::pair<unsigned,bool>,unsigned> outstanding_task_counts;
#endif
      unsigned total_outstanding_tasks;
      unsigned outstanding_top_level_tasks;
#ifdef DEBUG_SHUTDOWN_HANG
    public:
      std::vector<int> outstanding_counts;
#endif
    protected:
      // Internal runtime state 
      // The local processor managed by this runtime
      const std::set<Processor> local_procs;
      // The local utility processors owned by this runtime
      const std::set<Processor> local_utils;
      // Processor managers for each of the local processors
      std::map<Processor,ProcessorManager*> proc_managers;
      // Lock for looking up memory managers
      mutable LocalLock memory_manager_lock;
      // Lock for initializing message managers
      mutable LocalLock message_manager_lock;
      // Memory managers for all the memories we know about
      std::map<Memory,MemoryManager*> memory_managers;
      // Message managers for each of the other runtimes
      MessageManager *message_managers[LEGION_MAX_NUM_NODES];
      // For every processor map it to its address space
      const std::map<Processor,AddressSpaceID> proc_spaces;
    protected:
      // The task table 
      mutable LocalLock task_variant_lock;
      std::map<TaskID,TaskImpl*> task_table;
      std::deque<VariantImpl*> variant_table;
    protected:
      // Constraint sets
      mutable LocalLock layout_constraints_lock;
      std::map<LayoutConstraintID,LayoutConstraints*> layout_constraints_table;
      std::map<LayoutConstraintID,RtEvent> pending_constraint_requests;
    protected:
      struct MapperInfo {
        MapperInfo(void)
          : proc(Processor::NO_PROC), map_id(0) { }
        MapperInfo(Processor p, MapperID mid)
          : proc(p), map_id(mid) { }
      public:
        Processor proc;
        MapperID map_id;
      };
      mutable LocalLock mapper_info_lock;
      // For every mapper remember its mapper ID and processor
      std::map<Mapper*,MapperInfo> mapper_infos;
#ifdef DEBUG_LEGION
    protected:
      friend class TreeStateLogger;
      TreeStateLogger *get_tree_state_logger(void) { return tree_state_logger; }
#endif
    protected:
      unsigned unique_index_space_id;
      unsigned unique_index_partition_id;
      unsigned unique_field_space_id;
      unsigned unique_index_tree_id;
      unsigned unique_region_tree_id;
      unsigned unique_operation_id;
      unsigned unique_field_id; 
      unsigned unique_code_descriptor_id;
      unsigned unique_constraint_id;
      unsigned unique_is_expr_id;
      unsigned unique_control_replication_id;
      unsigned unique_task_id;
      unsigned unique_mapper_id;
      unsigned unique_projection_id;
      unsigned unique_sharding_id;
    protected:
      mutable LocalLock library_lock;
      struct LibraryMapperIDs {
      public:
        MapperID result;
        size_t count;
        RtEvent ready;
        bool result_set;
      };
      std::map<std::string,LibraryMapperIDs> library_mapper_ids;
      // This is only valid on node 0
      unsigned unique_library_mapper_id;
    protected:
      struct LibraryProjectionIDs {
      public:
        ProjectionID result;
        size_t count;
        RtEvent ready;
        bool result_set;
      };
      std::map<std::string,LibraryProjectionIDs> library_projection_ids;
      // This is only valid on node 0
      unsigned unique_library_projection_id;
    protected:
      struct LibraryShardingIDs {
      public:
        ShardingID result;
        size_t count;
        RtEvent ready;
        bool result_set;
      };
      std::map<std::string,LibraryShardingIDs> library_sharding_ids;
      // This is only valid on node 0
      unsigned unique_library_sharding_id;
    protected:
      struct LibraryTaskIDs {
      public:
        TaskID result;
        size_t count;
        RtEvent ready;
        bool result_set;
      };
      std::map<std::string,LibraryTaskIDs> library_task_ids;
      // This is only valid on node 0
      unsigned unique_library_task_id;
    protected:
      mutable LocalLock projection_lock;
      std::map<ProjectionID,ProjectionFunction*> projection_functions;
    protected:
      mutable LocalLock sharding_lock;
      std::map<ShardingID,ShardingFunctor*> sharding_functors;
    protected:
      mutable LocalLock group_lock;
      LegionMap<uint64_t,LegionDeque<ProcessorGroupInfo>::aligned,
                PROCESSOR_GROUP_ALLOC>::tracked processor_groups;
    protected:
      mutable LocalLock processor_mapping_lock;
      std::map<Processor,unsigned> processor_mapping;
    protected:
      mutable LocalLock distributed_id_lock;
      DistributedID unique_distributed_id;
      LegionDeque<DistributedID,
          RUNTIME_DISTRIBUTED_ALLOC>::tracked available_distributed_ids;
    protected:
      mutable LocalLock distributed_collectable_lock;
      LegionMap<DistributedID,DistributedCollectable*,
                RUNTIME_DIST_COLLECT_ALLOC>::tracked dist_collectables;
      std::map<DistributedID,
        std::pair<DistributedCollectable*,RtUserEvent> > pending_collectables;
    protected:
      mutable LocalLock is_launch_lock;
      std::map<std::pair<Domain,TypeTag>,IndexSpace> index_launch_spaces;
    protected:
      // The runtime keeps track of remote contexts so they
      // can be re-used by multiple tasks that get sent remotely
      mutable LocalLock context_lock;
      std::map<UniqueID,InnerContext*> local_contexts;
      LegionMap<UniqueID,RemoteContext*,
                RUNTIME_REMOTE_ALLOC>::tracked remote_contexts;
      std::map<UniqueID,RtUserEvent> pending_remote_contexts;
      unsigned total_contexts;
      std::deque<RegionTreeContext> available_contexts;
    protected:
      // Keep track of managers for control replication execution
      mutable LocalLock shard_lock;
      std::map<ReplicationID,ShardManager*> shard_managers;
    protected:
      // For generating random numbers
      mutable LocalLock random_lock;
      unsigned short random_state[3];
#ifdef TRACE_ALLOCATION
    protected:
      struct AllocationTracker {
      public:
        AllocationTracker(void)
          : total_allocations(0), total_bytes(0),
            diff_allocations(0), diff_bytes(0) { }
      public:
        unsigned total_allocations;
        size_t         total_bytes;
        int       diff_allocations;
        off_t           diff_bytes;
      };
      mutable LocalLock allocation_lock; // leak this lock intentionally
      std::map<AllocationType,AllocationTracker> allocation_manager;
      unsigned long long allocation_tracing_count;
#endif
    protected:
      mutable LocalLock individual_task_lock;
      mutable LocalLock point_task_lock;
      mutable LocalLock index_task_lock;
      mutable LocalLock slice_task_lock;
      mutable LocalLock map_op_lock;
      mutable LocalLock copy_op_lock;
      mutable LocalLock fence_op_lock;
      mutable LocalLock frame_op_lock;
      mutable LocalLock deletion_op_lock;
      mutable LocalLock merge_close_op_lock;
      mutable LocalLock post_close_op_lock;
      mutable LocalLock virtual_close_op_lock;
      mutable LocalLock dynamic_collective_op_lock;
      mutable LocalLock future_pred_op_lock;
      mutable LocalLock not_pred_op_lock;
      mutable LocalLock and_pred_op_lock;
      mutable LocalLock or_pred_op_lock;
      mutable LocalLock acquire_op_lock;
      mutable LocalLock release_op_lock;
      mutable LocalLock capture_op_lock;
      mutable LocalLock trace_op_lock;
      mutable LocalLock replay_op_lock;
      mutable LocalLock begin_op_lock;
      mutable LocalLock summary_op_lock;
      mutable LocalLock epoch_op_lock;
      mutable LocalLock pending_partition_op_lock;
      mutable LocalLock dependent_partition_op_lock;
      mutable LocalLock fill_op_lock;
      mutable LocalLock attach_op_lock;
      mutable LocalLock detach_op_lock;
      mutable LocalLock timing_op_lock;
    protected:
      std::deque<IndividualTask*>       available_individual_tasks;
      std::deque<PointTask*>            available_point_tasks;
      std::deque<IndexTask*>            available_index_tasks;
      std::deque<SliceTask*>            available_slice_tasks;
      std::deque<MapOp*>                available_map_ops;
      std::deque<CopyOp*>               available_copy_ops;
      std::deque<IndexCopyOp*>          available_index_copy_ops;
      std::deque<PointCopyOp*>          available_point_copy_ops;
      std::deque<FenceOp*>              available_fence_ops;
      std::deque<FrameOp*>              available_frame_ops;
      std::deque<DeletionOp*>           available_deletion_ops;
      std::deque<MergeCloseOp*>         available_merge_close_ops;
      std::deque<PostCloseOp*>          available_post_close_ops;
      std::deque<VirtualCloseOp*>       available_virtual_close_ops;
      std::deque<DynamicCollectiveOp*>  available_dynamic_collective_ops;
      std::deque<FuturePredOp*>         available_future_pred_ops;
      std::deque<NotPredOp*>            available_not_pred_ops;
      std::deque<AndPredOp*>            available_and_pred_ops;
      std::deque<OrPredOp*>             available_or_pred_ops;
      std::deque<AcquireOp*>            available_acquire_ops;
      std::deque<ReleaseOp*>            available_release_ops;
      std::deque<TraceCaptureOp*>       available_capture_ops;
      std::deque<TraceCompleteOp*>      available_trace_ops;
      std::deque<TraceReplayOp*>        available_replay_ops;
      std::deque<TraceBeginOp*>         available_begin_ops;
      std::deque<TraceSummaryOp*>       available_summary_ops;
      std::deque<MustEpochOp*>          available_epoch_ops;
      std::deque<PendingPartitionOp*>   available_pending_partition_ops;
      std::deque<DependentPartitionOp*> available_dependent_partition_ops;
      std::deque<PointDepPartOp*>       available_point_dep_part_ops;
      std::deque<FillOp*>               available_fill_ops;
      std::deque<IndexFillOp*>          available_index_fill_ops;
      std::deque<PointFillOp*>          available_point_fill_ops;
      std::deque<AttachOp*>             available_attach_ops;
      std::deque<DetachOp*>             available_detach_ops;
      std::deque<TimingOp*>             available_timing_ops;
    protected: // Control replication operations
      std::deque<ReplIndividualTask*>   available_repl_individual_tasks;
      std::deque<ReplIndexTask*>        available_repl_index_tasks;
      std::deque<ReplMergeCloseOp*>     available_repl_merge_close_ops;
      std::deque<ReplFillOp*>           available_repl_fill_ops;
      std::deque<ReplIndexFillOp*>      available_repl_index_fill_ops;
      std::deque<ReplCopyOp*>           available_repl_copy_ops;
      std::deque<ReplIndexCopyOp*>      available_repl_index_copy_ops;
      std::deque<ReplDeletionOp*>       available_repl_deletion_ops;
      std::deque<ReplPendingPartitionOp*> 
                                        available_repl_pending_partition_ops;
      std::deque<ReplDependentPartitionOp*> 
                                        available_repl_dependent_partition_ops;
      std::deque<ReplMustEpochOp*>      available_repl_must_epoch_ops;
      std::deque<ReplTimingOp*>         available_repl_timing_ops;
      std::deque<ReplFenceOp*>          available_repl_fence_ops;
      std::deque<ReplMapOp*>            available_repl_map_ops;
      std::deque<ReplAttachOp*>         available_repl_attach_ops;
      std::deque<ReplDetachOp*>         available_repl_detach_ops;
#ifdef DEBUG_LEGION
      TreeStateLogger *tree_state_logger;
      // For debugging purposes keep track of
      // some of the outstanding tasks
      std::set<IndividualTask*> out_individual_tasks;
      std::set<PointTask*>      out_point_tasks;
      std::set<IndexTask*>      out_index_tasks;
      std::set<SliceTask*>      out_slice_tasks;
      std::set<MustEpochOp*>    out_must_epoch;
    public:
      // These are debugging method for the above data
      // structures.  They are not called anywhere in
      // actual code.
      void print_out_individual_tasks(FILE *f = stdout, int cnt = -1);
      void print_out_index_tasks(FILE *f = stdout, int cnt = -1);
      void print_out_slice_tasks(FILE *f = stdout, int cnt = -1);
      void print_out_point_tasks(FILE *f = stdout, int cnt = -1);
      void print_outstanding_tasks(FILE *f = stdout, int cnt = -1);
#endif
    public:
      LayoutConstraintID register_layout(
          const LayoutConstraintRegistrar &registrar, 
          LayoutConstraintID id, DistributedID did = 0);
      LayoutConstraints* register_layout(FieldSpace handle,
               const LayoutConstraintSet &cons, bool internal);
      bool register_layout(LayoutConstraints *new_constraints);
      void release_layout(LayoutConstraintID layout_id);
      void unregister_layout(LayoutConstraintID layout_id);
      static LayoutConstraintID preregister_layout(
                                     const LayoutConstraintRegistrar &registrar,
                                     LayoutConstraintID layout_id);
      FieldSpace get_layout_constraint_field_space(LayoutConstraintID id);
      void get_layout_constraints(LayoutConstraintID layout_id,
                                  LayoutConstraintSet &layout_constraints);
      const char* get_layout_constraints_name(LayoutConstraintID layout_id);
      LayoutConstraints* find_layout_constraints(LayoutConstraintID layout_id,
                                                 bool can_fail = false);
    public:
      // Static methods for start-up and callback phases
      static int start(int argc, char **argv, bool background);
      static RealmRuntime initialize(int *argc, char ***argv);
      static LegionConfiguration parse_arguments(int argc, char **argv);
      static void perform_slow_config_checks(const LegionConfiguration &config);
      static void configure_mpi_interoperability(bool separate_runtimes);
      static RtEvent configure_runtime(int argc, char **argv,
          const LegionConfiguration &config, RealmRuntime &realm,
          Processor::Kind &startup_kind);
      static void wait_for_shutdown(void);
      static void set_top_level_task_id(Processor::TaskFuncID top_id);
      static void configure_MPI_interoperability(int rank);
      static void register_handshake(MPILegionHandshake &handshake);
      static const ReductionOp* get_reduction_op(ReductionOpID redop_id);
      static const SerdezOp* get_serdez_op(CustomSerdezID serdez_id);
      static const SerdezRedopFns* get_serdez_redop_fns(ReductionOpID redop_id);
      static void add_registration_callback(RegistrationCallbackFnptr callback);
      static ReductionOpTable& get_reduction_table(void);
      static SerdezOpTable& get_serdez_table(void);
      static SerdezRedopTable& get_serdez_redop_table(void);
      static std::deque<PendingVariantRegistration*>&
                                get_pending_variant_table(void);
      static std::map<LayoutConstraintID,LayoutConstraintRegistrar>&
                                get_pending_constraint_table(void);
      static std::map<ProjectionID,ProjectionFunctor*>&
                                get_pending_projection_table(void);
      static std::map<ShardingID,ShardingFunctor*>&
                                get_pending_sharding_table(void);
      static TaskID& get_current_static_task_id(void);
      static TaskID generate_static_task_id(void);
      static VariantID preregister_variant(
                      const TaskVariantRegistrar &registrar,
                      const void *user_data, size_t user_data_size,
                      CodeDescriptor *realm_desc, bool has_ret, 
                      const char *task_name,VariantID vid,bool check_id = true);
    public:
      static void report_fatal_message(int code,
                                       const char *file_name,
                                       const int line_number,
                                       const char *message);
      static void report_error_message(int code,
                                       const char *file_name,
                                       const int line_number,
                                       const char *message);
      static void report_warning_message(int code,
                                         const char *file_name, 
                                         const int line_number,
                                         const char *message);
#if defined(PRIVILEGE_CHECKS) || defined(BOUNDS_CHECKS)
    public:
      static const char* find_privilege_task_name(void *impl);
#endif
#ifdef BOUNDS_CHECKS
    public:
      static void check_bounds(void *impl, ptr_t ptr);
      static void check_bounds(void *impl, const DomainPoint &dp);
#endif
    public:
      // Static member variables
      static Processor::TaskFuncID legion_main_id;
      static std::vector<RegistrationCallbackFnptr> registration_callbacks;
      static bool runtime_initialized;
      static bool runtime_started;
      static bool runtime_backgrounded;
      static Runtime *the_runtime;
      // Static member variables for MPI interop
      static int mpi_rank;
      static std::vector<MPILegionHandshake> *pending_handshakes;
    public:
      static inline ApEvent merge_events(const PhysicalTraceInfo *info,
                                         ApEvent e1, ApEvent e2);
      static inline ApEvent merge_events(const PhysicalTraceInfo *info,
                                         ApEvent e1, ApEvent e2, ApEvent e3);
      static inline ApEvent merge_events(const PhysicalTraceInfo *info,
                                         const std::set<ApEvent> &events);
    public:
      static inline RtEvent merge_events(RtEvent e1, RtEvent e2);
      static inline RtEvent merge_events(RtEvent e1, RtEvent e2, RtEvent e3);
      static inline RtEvent merge_events(const std::set<RtEvent> &events);
    public:
      static inline ApUserEvent create_ap_user_event(void);
      static inline void trigger_event(ApUserEvent to_trigger,
                                   ApEvent precondition = ApEvent::NO_AP_EVENT);
      static inline void poison_event(ApUserEvent to_poison);
    public:
      static inline RtUserEvent create_rt_user_event(void);
      static inline void trigger_event(RtUserEvent to_trigger,
                                   RtEvent precondition = RtEvent::NO_RT_EVENT);
      static inline void poison_event(RtUserEvent to_poison);
    public:
      static inline PredEvent create_pred_event(void);
      static inline void trigger_event(PredEvent to_trigger);
      static inline void poison_event(PredEvent to_poison);
    public:
      static inline ApEvent ignorefaults(Realm::Event e);
      static inline RtEvent protect_event(ApEvent to_protect);
      static inline RtEvent protect_merge_events(
                                          const std::set<ApEvent> &events);
    public:
      static inline void phase_barrier_arrive(const PhaseBarrier &bar, 
                unsigned cnt, ApEvent precondition = ApEvent::NO_AP_EVENT,
                const void *reduce_value = NULL, size_t reduce_value_size = 0);
      static inline void alter_arrival_count(PhaseBarrier &bar, int delta);
    public:
      static inline ApBarrier get_previous_phase(const PhaseBarrier &bar);
      static inline void advance_barrier(PhaseBarrier &bar);
      static inline void advance_barrier(ApBarrier &bar);
      static inline bool get_barrier_result(ApBarrier bar, void *result,
                                            size_t result_size);
    public:
      static inline RtBarrier get_previous_phase(const RtBarrier &bar);
      static inline void phase_barrier_arrive(const RtBarrier &bar,
                unsigned cnt, RtEvent precondition = RtEvent::NO_RT_EVENT,
                const void *reduce_value = NULL, size_t reduce_value_size = 0);
      static inline void advance_barrier(RtBarrier &bar);
      static inline bool get_barrier_result(RtBarrier bar, void *result,
                                            size_t result_size);
      static inline void alter_arrival_count(RtBarrier &bar, int delta);
    public:
      static inline ApEvent acquire_ap_reservation(Reservation r,bool exclusive,
                                   ApEvent precondition = ApEvent::NO_AP_EVENT);
      static inline RtEvent acquire_rt_reservation(Reservation r,bool exclusive,
                                   RtEvent precondition = RtEvent::NO_RT_EVENT);
      static inline void release_reservation(Reservation r,
                                   LgEvent precondition = LgEvent::NO_LG_EVENT);
    };

    //--------------------------------------------------------------------------
    template<typename T>
    inline T* Runtime::get_available(LocalLock &local_lock, 
                                     std::deque<T*> &queue)
    //--------------------------------------------------------------------------
    {
      T *result = NULL;
      {
        AutoLock l_lock(local_lock);
        if (!queue.empty())
        {
          result = queue.front();
          queue.pop_front();
        }
      }
      // Couldn't find one so make one
      if (result == NULL)
        result = new T(this);
#ifdef DEBUG_LEGION
      assert(result != NULL);
#endif
      result->activate();
      return result;
    }

    //--------------------------------------------------------------------------
    template<bool CAN_BE_DELETED, typename T>
    inline void Runtime::release_operation(std::deque<T*> &queue, T* operation)
    //--------------------------------------------------------------------------
    {
      if (CAN_BE_DELETED && (queue.size() == LEGION_MAX_RECYCLABLE_OBJECTS))
        delete (operation);
      else
        queue.push_front(operation);
    }

    //--------------------------------------------------------------------------
    template<typename T>
    inline RtEvent Runtime::issue_runtime_meta_task(const LgTaskArgs<T> &args,
                    LgPriority priority, RtEvent precondition, Processor target)
    //--------------------------------------------------------------------------
    {
      // If this is not a task directly related to shutdown or is a message, 
      // to a remote node then increment the number of outstanding tasks
#ifdef DEBUG_LEGION
      if (T::TASK_ID < LG_MESSAGE_ID)
        increment_total_outstanding_tasks(args.lg_task_id, true/*meta*/);
#else
      if (T::TASK_ID < LG_MESSAGE_ID)
        increment_total_outstanding_tasks();
#endif
#ifdef DEBUG_SHUTDOWN_HANG
      __sync_fetch_and_add(&outstanding_counts[T::TASK_ID],1);
#endif
      if (!target.exists())
      {
        // If we don't have a processor to explicitly target, figure
        // out which of our utility processors to use
        target = utility_group;
      }
#ifdef DEBUG_LEGION
      assert(target.exists());
#endif
      DETAILED_PROFILER(this, REALM_SPAWN_META_CALL);
      if ((T::TASK_ID < LG_MESSAGE_ID) && (profiler != NULL))
      {
        Realm::ProfilingRequestSet requests;
        profiler->add_meta_request(requests, T::TASK_ID, args.provenance);
        return RtEvent(target.spawn(LG_TASK_ID, &args, sizeof(T),
                                    requests, precondition, priority));
      }
      else
        return RtEvent(target.spawn(LG_TASK_ID, &args, sizeof(T), 
                                    precondition, priority));
    }

    //--------------------------------------------------------------------------
    /*static*/ inline ApEvent Runtime::merge_events(
                          const PhysicalTraceInfo *info, ApEvent e1, ApEvent e2)
    //--------------------------------------------------------------------------
    {
      ApEvent result(Realm::Event::merge_events(e1, e2)); 
#ifdef LEGION_SPY
      if (!result.exists() || (result == e1) || (result == e2))
      {
        Realm::UserEvent rename(Realm::UserEvent::create_user_event());
        if (result == e1)
          rename.trigger(e1);
        else if (result == e2)
          rename.trigger(e2);
        else
          rename.trigger();
        result = ApEvent(rename);
      }
      LegionSpy::log_event_dependence(e1, result);
      LegionSpy::log_event_dependence(e2, result);
#endif
      if ((info != NULL) && info->recording)
        info->record_merge_events(result, e1, e2);
      return result;
    }

    //--------------------------------------------------------------------------
    /*static*/ inline ApEvent Runtime::merge_events(
              const PhysicalTraceInfo *info, ApEvent e1, ApEvent e2, ApEvent e3) 
    //--------------------------------------------------------------------------
    {
      ApEvent result(Realm::Event::merge_events(e1, e2, e3)); 
#ifdef LEGION_SPY
      if (!result.exists() || (result == e1) || (result == e2) ||(result == e3))
      {
        Realm::UserEvent rename(Realm::UserEvent::create_user_event());
        if (result == e1)
          rename.trigger(e1);
        else if (result == e2)
          rename.trigger(e2);
        else if (result == e3)
          rename.trigger(e3);
        else
          rename.trigger();
        result = ApEvent(rename);
      }
      LegionSpy::log_event_dependence(e1, result);
      LegionSpy::log_event_dependence(e2, result);
      LegionSpy::log_event_dependence(e3, result);
#endif
      if ((info != NULL) && info->recording)
        info->record_merge_events(result, e1, e2, e3);
      return result;
    }

    //--------------------------------------------------------------------------
    /*static*/ inline ApEvent Runtime::merge_events(
                 const PhysicalTraceInfo *info, const std::set<ApEvent> &events)
    //--------------------------------------------------------------------------
    {
#ifndef LEGION_SPY
      if (events.empty())
      {
        // Still need to do this for tracing because of merge filter code
        if ((info != NULL) && info->recording)
        {
          ApEvent result;
          info->record_merge_events(result, events);
          return result;
        }
        else
          return ApEvent::NO_AP_EVENT;
      }
      if (events.size() == 1)
      {
        // Still need to do this for tracing because of merge filter code
        if ((info != NULL) && info->recording)
        {
          ApEvent result = *(events.begin());
          info->record_merge_events(result, events);
          return result;
        }
        else
          return *(events.begin());
      }
#endif
      const std::set<Realm::Event> *realm_events = 
        reinterpret_cast<const std::set<Realm::Event>*>(&events);
      ApEvent result(Realm::Event::merge_events(*realm_events));
#ifdef LEGION_SPY
      if (!result.exists() || (events.find(result) != events.end()))
      {
        Realm::UserEvent rename(Realm::UserEvent::create_user_event());
        if (events.find(result) != events.end())
          rename.trigger(result);
        else
          rename.trigger();
        result = ApEvent(rename);
      }
      for (std::set<ApEvent>::const_iterator it = events.begin();
            it != events.end(); it++)
        LegionSpy::log_event_dependence(*it, result);
#endif
      if ((info != NULL) && info->recording)
        info->record_merge_events(result, events);
      return result;
    }

    //--------------------------------------------------------------------------
    /*static*/ inline RtEvent Runtime::merge_events(RtEvent e1, RtEvent e2)
    //--------------------------------------------------------------------------
    {
      // No logging for runtime operations currently
      return RtEvent(Realm::Event::merge_events(e1, e2)); 
    }

    //--------------------------------------------------------------------------
    /*static*/ inline RtEvent Runtime::merge_events(RtEvent e1, 
                                                    RtEvent e2, RtEvent e3) 
    //--------------------------------------------------------------------------
    {
      // No logging for runtime operations currently
      return RtEvent(Realm::Event::merge_events(e1, e2, e3)); 
    }

    //--------------------------------------------------------------------------
    /*static*/ inline RtEvent Runtime::merge_events(
                                                const std::set<RtEvent> &events)
    //--------------------------------------------------------------------------
    {
#ifndef LEGION_SPY
      if (events.empty())
        return RtEvent::NO_RT_EVENT;
      if (events.size() == 1)
        return *(events.begin());
#endif
      // No logging for runtime operations currently
      const std::set<Realm::Event> *realm_events = 
        reinterpret_cast<const std::set<Realm::Event>*>(&events);
      return RtEvent(Realm::Event::merge_events(*realm_events));
    }

    //--------------------------------------------------------------------------
    /*static*/ inline ApUserEvent Runtime::create_ap_user_event(void)
    //--------------------------------------------------------------------------
    {
#ifdef LEGION_SPY
      ApUserEvent result(Realm::UserEvent::create_user_event());
      LegionSpy::log_ap_user_event(result);
      return result;
#else
      return ApUserEvent(Realm::UserEvent::create_user_event());
#endif
    }

    //--------------------------------------------------------------------------
    /*static*/ inline void Runtime::trigger_event(ApUserEvent to_trigger,
                                                  ApEvent precondition)
    //--------------------------------------------------------------------------
    {
      Realm::UserEvent copy = to_trigger;
      copy.trigger(precondition);
#ifdef LEGION_SPY
      LegionSpy::log_ap_user_event_trigger(to_trigger);
      if (precondition.exists())
        LegionSpy::log_event_dependence(precondition, to_trigger);
#endif
    }

    //--------------------------------------------------------------------------
    /*static*/ inline void Runtime::poison_event(ApUserEvent to_poison)
    //--------------------------------------------------------------------------
    {
      Realm::UserEvent copy = to_poison;
      copy.cancel();
#ifdef LEGION_SPY
      // This counts as triggering
      LegionSpy::log_ap_user_event_trigger(to_poison);
#endif
    }

    //--------------------------------------------------------------------------
    /*static*/ inline RtUserEvent Runtime::create_rt_user_event(void)
    //--------------------------------------------------------------------------
    {
#ifdef LEGION_SPY
      RtUserEvent result(Realm::UserEvent::create_user_event());
      LegionSpy::log_rt_user_event(result);
      return result;
#else
      return RtUserEvent(Realm::UserEvent::create_user_event());
#endif
    }

    //--------------------------------------------------------------------------
    /*static*/ inline void Runtime::trigger_event(RtUserEvent to_trigger,
                                                  RtEvent precondition) 
    //--------------------------------------------------------------------------
    {
      Realm::UserEvent copy = to_trigger;
      copy.trigger(precondition);
#ifdef LEGION_SPY
      LegionSpy::log_rt_user_event_trigger(to_trigger);
#endif
    }

    //--------------------------------------------------------------------------
    /*static*/ inline void Runtime::poison_event(RtUserEvent to_poison)
    //--------------------------------------------------------------------------
    {
      Realm::UserEvent copy = to_poison;
      copy.cancel();
#ifdef LEGION_SPY
      // This counts as triggering
      LegionSpy::log_rt_user_event_trigger(to_poison);
#endif
    }

    //--------------------------------------------------------------------------
    /*static*/ inline PredEvent Runtime::create_pred_event(void)
    //--------------------------------------------------------------------------
    {
#ifdef LEGION_SPY
      PredEvent result(Realm::UserEvent::create_user_event());
      LegionSpy::log_pred_event(result);
      return result;
#else
      return PredEvent(Realm::UserEvent::create_user_event());
#endif
    }

    //--------------------------------------------------------------------------
    /*static*/ inline void Runtime::trigger_event(PredEvent to_trigger)
    //--------------------------------------------------------------------------
    {
      Realm::UserEvent copy = to_trigger;
      copy.trigger();
#ifdef LEGION_SPY
      LegionSpy::log_pred_event_trigger(to_trigger);
#endif
    }

    //--------------------------------------------------------------------------
    /*static*/ inline void Runtime::poison_event(PredEvent to_poison)
    //--------------------------------------------------------------------------
    {
      Realm::UserEvent copy = to_poison;
      copy.cancel();
#ifdef LEGION_SPY
      // This counts as triggering
      LegionSpy::log_pred_event_trigger(to_poison);
#endif
    }

    //--------------------------------------------------------------------------
    /*static*/ inline ApEvent Runtime::ignorefaults(Realm::Event e)
    //--------------------------------------------------------------------------
    {
      ApEvent result(Realm::Event::ignorefaults(e));
#ifdef LEGION_SPY
      if (!result.exists())
      {
        Realm::UserEvent rename(Realm::UserEvent::create_user_event());
        rename.trigger();
        result = ApEvent(rename);
      }
      LegionSpy::log_event_dependence(ApEvent(e), result);
#endif
      return ApEvent(result);
    }

    //--------------------------------------------------------------------------
    /*static*/ inline RtEvent Runtime::protect_event(ApEvent to_protect)
    //--------------------------------------------------------------------------
    {
      if (to_protect.exists())
        return RtEvent(Realm::Event::ignorefaults(to_protect));
      else
        return RtEvent::NO_RT_EVENT;
    }

    //--------------------------------------------------------------------------
    /*static*/ inline RtEvent Runtime::protect_merge_events(
                                                const std::set<ApEvent> &events)
    //--------------------------------------------------------------------------
    {
      const std::set<Realm::Event> *realm_events = 
        reinterpret_cast<const std::set<Realm::Event>*>(&events);
      return RtEvent(Realm::Event::merge_events_ignorefaults(*realm_events));
    }

    //--------------------------------------------------------------------------
    /*static*/ inline void Runtime::phase_barrier_arrive(
                  const PhaseBarrier &bar, unsigned count, ApEvent precondition,
                  const void *reduce_value, size_t reduce_value_size)
    //--------------------------------------------------------------------------
    {
      Realm::Barrier copy = bar.phase_barrier;
      copy.arrive(count, precondition, reduce_value, reduce_value_size);
#ifdef LEGION_SPY
      if (precondition.exists())
        LegionSpy::log_event_dependence(precondition, bar.phase_barrier);
#endif
    }

    //--------------------------------------------------------------------------
    /*static*/ inline ApBarrier Runtime::get_previous_phase(
                                                        const PhaseBarrier &bar)
    //--------------------------------------------------------------------------
    {
      Realm::Barrier copy = bar.phase_barrier;
      return ApBarrier(copy.get_previous_phase());
    }

    //--------------------------------------------------------------------------
    /*static*/ inline void Runtime::alter_arrival_count(PhaseBarrier &bar,
                                                        int delta)
    //--------------------------------------------------------------------------
    {
      Realm::Barrier copy = bar.phase_barrier;
      bar.phase_barrier = ApBarrier(copy.alter_arrival_count(delta));
    }

    //--------------------------------------------------------------------------
    /*static*/ inline void Runtime::advance_barrier(PhaseBarrier &bar)
    //--------------------------------------------------------------------------
    {
      Realm::Barrier copy = bar.phase_barrier;
      bar.phase_barrier = ApBarrier(copy.advance_barrier());
    }

    //--------------------------------------------------------------------------
    /*static*/ inline void Runtime::advance_barrier(ApBarrier &bar)
    //--------------------------------------------------------------------------
    {
      Realm::Barrier copy = bar;
      bar = ApBarrier(copy.advance_barrier());
    }

    //--------------------------------------------------------------------------
    /*static*/ inline bool Runtime::get_barrier_result(ApBarrier bar,
                                               void *result, size_t result_size)
    //--------------------------------------------------------------------------
    {
      Realm::Barrier copy = bar;
      return copy.get_result(result, result_size);
    }

    //--------------------------------------------------------------------------
    /*static*/ inline RtBarrier Runtime::get_previous_phase(const RtBarrier &b)
    //--------------------------------------------------------------------------
    {
      Realm::Barrier copy = b;
      return RtBarrier(copy.get_previous_phase());
    }

    //--------------------------------------------------------------------------
    /*static*/ inline void Runtime::phase_barrier_arrive(const RtBarrier &bar,
           unsigned count, RtEvent precondition, const void *value, size_t size)
    //--------------------------------------------------------------------------
    {
      Realm::Barrier copy = bar;
      copy.arrive(count, precondition, value, size); 
    }

    //--------------------------------------------------------------------------
    /*static*/ inline void Runtime::advance_barrier(RtBarrier &bar)
    //--------------------------------------------------------------------------
    {
      Realm::Barrier copy = bar;
      bar = RtBarrier(copy.advance_barrier());
    }

    //--------------------------------------------------------------------------
    /*static*/ inline bool Runtime::get_barrier_result(RtBarrier bar, 
                                               void *result, size_t result_size)
    //--------------------------------------------------------------------------
    {
      Realm::Barrier copy = bar;
      return copy.get_result(result, result_size);
    }

    //--------------------------------------------------------------------------
    /*static*/ inline void Runtime::alter_arrival_count(RtBarrier &b, int delta)
    //--------------------------------------------------------------------------
    {
      Realm::Barrier copy = b;
      b = RtBarrier(copy.alter_arrival_count(delta));
    }

    //--------------------------------------------------------------------------
    /*static*/ inline ApEvent Runtime::acquire_ap_reservation(Reservation r,
                                           bool exclusive, ApEvent precondition)
    //--------------------------------------------------------------------------
    {
      ApEvent result(r.acquire(exclusive ? 0 : 1, exclusive, precondition));
#ifdef LEGION_SPY
      if (precondition.exists() && !result.exists())
      {
        Realm::UserEvent rename(Realm::UserEvent::create_user_event());
        rename.trigger();
        result = ApEvent(rename);
      }
      if (precondition.exists())
        LegionSpy::log_event_dependence(precondition, result);
#endif
      return result;
    }

    //--------------------------------------------------------------------------
    /*static*/ inline RtEvent Runtime::acquire_rt_reservation(Reservation r,
                                           bool exclusive, RtEvent precondition)
    //--------------------------------------------------------------------------
    {
      return RtEvent(r.acquire(exclusive ? 0 : 1, exclusive, precondition)); 
    }

    //--------------------------------------------------------------------------
    /*static*/ inline void Runtime::release_reservation(Reservation r,
                                                           LgEvent precondition)
    //--------------------------------------------------------------------------
    {
      r.release(precondition);
    }

  }; // namespace Internal 
}; // namespace Legion 

#endif // __RUNTIME_H__

// EOF
<|MERGE_RESOLUTION|>--- conflicted
+++ resolved
@@ -1574,18 +1574,6 @@
         LegionConfiguration(void)
           : delay_start(0),
             legion_collective_radix(LEGION_COLLECTIVE_RADIX),
-<<<<<<< HEAD
-            initial_task_window_size(DEFAULT_MAX_TASK_WINDOW),
-            initial_task_window_hysteresis(DEFAULT_TASK_WINDOW_HYSTERESIS),
-            initial_tasks_to_schedule(DEFAULT_MIN_TASKS_TO_SCHEDULE),
-            initial_meta_task_vector_width(DEFAULT_META_TASK_VECTOR_WIDTH),
-            max_message_size(DEFAULT_MAX_MESSAGE_SIZE),
-            gc_epoch_size(DEFAULT_GC_EPOCH_SIZE),
-            max_control_replication_contexts(
-                        DEFAULT_MAX_CONTROL_REPLICATION_CONTEXTS),
-            max_local_fields(DEFAULT_LOCAL_FIELDS),
-            max_replay_parallelism(DEFAULT_MAX_REPLAY_PARALLELISM),
-=======
             initial_task_window_size(LEGION_DEFAULT_MAX_TASK_WINDOW),
             initial_task_window_hysteresis(
                 LEGION_DEFAULT_TASK_WINDOW_HYSTERESIS),
@@ -1594,9 +1582,10 @@
                 LEGION_DEFAULT_META_TASK_VECTOR_WIDTH),
             max_message_size(LEGION_DEFAULT_MAX_MESSAGE_SIZE),
             gc_epoch_size(LEGION_DEFAULT_GC_EPOCH_SIZE),
+            max_control_replication_contexts(
+                        LEGION_DEFAULT_MAX_CONTROL_REPLICATION_CONTEXTS),
             max_local_fields(LEGION_DEFAULT_LOCAL_FIELDS),
             max_replay_parallelism(LEGION_DEFAULT_MAX_REPLAY_PARALLELISM),
->>>>>>> c09af277
             program_order_execution(false),
             dump_physical_traces(false),
             no_tracing(false),
