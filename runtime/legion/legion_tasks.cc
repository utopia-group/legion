/* Copyright 2020 Stanford University, NVIDIA Corporation
 *
 * Licensed under the Apache License, Version 2.0 (the "License");
 * you may not use this file except in compliance with the License.
 * You may obtain a copy of the License at
 *
 *     http://www.apache.org/licenses/LICENSE-2.0
 *
 * Unless required by applicable law or agreed to in writing, software
 * distributed under the License is distributed on an "AS IS" BASIS,
 * WITHOUT WARRANTIES OR CONDITIONS OF ANY KIND, either express or implied.
 * See the License for the specific language governing permissions and
 * limitations under the License.
 */

#include "legion/region_tree.h"
#include "legion/legion_tasks.h"
#include "legion/legion_spy.h"
#include "legion/legion_trace.h"
#include "legion/legion_context.h"
#include "legion/legion_profiling.h"
#include "legion/legion_instances.h"
#include "legion/legion_analysis.h"
#include "legion/legion_views.h"
#include "legion/legion_replication.h"

#include <algorithm>

#define PRINT_REG(reg) (reg).index_space.id,(reg).field_space.id, (reg).tree_id

namespace Legion {
  namespace Internal {

    LEGION_EXTERN_LOGGER_DECLARATIONS

    /////////////////////////////////////////////////////////////
    // Resource Tracker 
    /////////////////////////////////////////////////////////////

    //--------------------------------------------------------------------------
    ResourceTracker::ResourceTracker(void)
    //--------------------------------------------------------------------------
    {
    }

    //--------------------------------------------------------------------------
    ResourceTracker::ResourceTracker(const ResourceTracker &rhs)
    //--------------------------------------------------------------------------
    {
      // should never be called
      assert(false);
    }

    //--------------------------------------------------------------------------
    ResourceTracker::~ResourceTracker(void)
    //--------------------------------------------------------------------------
    {
    }

    //--------------------------------------------------------------------------
    ResourceTracker& ResourceTracker::operator=(const ResourceTracker&rhs)
    //--------------------------------------------------------------------------
    {
      // should never be called
      assert(false);
      return *this;
    } 

    //--------------------------------------------------------------------------
    void ResourceTracker::return_resources(ResourceTracker *target,
                                           std::set<RtEvent> &preconditions)
    //--------------------------------------------------------------------------
    {
      if (!created_regions.empty())
      {
        target->register_region_creations(created_regions);
        created_regions.clear();
      }
      if (!deleted_regions.empty())
      {
        target->register_region_deletions(deleted_regions, preconditions);
        deleted_regions.clear();
      }
      if (!created_fields.empty())
      {
        target->register_field_creations(created_fields);
        created_fields.clear();
      }
      if (!deleted_fields.empty())
      {
        target->register_field_deletions(deleted_fields, preconditions);
        deleted_fields.clear();
      }
      if (!created_field_spaces.empty())
      {
        target->register_field_space_creations(created_field_spaces);
        created_field_spaces.clear();
      }
      if (!latent_field_spaces.empty())
      {
        target->register_latent_field_spaces(latent_field_spaces);
        latent_field_spaces.clear();
      }
      if (!deleted_field_spaces.empty())
      {
        target->register_field_space_deletions(deleted_field_spaces,
                                               preconditions);
        deleted_field_spaces.clear();
      }
      if (!created_index_spaces.empty())
      {
        target->register_index_space_creations(created_index_spaces);
        created_index_spaces.clear();
      }
      if (!deleted_index_spaces.empty())
      {
        target->register_index_space_deletions(deleted_index_spaces,
                                               preconditions);
        deleted_index_spaces.clear();
      }
      if (!created_index_partitions.empty())
      {
        target->register_index_partition_creations(created_index_partitions);
        created_index_partitions.clear();
      }
      if (!deleted_index_partitions.empty())
      {
        target->register_index_partition_deletions(deleted_index_partitions,
                                                   preconditions);
        deleted_index_partitions.clear();
      }
    }

    //--------------------------------------------------------------------------
    void ResourceTracker::pack_resources_return(Serializer &rez, 
                                                AddressSpaceID target)
    //--------------------------------------------------------------------------
    {
      // Shouldn't need the lock here since we only do this
      // while there is no one else executing
      RezCheck z(rez);
      rez.serialize<size_t>(created_regions.size());
      if (!created_regions.empty())
      {
        for (std::set<LogicalRegion>::const_iterator it =
              created_regions.begin(); it != created_regions.end(); it++)
          rez.serialize(*it);
        created_regions.clear();
      }
      rez.serialize<size_t>(deleted_regions.size());
      if (!deleted_regions.empty())
      {
        for (std::vector<LogicalRegion>::const_iterator it = 
              deleted_regions.begin(); it != deleted_regions.end(); it++)
          rez.serialize(*it);
        deleted_regions.clear();
      }
      rez.serialize<size_t>(created_fields.size());
      if (!created_fields.empty())
      {
        for (std::set<std::pair<FieldSpace,FieldID> >::const_iterator it =
              created_fields.begin(); it != created_fields.end(); it++)
        {
          rez.serialize(it->first);
          rez.serialize(it->second);
        }
        created_fields.clear();
      }
      rez.serialize<size_t>(deleted_fields.size());
      if (!deleted_fields.empty())
      {
        for (std::vector<std::pair<FieldSpace,FieldID> >::const_iterator it =
              deleted_fields.begin(); it != deleted_fields.end(); it++)
        {
          rez.serialize(it->first);
          rez.serialize(it->second);
        }
        deleted_fields.clear();
      }
      rez.serialize<size_t>(created_field_spaces.size());
      if (!created_field_spaces.empty())
      {
        for (std::set<FieldSpace>::const_iterator it = 
              created_field_spaces.begin(); it != 
              created_field_spaces.end(); it++)
          rez.serialize(*it);
        created_field_spaces.clear();
      } 
      rez.serialize<size_t>(latent_field_spaces.size());
      if (!latent_field_spaces.empty())
      {
        for (std::map<FieldSpace,unsigned>::const_iterator it = 
              latent_field_spaces.begin(); it !=
              latent_field_spaces.end(); it++)
        {
          rez.serialize(it->first);
          rez.serialize(it->second);
        }
        latent_field_spaces.clear();
      }
      rez.serialize<size_t>(deleted_field_spaces.size());
      if (!deleted_field_spaces.empty())
      {
        for (std::vector<FieldSpace>::const_iterator it = 
              deleted_field_spaces.begin(); it != 
              deleted_field_spaces.end(); it++)
          rez.serialize(*it);
        deleted_field_spaces.clear();
      }
      rez.serialize<size_t>(created_index_spaces.size());
      if (!created_index_spaces.empty())
      {
        for (std::set<IndexSpace>::const_iterator it = 
              created_index_spaces.begin(); it != 
              created_index_spaces.end(); it++)
          rez.serialize(*it);
        created_index_spaces.clear();
      }
      rez.serialize<size_t>(deleted_index_spaces.size());
      if (!deleted_index_spaces.empty())
      {
        for (std::vector<IndexSpace>::const_iterator it = 
              deleted_index_spaces.begin(); it !=
              deleted_index_spaces.end(); it++)
          rez.serialize(*it);
        deleted_index_spaces.clear();
      }
      rez.serialize<size_t>(created_index_partitions.size());
      if (!created_index_partitions.empty())
      {
        for (std::set<IndexPartition>::const_iterator it = 
              created_index_partitions.begin(); it !=
              created_index_partitions.end(); it++)
          rez.serialize(*it);
        created_index_partitions.clear();
      }
      rez.serialize<size_t>(deleted_index_partitions.size());
      if (!deleted_index_partitions.empty())
      {
        for (std::vector<IndexPartition>::const_iterator it = 
              deleted_index_partitions.begin(); it !=
              deleted_index_partitions.end(); it++)
          rez.serialize(*it);
        deleted_index_partitions.clear();
      }
    }

    //--------------------------------------------------------------------------
    /*static*/ RtEvent ResourceTracker::unpack_resources_return(
                                   Deserializer &derez, ResourceTracker *target)
    //--------------------------------------------------------------------------
    {
      // Hold the lock while doing the unpack to avoid conflicting
      // with anyone else returning state
      DerezCheck z(derez);
      std::set<RtEvent> preconditions;
      size_t num_created_regions;
      derez.deserialize(num_created_regions);
      if (num_created_regions > 0)
      {
        std::set<LogicalRegion> created_regions;
        for (unsigned idx = 0; idx < num_created_regions; idx++)
        {
          LogicalRegion reg;
          derez.deserialize(reg);
          created_regions.insert(reg);
        }
        target->register_region_creations(created_regions);
      }
      size_t num_deleted_regions;
      derez.deserialize(num_deleted_regions);
      if (num_deleted_regions > 0)
      {
        std::vector<LogicalRegion> deleted_regions(num_deleted_regions);
        for (unsigned idx = 0; idx < num_deleted_regions; idx++)
          derez.deserialize(deleted_regions[idx]);
        target->register_region_deletions(deleted_regions, preconditions);
      }
      size_t num_created_fields;
      derez.deserialize(num_created_fields);
      if (num_created_fields > 0)
      {
        std::set<std::pair<FieldSpace,FieldID> > created_fields;
        for (unsigned idx = 0; idx < num_created_fields; idx++)
        {
          FieldSpace sp;
          derez.deserialize(sp);
          FieldID fid;
          derez.deserialize(fid);
          created_fields.insert(std::pair<FieldSpace,FieldID>(sp,fid));
        }
        target->register_field_creations(created_fields);
      }
      size_t num_deleted_fields;
      derez.deserialize(num_deleted_fields);
      if (num_deleted_fields > 0)
      {
        std::vector<std::pair<FieldSpace,FieldID> > 
          deleted_fields(num_deleted_fields);
        for (unsigned idx = 0; idx < num_deleted_fields; idx++)
        {
          derez.deserialize(deleted_fields[idx].first);
          derez.deserialize(deleted_fields[idx].second);
        }
        target->register_field_deletions(deleted_fields, preconditions);
      }
      size_t num_created_field_spaces;
      derez.deserialize(num_created_field_spaces);
      if (num_created_field_spaces > 0)
      {
        std::set<FieldSpace> created_field_spaces;
        for (unsigned idx = 0; idx < num_created_field_spaces; idx++)
        {
          FieldSpace sp;
          derez.deserialize(sp);
          created_field_spaces.insert(sp);
        }
        target->register_field_space_creations(created_field_spaces);
      }
      size_t num_latent_field_spaces;
      derez.deserialize(num_latent_field_spaces);
      if (num_latent_field_spaces > 0)
      {
        std::map<FieldSpace,unsigned> latent_field_spaces;
        for (unsigned idx = 0; idx < num_latent_field_spaces; idx++)
        {
          FieldSpace sp;
          derez.deserialize(sp);
          derez.deserialize(latent_field_spaces[sp]);
        }
        target->register_latent_field_spaces(latent_field_spaces);
      }
      size_t num_deleted_field_spaces;
      derez.deserialize(num_deleted_field_spaces);
      if (num_deleted_field_spaces > 0)
      {
        std::vector<FieldSpace> deleted_field_spaces(num_deleted_field_spaces);
        for (unsigned idx = 0; idx < num_deleted_field_spaces; idx++)
          derez.deserialize(deleted_field_spaces[idx]);
        target->register_field_space_deletions(deleted_field_spaces,
                                               preconditions);
      }
      size_t num_created_index_spaces;
      derez.deserialize(num_created_index_spaces);
      if (num_created_index_spaces > 0)
      {
        std::set<IndexSpace> created_index_spaces;
        for (unsigned idx = 0; idx < num_created_index_spaces; idx++)
        {
          IndexSpace sp;
          derez.deserialize(sp);
          created_index_spaces.insert(sp);
        }
        target->register_index_space_creations(created_index_spaces);
      }
      size_t num_deleted_index_spaces;
      derez.deserialize(num_deleted_index_spaces);
      if (num_deleted_index_spaces > 0)
      {
        std::vector<IndexSpace> deleted_index_spaces(num_deleted_index_spaces);
        for (unsigned idx = 0; idx < num_deleted_index_spaces; idx++)
          derez.deserialize(deleted_index_spaces[idx]);
        target->register_index_space_deletions(deleted_index_spaces, 
                                               preconditions);
      }
      size_t num_created_index_partitions;
      derez.deserialize(num_created_index_partitions);
      if (num_created_index_partitions > 0)
      {
        std::set<IndexPartition> created_index_partitions;
        for (unsigned idx = 0; idx < num_created_index_partitions; idx++)
        {
          IndexPartition ip;
          derez.deserialize(ip);
          created_index_partitions.insert(ip);
        }
        target->register_index_partition_creations(created_index_partitions);
      }
      size_t num_deleted_index_partitions;
      derez.deserialize(num_deleted_index_partitions);
      if (num_deleted_index_partitions > 0)
      {
        std::vector<IndexPartition> 
          deleted_index_partitions(num_deleted_index_partitions);
        for (unsigned idx = 0; idx < num_deleted_index_partitions; idx++)
          derez.deserialize(deleted_index_partitions[idx]);
        target->register_index_partition_deletions(deleted_index_partitions,
                                                   preconditions);
      }
      if (!preconditions.empty())
        return Runtime::merge_events(preconditions);
      else
        return RtEvent::NO_RT_EVENT;
    }

    /////////////////////////////////////////////////////////////
    // External Task 
    /////////////////////////////////////////////////////////////

    //--------------------------------------------------------------------------
    ExternalTask::ExternalTask(void)
      : Task(), arg_manager(NULL)
    //--------------------------------------------------------------------------
    {
    }

    //--------------------------------------------------------------------------
    void ExternalTask::pack_external_task(Serializer &rez,
                                          AddressSpaceID target) const
    //--------------------------------------------------------------------------
    {
      RezCheck z(rez);
      rez.serialize(task_id);
      rez.serialize(indexes.size());
      for (unsigned idx = 0; idx < indexes.size(); idx++)
        pack_index_space_requirement(indexes[idx], rez);
      rez.serialize(regions.size());
      for (unsigned idx = 0; idx < regions.size(); idx++)
        pack_region_requirement(regions[idx], rez);
      rez.serialize(futures.size());
      // If we are remote we can just do the normal pack
      for (unsigned idx = 0; idx < futures.size(); idx++)
        rez.serialize(futures[idx].impl->did);
      rez.serialize(grants.size());
      for (unsigned idx = 0; idx < grants.size(); idx++)
        pack_grant(grants[idx], rez);
      rez.serialize(wait_barriers.size());
      for (unsigned idx = 0; idx < wait_barriers.size(); idx++)
        pack_phase_barrier(wait_barriers[idx], rez);
      rez.serialize(arrive_barriers.size());
      for (unsigned idx = 0; idx < arrive_barriers.size(); idx++)
        pack_phase_barrier(arrive_barriers[idx], rez);
      rez.serialize<bool>((arg_manager != NULL));
      rez.serialize(arglen);
      rez.serialize(args,arglen);
      pack_mappable(*this, rez);
      rez.serialize(is_index_space);
      rez.serialize(must_epoch_task);
      rez.serialize(index_domain);
      rez.serialize(index_point);
      rez.serialize(sharding_space);
      rez.serialize(local_arglen);
      rez.serialize(local_args,local_arglen);
      rez.serialize(orig_proc);
      // No need to pack current proc, it will get set when we unpack
      rez.serialize(steal_count);
      // No need to pack remote, it will get set
      rez.serialize(speculated);
      rez.serialize<size_t>(get_context_index());
    }

    //--------------------------------------------------------------------------
    void ExternalTask::unpack_external_task(Deserializer &derez,
                                    Runtime *runtime, ReferenceMutator *mutator)
    //--------------------------------------------------------------------------
    {
      DerezCheck z(derez);
      derez.deserialize(task_id);
      size_t num_indexes;
      derez.deserialize(num_indexes);
      indexes.resize(num_indexes);
      for (unsigned idx = 0; idx < indexes.size(); idx++)
        unpack_index_space_requirement(indexes[idx], derez);
      size_t num_regions;
      derez.deserialize(num_regions);
      regions.resize(num_regions);
      for (unsigned idx = 0; idx < regions.size(); idx++)
        unpack_region_requirement(regions[idx], derez); 
      size_t num_futures;
      derez.deserialize(num_futures);
      futures.resize(num_futures);
      for (unsigned idx = 0; idx < futures.size(); idx++)
      {
        DistributedID future_did;
        derez.deserialize(future_did);
        FutureImpl *impl = 
          runtime->find_or_create_future(future_did, mutator);
        impl->add_base_gc_ref(FUTURE_HANDLE_REF, mutator);
        futures[idx] = Future(impl, false/*need reference*/);
      }
      size_t num_grants;
      derez.deserialize(num_grants);
      grants.resize(num_grants);
      for (unsigned idx = 0; idx < grants.size(); idx++)
        unpack_grant(grants[idx], derez);
      size_t num_wait_barriers;
      derez.deserialize(num_wait_barriers);
      wait_barriers.resize(num_wait_barriers);
      for (unsigned idx = 0; idx < wait_barriers.size(); idx++)
        unpack_phase_barrier(wait_barriers[idx], derez);
      size_t num_arrive_barriers;
      derez.deserialize(num_arrive_barriers);
      arrive_barriers.resize(num_arrive_barriers);
      for (unsigned idx = 0; idx < arrive_barriers.size(); idx++)
        unpack_phase_barrier(arrive_barriers[idx], derez);
      bool has_arg_manager;
      derez.deserialize(has_arg_manager);
      derez.deserialize(arglen);
      if (arglen > 0)
      {
        if (has_arg_manager)
        {
#ifdef DEBUG_LEGION
          assert(arg_manager == NULL);
#endif
          arg_manager = new AllocManager(arglen);
          arg_manager->add_reference();
          args = arg_manager->get_allocation();
        }
        else
          args = legion_malloc(TASK_ARGS_ALLOC, arglen);
        derez.deserialize(args,arglen);
      }
      unpack_mappable(*this, derez); 
      derez.deserialize(is_index_space);
      derez.deserialize(must_epoch_task);
      derez.deserialize(index_domain);
      derez.deserialize(index_point);
      derez.deserialize(sharding_space);
      derez.deserialize(local_arglen);
      if (local_arglen > 0)
      {
        local_args = malloc(local_arglen);
        derez.deserialize(local_args,local_arglen);
      }
      derez.deserialize(orig_proc);
      derez.deserialize(steal_count);
      derez.deserialize(speculated);
      size_t index;
      derez.deserialize(index);
      set_context_index(index);
    } 

    /////////////////////////////////////////////////////////////
    // Task Operation 
    /////////////////////////////////////////////////////////////
  
    //--------------------------------------------------------------------------
    TaskOp::TaskOp(Runtime *rt)
      : ExternalTask(), MemoizableOp<SpeculativeOp>(rt)
    //--------------------------------------------------------------------------
    {
    }

    //--------------------------------------------------------------------------
    TaskOp::~TaskOp(void)
    //--------------------------------------------------------------------------
    {
    }

    //--------------------------------------------------------------------------
    UniqueID TaskOp::get_unique_id(void) const
    //--------------------------------------------------------------------------
    {
      return unique_op_id;
    }

    //--------------------------------------------------------------------------
    size_t TaskOp::get_context_index(void) const
    //--------------------------------------------------------------------------
    {
      return context_index;
    }

    //--------------------------------------------------------------------------
    void TaskOp::set_context_index(size_t index)
    //--------------------------------------------------------------------------
    {
      context_index = index;
    }

    //--------------------------------------------------------------------------
    int TaskOp::get_depth(void) const
    //--------------------------------------------------------------------------
    {
#ifdef DEBUG_LEGION
      assert(parent_ctx != NULL);
#endif
      return parent_ctx->get_depth() + 1;
    }

    //--------------------------------------------------------------------------
    const char* TaskOp::get_task_name(void) const
    //--------------------------------------------------------------------------
    {
      TaskImpl *impl = runtime->find_or_create_task_impl(task_id);
      return impl->get_name();
    }

    //--------------------------------------------------------------------------
    void TaskOp::pack_remote_operation(Serializer &rez, AddressSpaceID target,
                                       std::set<RtEvent> &applied_events) const
    //--------------------------------------------------------------------------
    {
      pack_local_remote_operation(rez);
      pack_external_task(rez, target);
      pack_profiling_requests(rez, applied_events);
    }
    
    //--------------------------------------------------------------------------
    void TaskOp::pack_profiling_requests(Serializer &rez,
                                         std::set<RtEvent> &applied) const
    //--------------------------------------------------------------------------
    {
      rez.serialize<size_t>(0);
    }

    //--------------------------------------------------------------------------
    bool TaskOp::is_remote(void) const
    //--------------------------------------------------------------------------
    {
      if (local_cached)
        return !is_local;
      if (!orig_proc.exists())
        is_local = runtime->is_local(parent_ctx->get_executing_processor());
      else
        is_local = runtime->is_local(orig_proc);
      local_cached = true;
      return !is_local;
    }

    //--------------------------------------------------------------------------
    void TaskOp::set_current_proc(Processor current)
    //--------------------------------------------------------------------------
    {
#ifdef DEBUG_LEGION
      assert(current.exists());
      assert(runtime->is_local(current));
#endif
      // Always clear target_proc and the mapper when setting a new current proc
      mapper = NULL;
      current_proc = current;
      target_proc = current;
    }

    //--------------------------------------------------------------------------
    void TaskOp::activate_task(void)
    //--------------------------------------------------------------------------
    {
      activate_speculative();
      activate_memoizable();
      complete_received = false;
      commit_received = false;
      children_complete = false;
      children_commit = false;
      stealable = false;
      options_selected = false;
      map_origin = false;
      request_valid_instances = false;
      replicate = false;
      true_guard = PredEvent::NO_PRED_EVENT;
      false_guard = PredEvent::NO_PRED_EVENT;
      local_cached = false;
      arg_manager = NULL;
      target_proc = Processor::NO_PROC;
      mapper = NULL;
      must_epoch = NULL;
      must_epoch_task = false;
      orig_proc = Processor::NO_PROC; // for is_remote
    }

    //--------------------------------------------------------------------------
    void TaskOp::deactivate_task(void)
    //--------------------------------------------------------------------------
    {
      deactivate_speculative();
      indexes.clear();
      regions.clear();
      futures.clear();
      grants.clear();
      wait_barriers.clear();
      arrive_barriers.clear();
      if (args != NULL)
      {
        if (arg_manager != NULL)
        {
          // If the arg manager is not NULL then we delete the
          // argument manager and just zero out the arguments
          if (arg_manager->remove_reference())
            delete (arg_manager);
          arg_manager = NULL;
        }
        else
          legion_free(TASK_ARGS_ALLOC, args, arglen);
        args = NULL;
        arglen = 0;
      }
      if (local_args != NULL)
      {
        free(local_args);
        local_args = NULL;
        local_arglen = 0;
      }
      if (mapper_data != NULL)
      {
        free(mapper_data);
        mapper_data = NULL;
        mapper_data_size = 0;
      }
      early_mapped_regions.clear();
      atomic_locks.clear(); 
      effects_postconditions.clear();
      parent_req_indexes.clear();
    }

    //--------------------------------------------------------------------------
    void TaskOp::set_must_epoch(MustEpochOp *epoch, unsigned index,
                                bool do_registration)
    //--------------------------------------------------------------------------
    {
      Operation::set_must_epoch(epoch, do_registration);
      must_epoch_index = index;
      must_epoch_task = true;
    }

    //--------------------------------------------------------------------------
    void TaskOp::pack_base_task(Serializer &rez, AddressSpaceID target)
    //--------------------------------------------------------------------------
    {
      DETAILED_PROFILER(runtime, PACK_BASE_TASK_CALL);
      // pack all the user facing data first
      pack_external_task(rez, target); 
      pack_memoizable(rez);
      RezCheck z(rez);
      rez.serialize(parent_req_indexes.size());
      for (unsigned idx = 0; idx < parent_req_indexes.size(); idx++)
        rez.serialize(parent_req_indexes[idx]);
      rez.serialize(map_origin);
      if (map_origin)
      {
        rez.serialize<size_t>(atomic_locks.size());
        for (std::map<Reservation,bool>::const_iterator it = 
              atomic_locks.begin(); it != atomic_locks.end(); it++)
        {
          rez.serialize(it->first);
          rez.serialize(it->second);
        }
      }
      rez.serialize(request_valid_instances);
      rez.serialize(execution_fence_event);
      rez.serialize(replicate);
      rez.serialize(true_guard);
      rez.serialize(false_guard);
      rez.serialize(early_mapped_regions.size());
      for (std::map<unsigned,InstanceSet>::iterator it = 
            early_mapped_regions.begin(); it != 
            early_mapped_regions.end(); it++)
      {
        rez.serialize(it->first);
        it->second.pack_references(rez);
      }
    }

    //--------------------------------------------------------------------------
    void TaskOp::unpack_base_task(Deserializer &derez,
                                  std::set<RtEvent> &ready_events)
    //--------------------------------------------------------------------------
    {
      DETAILED_PROFILER(runtime, UNPACK_BASE_TASK_CALL);
      // unpack all the user facing data
      unpack_external_task(derez, runtime, this); 
      unpack_memoizable(derez);
      DerezCheck z(derez);
      size_t num_indexes;
      derez.deserialize(num_indexes);
      if (num_indexes > 0)
      {
        parent_req_indexes.resize(num_indexes);
        for (unsigned idx = 0; idx < num_indexes; idx++)
          derez.deserialize(parent_req_indexes[idx]);
      }
      derez.deserialize(map_origin);
      if (map_origin)
      {
        size_t num_atomic;
        derez.deserialize(num_atomic);
        for (unsigned idx = 0; idx < num_atomic; idx++)
        {
          Reservation lock;
          derez.deserialize(lock);
          derez.deserialize(atomic_locks[lock]);
        }
      }
      derez.deserialize(request_valid_instances);
      derez.deserialize(execution_fence_event);
      derez.deserialize(replicate);
      derez.deserialize(true_guard);
      derez.deserialize(false_guard);
      size_t num_early;
      derez.deserialize(num_early);
      for (unsigned idx = 0; idx < num_early; idx++)
      {
        unsigned index;
        derez.deserialize(index);
        early_mapped_regions[index].unpack_references(runtime, derez, 
                                                      ready_events);
      }
    }

    //--------------------------------------------------------------------------
    /*static*/ void TaskOp::process_unpack_task(Runtime *rt,Deserializer &derez)
    //--------------------------------------------------------------------------
    {
      // Figure out what kind of task this is and where it came from
      DerezCheck z(derez);
      Processor current;
      derez.deserialize(current);
      TaskKind kind;
      derez.deserialize(kind);
      switch (kind)
      {
        case INDIVIDUAL_TASK_KIND:
          {
            IndividualTask *task = rt->get_available_individual_task();
            std::set<RtEvent> ready_events;
            if (task->unpack_task(derez, current, ready_events))
            {
              RtEvent ready;
              if (!ready_events.empty())
                ready = Runtime::merge_events(ready_events);
              // Origin mapped tasks can go straight to launching 
              // themselves since they are already mapped
              if (task->is_origin_mapped())
              {
                TriggerTaskArgs trigger_args(task);
                rt->issue_runtime_meta_task(trigger_args, 
                      LG_THROUGHPUT_WORK_PRIORITY, ready);
              }
              else
                rt->add_to_ready_queue(current, task, ready);
            }
            break;
          }
        case SLICE_TASK_KIND:
          {
            SliceTask *task = rt->get_available_slice_task();
            std::set<RtEvent> ready_events;
            if (task->unpack_task(derez, current, ready_events))
            {
              RtEvent ready;
              if (!ready_events.empty())
                ready = Runtime::merge_events(ready_events);
              // Origin mapped tasks can go straight to launching 
              // themselves since they are already mapped
              if (task->is_origin_mapped())
              {
                TriggerTaskArgs trigger_args(task);
                rt->issue_runtime_meta_task(trigger_args, 
                      LG_THROUGHPUT_WORK_PRIORITY, ready);
              }
              else
                rt->add_to_ready_queue(current, task, ready);
            }
            break;
          }
        case POINT_TASK_KIND:
        case INDEX_TASK_KIND:
        default:
          assert(false); // no other tasks should be sent anywhere
      }
    }

    //--------------------------------------------------------------------------
    void TaskOp::process_remote_replay(Runtime *rt, Deserializer &derez)
    //--------------------------------------------------------------------------
    {
      // Figure out what kind of task this is and where it came from
      DerezCheck z(derez);
      ApEvent instance_ready;
      derez.deserialize(instance_ready);
      Processor target_proc;
      derez.deserialize(target_proc);
      TaskKind kind;
      derez.deserialize(kind);
      switch (kind)
      {
        case INDIVIDUAL_TASK_KIND:
          {
            IndividualTask *task = rt->get_available_individual_task();
            std::set<RtEvent> ready_events;
            task->unpack_task(derez, target_proc, ready_events);
            if (!ready_events.empty())
            {
              const RtEvent wait_on = Runtime::merge_events(ready_events);
              if (wait_on.exists() && !wait_on.has_triggered())
                wait_on.wait();
            }
            task->complete_replay(instance_ready);
            break;
          }
        case SLICE_TASK_KIND:
          {
            SliceTask *task = rt->get_available_slice_task();
            std::set<RtEvent> ready_events;
            task->unpack_task(derez, target_proc, ready_events);
            if (!ready_events.empty())
            {
              const RtEvent wait_on = Runtime::merge_events(ready_events);
              if (wait_on.exists() && !wait_on.has_triggered())
                wait_on.wait();
            }
            task->complete_replay(instance_ready);
            break;
          }
        case POINT_TASK_KIND:
        case INDEX_TASK_KIND:
        default:
          assert(false); // no other tasks should be sent anywhere
      }
    }

    //--------------------------------------------------------------------------
    void TaskOp::mark_stolen(void)
    //--------------------------------------------------------------------------
    {
      steal_count++;
    }

    //--------------------------------------------------------------------------
    void TaskOp::initialize_base_task(InnerContext *ctx, bool track, 
                  const std::vector<StaticDependence> *dependences,
                  const Predicate &p, Processor::TaskFuncID tid)
    //--------------------------------------------------------------------------
    {
      initialize_speculation(ctx, track, regions.size(), dependences, p);
      initialize_memoizable();
      parent_task = ctx->get_task(); // initialize the parent task
      // Fill in default values for all of the Task fields
      orig_proc = ctx->get_executing_processor();
      current_proc = orig_proc;
      steal_count = 0;
      speculated = false;
    }

    //--------------------------------------------------------------------------
    void TaskOp::check_empty_field_requirements(void)
    //--------------------------------------------------------------------------
    {
      for (unsigned idx = 0; idx < regions.size(); idx++)
      {
        if (regions[idx].privilege != NO_ACCESS && 
            regions[idx].privilege_fields.empty())
        {
          REPORT_LEGION_WARNING(LEGION_WARNING_REGION_REQUIREMENT_TASK,
                           "REGION REQUIREMENT %d OF "
                           "TASK %s (ID %lld) HAS NO PRIVILEGE "
                           "FIELDS! DID YOU FORGET THEM?!?",
                           idx, get_task_name(), get_unique_id());
        }
      }
    }

    //--------------------------------------------------------------------------
    size_t TaskOp::check_future_size(FutureImpl *impl)
    //--------------------------------------------------------------------------
    {
#ifdef DEBUG_LEGION
      assert(impl != NULL);
#endif
      const size_t result_size = impl->get_untyped_size(true);
      // TODO: figure out a way to put this check back in with dynamic task
      // registration where we might not know the return size until later
#ifdef PERFORM_PREDICATE_SIZE_CHECKS
      if (result_size != variants->return_size)
        REPORT_LEGION_ERROR(ERROR_PREDICATED_TASK_LAUNCH,
                      "Predicated task launch for task %s "
                      "in parent task %s (UID %lld) has predicated "
                      "false future of size %ld bytes, but the "
                      "expected return size is %ld bytes.",
                      get_task_name(), parent_ctx->get_task_name(),
                      parent_ctx->get_unique_id(),
                      result_size, variants->return_size)
#endif
      return result_size;
    }

    //--------------------------------------------------------------------------
    bool TaskOp::select_task_options(bool prioritize)
    //--------------------------------------------------------------------------
    {
#ifdef DEBUG_LEGION
      assert(!options_selected);
#endif
      if (mapper == NULL)
        mapper = runtime->find_mapper(current_proc, map_id);
      Mapper::TaskOptions options;
      options.initial_proc = current_proc;
      options.inline_task = false;
      options.stealable = false;
      options.map_locally = false;
      options.valid_instances = mapper->request_valid_instances;
      options.memoize = false;
      options.replicate = false;
      const TaskPriority parent_priority = parent_ctx->is_priority_mutable() ?
        parent_ctx->get_current_priority() : 0;
      options.parent_priority = parent_priority;
      mapper->invoke_select_task_options(this, &options, &prioritize);
      options_selected = true;
      target_proc = options.initial_proc;
      stealable = options.stealable;
      map_origin = options.map_locally;
      replicate = options.replicate;
      if (replicate && !runtime->unsafe_mapper)
      {
        // Reduction-only privileges and relaxed coherence modes
        // are not permitted for tasks that are going to be replicated
        for (unsigned idx = 0; idx < regions.size(); idx++)
        {
          if (IS_REDUCE(regions[idx]))
            REPORT_LEGION_ERROR(ERROR_INVALID_MAPPER_OUTPUT,
                          "Mapper %s requested to replicate task %s (UID %lld) "
                          "but region requirement %d has reduction privileges. "
                          "Tasks with reduction-only privileges are not "
                          "permitted to be replicated.", 
                          mapper->get_mapper_name(), get_task_name(),
                          get_unique_id(), idx)
          else if (!IS_EXCLUSIVE(regions[idx]))
            REPORT_LEGION_ERROR(ERROR_INVALID_MAPPER_OUTPUT,
                          "Mapper %s requested to replicate task %s (UID %lld) "
                          "but region requirement %d has relaxed coherence. "
                          "Tasks with relaxed coherence modes are not "
                          "permitted to be replicated.", 
                          mapper->get_mapper_name(), get_task_name(),
                          get_unique_id(), idx)
        }
      }
      request_valid_instances = options.valid_instances;
      if (parent_priority != options.parent_priority)
      {
        // Request for priority change see if it is legal or not
        if (parent_ctx->is_priority_mutable())
          parent_ctx->set_current_priority(options.parent_priority);
        else
          REPORT_LEGION_WARNING(LEGION_WARNING_INVALID_PRIORITY_CHANGE,
                                "Mapper %s requested change of priority "
                                "for parent task %s (UID %lld) when launching "
                                "child task %s (UID %lld), but the parent "
                                "context does not support parent task priority "
                                "mutation", mapper->get_mapper_name(),
                                parent_ctx->get_task_name(),
                                parent_ctx->get_unique_id(), 
                                get_task_name(), get_unique_id())
      }
      return options.inline_task;
    }

    //--------------------------------------------------------------------------
    const char* TaskOp::get_logging_name(void) const
    //--------------------------------------------------------------------------
    {
      return get_task_name();
    }

    //--------------------------------------------------------------------------
    Operation::OpKind TaskOp::get_operation_kind(void) const
    //--------------------------------------------------------------------------
    {
      return TASK_OP_KIND;
    }

    //--------------------------------------------------------------------------
    size_t TaskOp::get_region_count(void) const
    //--------------------------------------------------------------------------
    {
      return regions.size();
    }

    //--------------------------------------------------------------------------
    Mappable* TaskOp::get_mappable(void)
    //--------------------------------------------------------------------------
    {
      return this;
    }

    //--------------------------------------------------------------------------
    void TaskOp::trigger_complete(void) 
    //--------------------------------------------------------------------------
    {
      bool task_complete = false;
      {
        AutoLock o_lock(op_lock);
#ifdef DEBUG_LEGION
        assert(!complete_received);
        assert(!commit_received);
#endif
        complete_received = true;
        // If all our children are also complete then we are done
        task_complete = children_complete;
      }
      if (task_complete)
        trigger_task_complete();
    }

    //--------------------------------------------------------------------------
    void TaskOp::trigger_commit(void)
    //--------------------------------------------------------------------------
    {
      bool task_commit = false; 
      {
        AutoLock o_lock(op_lock);
#ifdef DEBUG_LEGION
        assert(complete_received);
        assert(!commit_received);
#endif
        commit_received = true;
        // If we already received the child commit then we
        // are ready to commit this task
        task_commit = children_commit;
      }
      if (task_commit)
        trigger_task_commit();
    } 

    //--------------------------------------------------------------------------
    bool TaskOp::query_speculate(bool &value, bool &mapping_only)
    //--------------------------------------------------------------------------
    {
      if (mapper == NULL)  
        mapper = runtime->find_mapper(current_proc, map_id);
      Mapper::SpeculativeOutput output;
      output.speculate = false;
      output.speculate_mapping_only = true;
      mapper->invoke_task_speculate(this, &output);
      if (output.speculate)
      {
        value = output.speculative_value;
        mapping_only = output.speculate_mapping_only;
        if (!mapping_only)
        {
          REPORT_LEGION_ERROR(ERROR_MAPPER_REQUESTED_EXECUTION,
                         "Mapper requested execution speculation for task %s "
                         "(UID %lld). Full execution speculation is a planned "
                         "feature but is not currently supported.",
                         get_task_name(), get_unique_id());
          assert(false);
        }
#ifdef DEBUG_LEGION
        assert(!true_guard.exists());
        assert(!false_guard.exists());
#endif
        predicate->get_predicate_guards(true_guard, false_guard);
        // Switch any write-discard privileges back to read-write
        // so we can make sure we get the right data if we end up
        // predicating false
        for (unsigned idx = 0; idx < regions.size(); idx++)
        {
          RegionRequirement &req = regions[idx];
          if (HAS_WRITE_DISCARD(req))
            req.privilege &= ~DISCARD_MASK;
        }
      }
      return output.speculate;
    }

    //--------------------------------------------------------------------------
    void TaskOp::resolve_true(bool speculated, bool launched)
    //--------------------------------------------------------------------------
    {
      // Nothing to do
    }

    //--------------------------------------------------------------------------
    void TaskOp::select_sources(const unsigned index,
                                const InstanceRef &target,
                                const InstanceSet &sources,
                                std::vector<unsigned> &ranking)
    //--------------------------------------------------------------------------
    {
#ifdef DEBUG_LEGION
      assert(index < regions.size());
#endif
      Mapper::SelectTaskSrcInput input;
      Mapper::SelectTaskSrcOutput output;
      prepare_for_mapping(target, input.target);
      prepare_for_mapping(sources, input.source_instances);
      input.region_req_index = index;
      if (mapper == NULL)
        mapper = runtime->find_mapper(current_proc, map_id);
      mapper->invoke_select_task_sources(this, &input, &output);
    }

    //--------------------------------------------------------------------------
    void TaskOp::update_atomic_locks(const unsigned index,
                                     Reservation lock, bool exclusive)
    //--------------------------------------------------------------------------
    {
      AutoLock o_lock(op_lock);
      std::map<Reservation,bool>::iterator finder = atomic_locks.find(lock);
      if (finder != atomic_locks.end())
      {
        if (!finder->second && exclusive)
          finder->second = true;
      }
      else
        atomic_locks[lock] = exclusive;
    }

    //--------------------------------------------------------------------------
    unsigned TaskOp::find_parent_index(unsigned idx)
    //--------------------------------------------------------------------------
    {
#ifdef DEBUG_LEGION
      assert(idx < parent_req_indexes.size());
#endif
      return parent_req_indexes[idx];
    }

    //--------------------------------------------------------------------------
    VersionInfo& TaskOp::get_version_info(unsigned idx)
    //--------------------------------------------------------------------------
    {
      // This should never be called
      assert(false);
      return (*(new VersionInfo()));
    }

    //--------------------------------------------------------------------------
    const VersionInfo& TaskOp::get_version_info(unsigned idx) const
    //--------------------------------------------------------------------------
    {
      // This should never be called
      assert(false);
      return (*(new VersionInfo()));
    }

    //--------------------------------------------------------------------------
    RegionTreePath& TaskOp::get_privilege_path(unsigned idx)
    //--------------------------------------------------------------------------
    {
      // This should never be called
      assert(false);
      return (*(new RegionTreePath()));
    }

    //--------------------------------------------------------------------------
    ApEvent TaskOp::compute_sync_precondition(const TraceInfo *info) const
    //--------------------------------------------------------------------------
    {
      ApEvent result;
      if (!wait_barriers.empty() || !grants.empty())
      {
        std::set<ApEvent> sync_preconditions;
        if (!wait_barriers.empty())
        {
          for (std::vector<PhaseBarrier>::const_iterator it = 
                wait_barriers.begin(); it != wait_barriers.end(); it++)
          {
            ApEvent e = Runtime::get_previous_phase(it->phase_barrier);
            sync_preconditions.insert(e);
            if (runtime->legion_spy_enabled)
              LegionSpy::log_phase_barrier_wait(unique_op_id, e);
          }
        }
        if (!grants.empty())
        {
          for (std::vector<Grant>::const_iterator it = grants.begin();
                it != grants.end(); it++)
          {
            ApEvent e = it->impl->acquire_grant();
            sync_preconditions.insert(e);
          }
        }
        // For some reason we don't trace these, not sure why
        result = Runtime::merge_events(NULL, sync_preconditions);
        if (!result.exists() ||
            sync_preconditions.find(result) != sync_preconditions.end())
        {
          ApUserEvent rename = Runtime::create_ap_user_event();
          Runtime::trigger_event(rename, result);
          result = rename;
        }
      }
      if ((info != NULL) && info->recording)
        info->record_op_sync_event(result);
      return result;
    }

    //--------------------------------------------------------------------------
    void TaskOp::end_inline_task(const void *result, 
                                 size_t result_size, bool owned)
    //--------------------------------------------------------------------------
    {
      // should never be called
      assert(false);
    }

    //--------------------------------------------------------------------------
    RtEvent TaskOp::defer_distribute_task(RtEvent precondition)
    //--------------------------------------------------------------------------
    {
      DeferDistributeArgs args(this);
      return runtime->issue_runtime_meta_task(args,
          LG_THROUGHPUT_DEFERRED_PRIORITY, precondition);
    }

    //--------------------------------------------------------------------------
    RtEvent TaskOp::defer_perform_mapping(RtEvent precondition, MustEpochOp *op,
                                          const DeferMappingArgs *defer_args,
                                          unsigned invocation_count,
                                          std::vector<unsigned> *performed,
                                          std::vector<ApEvent> *effects)
    //--------------------------------------------------------------------------
    {
      const RtUserEvent done_event = (defer_args == NULL) ? 
        Runtime::create_rt_user_event() : defer_args->done_event;
      DeferMappingArgs args(this, op, done_event, invocation_count,
                            performed, effects);
      runtime->issue_runtime_meta_task(args,
          LG_THROUGHPUT_DEFERRED_PRIORITY, precondition);
      return done_event;
    }

    //--------------------------------------------------------------------------
    RtEvent TaskOp::defer_launch_task(RtEvent precondition)
    //--------------------------------------------------------------------------
    {
      DeferLaunchArgs args(this);
      return runtime->issue_runtime_meta_task(args,
          LG_THROUGHPUT_DEFERRED_PRIORITY, precondition);
    }

    //--------------------------------------------------------------------------
    void TaskOp::enqueue_ready_task(bool use_target_processor,
                                    RtEvent wait_on /*=RtEvent::NO_RT_EVENT*/)
    //--------------------------------------------------------------------------
    {
      if (use_target_processor)
      {
        set_current_proc(target_proc);
        runtime->add_to_ready_queue(target_proc, this, wait_on);
      }
      else
        runtime->add_to_ready_queue(current_proc, this, wait_on);
    }

    //--------------------------------------------------------------------------
    void TaskOp::activate_outstanding_task(void)
    //--------------------------------------------------------------------------
    {
      parent_ctx->increment_outstanding();
    }

    //--------------------------------------------------------------------------
    void TaskOp::deactivate_outstanding_task(void)
    //--------------------------------------------------------------------------
    {
      parent_ctx->decrement_outstanding();
    } 

    //--------------------------------------------------------------------------
    void TaskOp::perform_privilege_checks(void)
    //--------------------------------------------------------------------------
    {
      DETAILED_PROFILER(runtime, TASK_PRIVILEGE_CHECK_CALL);
      // First check the index privileges
      for (unsigned idx = 0; idx < indexes.size(); idx++)
      {
        LegionErrorType et = parent_ctx->check_privilege(indexes[idx]);
        switch (et)
        {
          case NO_ERROR:
            break;
          case ERROR_BAD_PARENT_INDEX:
            {
              REPORT_LEGION_ERROR(ERROR_PARENT_TASK_TASK,
                              "Parent task %s (ID %lld) of task %s "
                              "(ID %lld) "
                              "does not have an index requirement for "
                              "index space %x as a parent of "
                              "child task's index requirement index %d",
                              parent_ctx->get_task_name(),
                              parent_ctx->get_unique_id(), get_task_name(),
                              get_unique_id(), indexes[idx].parent.id, idx)
              break;
            }
          case ERROR_BAD_INDEX_PATH:
            {
              REPORT_LEGION_ERROR(ERROR_INDEX_SPACE_NOTSUBSPACE,
                              "Index space %x is not a sub-space "
                              "of parent index space %x for index "
                              "requirement %d of task %s (ID %lld)",
                              indexes[idx].handle.id,
                              indexes[idx].parent.id, idx,
                              get_task_name(), get_unique_id())
              break;
            }
          case ERROR_BAD_INDEX_PRIVILEGES:
            {
              REPORT_LEGION_ERROR(ERROR_PRIVILEGES_INDEX_SPACE,
                              "Privileges %x for index space %x "
                              " are not a subset of privileges of parent "
                              "task's privileges for index space "
                              "requirement %d of task %s (ID %lld)",
                              indexes[idx].privilege,
                              indexes[idx].handle.id, idx,
                              get_task_name(), get_unique_id())
              break;
            }
          default:
            assert(false); // Should never happen
        }
      }
      // Now check the region requirement privileges
      for (unsigned idx = 0; idx < regions.size(); idx++)
      {
        // Verify that the requirement is self-consistent
        FieldID bad_field = AUTO_GENERATE_ID;
        int bad_index = -1;
        LegionErrorType et = runtime->verify_requirement(regions[idx], 
                                                         bad_field); 
        if ((et == NO_ERROR) && !is_index_space && 
            ((regions[idx].handle_type == PART_PROJECTION) || 
             (regions[idx].handle_type == REG_PROJECTION)))
          et = ERROR_BAD_PROJECTION_USE;
        // If that worked, then check the privileges with the parent context
        if (et == NO_ERROR)
          et = parent_ctx->check_privilege(regions[idx], bad_field, bad_index);
        switch (et)
        {
          case NO_ERROR:
            break;
          case ERROR_INVALID_REGION_HANDLE:
            {
              REPORT_LEGION_ERROR(ERROR_INVALID_REGION_HANDLE,
                               "Invalid region handle (%x,%d,%d)"
                               " for region requirement %d of task %s "
                               "(ID %lld)",
                               regions[idx].region.index_space.id,
                               regions[idx].region.field_space.id,
                               regions[idx].region.tree_id, idx,
                               get_task_name(), get_unique_id())
              break;
            }
          case ERROR_INVALID_PARTITION_HANDLE:
            {
              REPORT_LEGION_ERROR(ERROR_INVALID_PARTITION_HANDLE,
                               "Invalid partition handle (%x,%d,%d) "
                               "for partition requirement %d of task %s "
                               "(ID %lld)",
                               regions[idx].partition.index_partition.id,
                               regions[idx].partition.field_space.id,
                               regions[idx].partition.tree_id, idx,
                               get_task_name(), get_unique_id())
              break;
            }
          case ERROR_BAD_PROJECTION_USE:
            {
              REPORT_LEGION_ERROR(ERROR_PROJECTION_REGION_REQUIREMENT,
                               "Projection region requirement %d used "
                               "in non-index space task %s",
                               idx, get_task_name())
              break;
            }
          case ERROR_NON_DISJOINT_PARTITION:
            {
              REPORT_LEGION_ERROR(ERROR_NONDISJOINT_PARTITION_SELECTED,
                               "Non disjoint partition selected for "
                               "writing region requirement %d of task "
                               "%s.  All projection partitions "
                               "which are not read-only and not reduce "
                               "must be disjoint",
                               idx, get_task_name())
              break;
            }
          case ERROR_FIELD_SPACE_FIELD_MISMATCH:
            {
              FieldSpace sp = (regions[idx].handle_type == SINGULAR) ||
                (regions[idx].handle_type == REG_PROJECTION) ? 
                  regions[idx].region.field_space :
                  regions[idx].partition.field_space;
              REPORT_LEGION_ERROR(ERROR_FIELD_NOT_VALID,
                               "Field %d is not a valid field of field "
                               "space %d for region %d of task %s "
                               "(ID %lld)",
                               bad_field, sp.id, idx, get_task_name(),
                               get_unique_id())
              break;
            }
          case ERROR_INVALID_INSTANCE_FIELD:
            {
              REPORT_LEGION_ERROR(ERROR_INSTANCE_FIELD_PRIVILEGE,
                               "Instance field %d is not one of the "
                               "privilege fields for region %d of "
                               "task %s (ID %lld)",
                               bad_field, idx, get_task_name(),
                               get_unique_id())
              break;
            }
          case ERROR_DUPLICATE_INSTANCE_FIELD:
            {
              REPORT_LEGION_ERROR(ERROR_INSTANCE_FIELD_DUPLICATE,
                               "Instance field %d is a duplicate for "
                               "region %d of task %s (ID %lld)",
                               bad_field, idx, get_task_name(),
                               get_unique_id())
              break;
            }
          case ERROR_BAD_PARENT_REGION:
            {
              if (bad_index < 0) 
                REPORT_LEGION_ERROR(ERROR_PARENT_TASK_TASK,
                                 "Parent task %s (ID %lld) of task %s "
                                 "(ID %lld) does not have a region "
                                 "requirement for region "
                                 "(%x,%x,%x) as a parent of child task's "
                                 "region requirement index %d because "
                                 "no 'parent' region had that name.",
                                 parent_ctx->get_task_name(),
                                 parent_ctx->get_unique_id(),
                                 get_task_name(), get_unique_id(),
                                 regions[idx].parent.index_space.id,
                                 regions[idx].parent.field_space.id,
                                 regions[idx].parent.tree_id, idx)
              else if (bad_field == AUTO_GENERATE_ID) 
                REPORT_LEGION_ERROR(ERROR_PARENT_TASK_TASK,
                                 "Parent task %s (ID %lld) of task %s "
                                 "(ID %lld) does not have a region "
                                 "requirement for region "
                                 "(%x,%x,%x) as a parent of child task's "
                                 "region requirement index %d because "
                                 "parent requirement %d did not have "
                                 "sufficient privileges.",
                                 parent_ctx->get_task_name(),
                                 parent_ctx->get_unique_id(),
                                 get_task_name(), get_unique_id(),
                                 regions[idx].parent.index_space.id,
                                 regions[idx].parent.field_space.id,
                                 regions[idx].parent.tree_id, idx, bad_index)
              else 
                REPORT_LEGION_ERROR(ERROR_PARENT_TASK_TASK,
                                 "Parent task %s (ID %lld) of task %s "
                                 "(ID %lld) does not have a region "
                                 "requirement for region "
                                 "(%x,%x,%x) as a parent of child task's "
                                 "region requirement index %d because "
                                 "parent requirement %d was missing field %d.",
                                 parent_ctx->get_task_name(),
                                 parent_ctx->get_unique_id(),
                                 get_task_name(), get_unique_id(),
                                 regions[idx].parent.index_space.id,
                                 regions[idx].parent.field_space.id,
                                 regions[idx].parent.tree_id, idx,
                                 bad_index, bad_field)
              break;
            }
          case ERROR_BAD_REGION_PATH:
            {
              REPORT_LEGION_ERROR(ERROR_REGION_NOT_SUBREGION,
                               "Region (%x,%x,%x) is not a "
                               "sub-region of parent region "
                               "(%x,%x,%x) for region requirement %d of "
                               "task %s (ID %lld)",
                               regions[idx].region.index_space.id,
                               regions[idx].region.field_space.id,
                               regions[idx].region.tree_id,
                               PRINT_REG(regions[idx].parent), idx,
                               get_task_name(), get_unique_id())
              break;
            }
          case ERROR_BAD_PARTITION_PATH:
            {
              REPORT_LEGION_ERROR(ERROR_PARTITION_NOT_SUBPARTITION,
                               "Partition (%x,%x,%x) is not a "
                               "sub-partition of parent region "
                               "(%x,%x,%x) for region "
                               "requirement %d task %s (ID %lld)",
                               regions[idx].partition.index_partition.id,
                               regions[idx].partition.field_space.id,
                               regions[idx].partition.tree_id,
                               PRINT_REG(regions[idx].parent), idx,
                               get_task_name(), get_unique_id())
              break;
            }
          case ERROR_BAD_REGION_TYPE:
            {
              REPORT_LEGION_ERROR(ERROR_REGION_REQUIREMENT_TASK,
                               "Region requirement %d of task %s "
                               "(ID %lld) "
                               "cannot find privileges for field %d in "
                               "parent task",
                               idx, get_task_name(),
                               get_unique_id(), bad_field)
              break;
            }
          case ERROR_BAD_REGION_PRIVILEGES:
            {
              REPORT_LEGION_ERROR(ERROR_PRIVILEGES_REGION_NOTSUBSET,
                               "Privileges %x for region "
                               "(%x,%x,%x) are not a subset of privileges "
                               "of parent task's privileges for "
                               "region requirement %d of task %s "
                               "(ID %lld)",
                               regions[idx].privilege,
                               regions[idx].region.index_space.id,
                               regions[idx].region.field_space.id,
                               regions[idx].region.tree_id, idx,
                               get_task_name(), get_unique_id())
              break;
            }
          case ERROR_BAD_PARTITION_PRIVILEGES:
            {
              REPORT_LEGION_ERROR(ERROR_PRIVILEGES_PARTITION_NOTSUBSET,
                               "Privileges %x for partition (%x,%x,%x) "
                               "are not a subset of privileges of parent "
                               "task's privileges for "
                               "region requirement %d of task %s "
                               "(ID %lld)",
                               regions[idx].privilege,
                               regions[idx].partition.index_partition.id,
                               regions[idx].partition.field_space.id,
                               regions[idx].partition.tree_id, idx,
                               get_task_name(), get_unique_id())
              break;
            }
          default:
            assert(false); // Should never happen
        }
      }
    }

    //--------------------------------------------------------------------------
    void TaskOp::find_early_mapped_region(unsigned idx, InstanceSet &ref)
    //--------------------------------------------------------------------------
    {
      std::map<unsigned,InstanceSet>::const_iterator finder =
        early_mapped_regions.find(idx);
      if (finder != early_mapped_regions.end())
        ref = finder->second;
    }

    //--------------------------------------------------------------------------
    void TaskOp::clone_task_op_from(TaskOp *rhs, Processor p, 
                                    bool can_steal, bool duplicate_args)
    //--------------------------------------------------------------------------
    {
      DETAILED_PROFILER(runtime, CLONE_TASK_CALL);
#ifdef DEBUG_LEGION
      assert(p.exists());
#endif
      // From Operation
      this->parent_ctx = rhs->parent_ctx;
      this->context_index = rhs->context_index;
      this->execution_fence_event = rhs->get_execution_fence_event();
      // Don't register this an operation when setting the must epoch info
      if (rhs->must_epoch != NULL)
        this->set_must_epoch(rhs->must_epoch, rhs->must_epoch_index,
                             false/*do registration*/);
      // From Memoizable
      this->trace_local_id = rhs->trace_local_id;
      // From Task
      this->task_id = rhs->task_id;
      this->indexes = rhs->indexes;
      this->regions = rhs->regions;
      this->futures = rhs->futures;
      this->grants = rhs->grants;
      this->wait_barriers = rhs->wait_barriers;
      this->arrive_barriers = rhs->arrive_barriers;
      this->arglen = rhs->arglen;
      if (rhs->arg_manager != NULL)
      {
        if (duplicate_args)
        {
#ifdef DEBUG_LEGION
          assert(arg_manager == NULL);
#endif
          this->arg_manager = new AllocManager(this->arglen); 
          this->arg_manager->add_reference();
          this->args = this->arg_manager->get_allocation();
          memcpy(this->args, rhs->args, this->arglen);
        }
        else
        {
          // No need to actually do the copy in this case
          this->arg_manager = rhs->arg_manager; 
          this->arg_manager->add_reference();
          this->args = arg_manager->get_allocation();
        }
      }
      else if (arglen > 0)
      {
        // If there is no argument manager then we do the copy no matter what
        this->args = legion_malloc(TASK_ARGS_ALLOC, arglen);
        memcpy(args,rhs->args,arglen);
      }
      this->map_id = rhs->map_id;
      this->tag = rhs->tag;
      if (rhs->mapper_data_size > 0)
      {
#ifdef DEBUG_LEGION
        assert(rhs->mapper_data != NULL);
#endif
        this->mapper_data_size = rhs->mapper_data_size;
        this->mapper_data = malloc(this->mapper_data_size);
        memcpy(this->mapper_data, rhs->mapper_data, this->mapper_data_size);
      }
      this->is_index_space = rhs->is_index_space;
      this->orig_proc = rhs->orig_proc;
      this->current_proc = rhs->current_proc;
      this->steal_count = rhs->steal_count;
      this->stealable = can_steal;
      this->speculated = rhs->speculated;
      this->parent_task = rhs->parent_task;
      this->map_origin = rhs->map_origin;
      this->replicate = rhs->replicate;
      this->sharding_space = rhs->sharding_space;
      this->request_valid_instances = rhs->request_valid_instances;
      // From TaskOp
      this->atomic_locks = rhs->atomic_locks;
      this->early_mapped_regions = rhs->early_mapped_regions;
      this->parent_req_indexes = rhs->parent_req_indexes;
      this->current_proc = rhs->current_proc;
      this->target_proc = p;
      this->true_guard = rhs->true_guard;
      this->false_guard = rhs->false_guard;
    }

    //--------------------------------------------------------------------------
    void TaskOp::update_grants(const std::vector<Grant> &requested_grants)
    //--------------------------------------------------------------------------
    {
      grants = requested_grants;
      for (unsigned idx = 0; idx < grants.size(); idx++)
        grants[idx].impl->register_operation(get_task_completion());
    }

    //--------------------------------------------------------------------------
    void TaskOp::update_arrival_barriers(
                                const std::vector<PhaseBarrier> &phase_barriers)
    //--------------------------------------------------------------------------
    {
      ApEvent arrive_pre = get_task_completion();
      for (std::vector<PhaseBarrier>::const_iterator it = 
            phase_barriers.begin(); it != phase_barriers.end(); it++)
      {
        arrive_barriers.push_back(*it);
        Runtime::phase_barrier_arrive(*it, 1/*count*/, arrive_pre);
        if (runtime->legion_spy_enabled)
          LegionSpy::log_phase_barrier_arrival(unique_op_id, it->phase_barrier);
      }
    }

    //--------------------------------------------------------------------------
    void TaskOp::compute_point_region_requirements(void)
    //--------------------------------------------------------------------------
    {
      DETAILED_PROFILER(runtime, COMPUTE_POINT_REQUIREMENTS_CALL);
      // Update the region requirements for this point
      for (unsigned idx = 0; idx < regions.size(); idx++)
      {
        if (regions[idx].handle_type != SINGULAR)
        {
          ProjectionFunction *function = 
            runtime->find_projection_function(regions[idx].projection);
          if (function->is_invertible)
            assert(false); // TODO: implement dependent launches for inline
          regions[idx].region = function->project_point(this, idx, runtime, 
                                                index_domain, index_point);
          // Update the region requirement kind 
          regions[idx].handle_type = SINGULAR;
        }
        // Check to see if the region is a NO_REGION,
        // if it is then switch the privilege to NO_ACCESS
        if (regions[idx].region == LogicalRegion::NO_REGION)
        {
          regions[idx].privilege = NO_ACCESS;
          continue;
        }
      }
      complete_point_projection(); 
    }

    //--------------------------------------------------------------------------
    void TaskOp::complete_point_projection(void)
    //--------------------------------------------------------------------------
    {
      SingleTask *single_task = dynamic_cast<SingleTask*>(this);
      if (single_task != NULL)
        single_task->update_no_access_regions();
      // Log our requirements that we computed
      if (runtime->legion_spy_enabled)
      {
        UniqueID our_uid = get_unique_id();
        for (unsigned idx = 0; idx < regions.size(); idx++)
          log_requirement(our_uid, idx, regions[idx]);
      }
#ifdef DEBUG_LEGION
      {
        std::vector<RegionTreePath> privilege_paths(regions.size());
        for (unsigned idx = 0; idx < regions.size(); idx++)
          initialize_privilege_path(privilege_paths[idx], regions[idx]);
        perform_intra_task_alias_analysis(false/*tracing*/, NULL/*trace*/,
                                          privilege_paths);
      }
#endif
    } 

    //--------------------------------------------------------------------------
    bool TaskOp::prepare_steal(void)
    //--------------------------------------------------------------------------
    {
      if (is_origin_mapped())
        return false;
      if (!is_remote())
        early_map_task();
      return true;
    }

    //--------------------------------------------------------------------------
    void TaskOp::perform_intra_task_alias_analysis(bool is_tracing,
               LegionTrace *trace, std::vector<RegionTreePath> &privilege_paths)
    //--------------------------------------------------------------------------
    {
      DETAILED_PROFILER(runtime, INTRA_TASK_ALIASING_CALL);
#ifdef DEBUG_LEGION
      assert(regions.size() == privilege_paths.size());
#endif
      // Quick out if we've already traced this
      if (!is_tracing && (trace != NULL))
      {
        trace->replay_aliased_children(privilege_paths);
        return;
      }
      std::map<RegionTreeID,std::vector<unsigned> > tree_indexes;
      // Find the indexes of requirements with the same tree
      for (unsigned idx = 0; idx < regions.size(); idx++)
      {
        if (IS_NO_ACCESS(regions[idx]))
          continue;
        tree_indexes[regions[idx].parent.get_tree_id()].push_back(idx);
      }
      // Iterate over the trees with multiple requirements
      for (std::map<RegionTreeID,std::vector<unsigned> >::const_iterator 
            tree_it = tree_indexes.begin(); 
            tree_it != tree_indexes.end(); tree_it++)
      {
        const std::vector<unsigned> &indexes = tree_it->second;
        if (indexes.size() <= 1)
          continue;
        // Get the field masks for each of the requirements
        LegionVector<FieldMask>::aligned field_masks(indexes.size());
        std::vector<IndexTreeNode*> index_nodes(indexes.size());
        {
          FieldSpaceNode *field_space_node = 
           runtime->forest->get_node(regions[indexes[0]].parent)->column_source;
          for (unsigned idx = 0; idx < indexes.size(); idx++)
          {
            field_masks[idx] = field_space_node->get_field_mask(
                                        regions[indexes[idx]].privilege_fields);
            if (regions[indexes[idx]].handle_type == PART_PROJECTION)
              index_nodes[idx] = runtime->forest->get_node(
                        regions[indexes[idx]].partition.get_index_partition());
            else
              index_nodes[idx] = runtime->forest->get_node(
                        regions[indexes[idx]].region.get_index_space());
          }
        }
        // Find the sets of fields which are interfering
        for (unsigned i = 1; i < indexes.size(); i++)
        {
          RegionUsage usage1(regions[indexes[i]]);
          for (unsigned j = 0; j < i; j++)
          {
            FieldMask overlap = field_masks[i] & field_masks[j];
            // No field overlap, so there is nothing to do
            if (!overlap)
              continue;
            // No check for region overlap
            IndexTreeNode *common_ancestor = NULL;
            if (runtime->forest->are_disjoint_tree_only(index_nodes[i],
                  index_nodes[j], common_ancestor))
              continue;
#ifdef DEBUG_LEGION
            assert(common_ancestor != NULL); // should have a counterexample
#endif
            // Get the interference kind and report it if it is bad
            RegionUsage usage2(regions[indexes[j]]);
            DependenceType dtype = check_dependence_type(usage1, usage2);
            // We can only reporting interfering requirements precisely
            // if at least one of these is not a projection requireemnts
            if (((dtype == TRUE_DEPENDENCE) || (dtype == ANTI_DEPENDENCE)) &&
                ((regions[indexes[i]].handle_type == SINGULAR) ||
                 (regions[indexes[j]].handle_type == SINGULAR)))
              report_interfering_requirements(indexes[j], indexes[i]);
            // Special case, if the parents are not the same,
            // then we don't have to do anything cause their
            // path will not overlap
            if (regions[indexes[i]].parent != regions[indexes[j]].parent)
              continue;
            // Record it in the earlier path as the latter path doesn't matter
            privilege_paths[indexes[j]].record_aliased_children(
                                    common_ancestor->depth, overlap);
            // If we have a trace, record the aliased requirements
            if (trace != NULL)
              trace->record_aliased_children(indexes[j], 
                                             common_ancestor->depth, overlap);
          }
        }
      }
    }

    //--------------------------------------------------------------------------
    void TaskOp::compute_parent_indexes(void)
    //--------------------------------------------------------------------------
    {
      parent_req_indexes.resize(regions.size());
      for (unsigned idx = 0; idx < regions.size(); idx++)
      {
        int parent_index = 
          parent_ctx->find_parent_region_req(regions[idx]);
        if (parent_index < 0)
          REPORT_LEGION_ERROR(ERROR_PARENT_TASK_TASK,
                           "Parent task %s (ID %lld) of task %s "
                           "(ID %lld) does not have a region "
                           "requirement for region "
                           "(%x,%x,%x) as a parent of child task's "
                           "region requirement index %d",
                           parent_ctx->get_task_name(), 
                           parent_ctx->get_unique_id(),
                           get_task_name(), get_unique_id(),
                           regions[idx].parent.index_space.id,
                           regions[idx].parent.field_space.id, 
                           regions[idx].parent.tree_id, idx)
        parent_req_indexes[idx] = parent_index;
      }
    }

    //--------------------------------------------------------------------------
    void TaskOp::trigger_children_complete(void)
    //--------------------------------------------------------------------------
    {
      bool task_complete = false;
      {
        AutoLock o_lock(op_lock); 
#ifdef DEBUG_LEGION
        assert(!children_complete);
        // Small race condition here which is alright as
        // long as we haven't committed yet
        assert(!children_commit || !commit_received);
#endif
        children_complete = true;
        task_complete = complete_received;
      }
      if (task_complete)
        trigger_task_complete();
    }

    //--------------------------------------------------------------------------
    void TaskOp::trigger_children_committed(void)
    //--------------------------------------------------------------------------
    {
      bool task_commit = false;
      {
        AutoLock o_lock(op_lock);
#ifdef DEBUG_LEGION
        // There is a small race condition here which is alright
        // as long as we haven't committed yet
        assert(children_complete || !commit_received);
        assert(!children_commit);
#endif
        children_commit = true;
        task_commit = commit_received;
      }
      if (task_commit)
        trigger_task_commit();
    } 

    //--------------------------------------------------------------------------
    /*static*/ void TaskOp::handle_deferred_task_complete(const void *args)
    //--------------------------------------------------------------------------
    {
      const DeferredTaskCompleteArgs *dargs = 
        (const DeferredTaskCompleteArgs*)args;
      dargs->task->trigger_task_complete(true/*deferred*/);
    }

    //--------------------------------------------------------------------------
    /*static*/ void TaskOp::log_requirement(UniqueID uid, unsigned idx,
                                            const RegionRequirement &req)
    //--------------------------------------------------------------------------
    {
      const bool reg = (req.handle_type == SINGULAR) ||
                       (req.handle_type == REG_PROJECTION);
      const bool proj = (req.handle_type == REG_PROJECTION) ||
                        (req.handle_type == PART_PROJECTION); 

      LegionSpy::log_logical_requirement(uid, idx, reg,
          reg ? req.region.index_space.id :
                req.partition.index_partition.id,
          reg ? req.region.field_space.id :
                req.partition.field_space.id,
          reg ? req.region.tree_id : 
                req.partition.tree_id,
          req.privilege, req.prop, req.redop, req.parent.index_space.id);
      LegionSpy::log_requirement_fields(uid, idx, req.privilege_fields);
      if (proj)
        LegionSpy::log_requirement_projection(uid, idx, req.projection);
    }

    ///////////////////////////////////////////////////////////// 
    // Remote Task Op 
    /////////////////////////////////////////////////////////////

    //--------------------------------------------------------------------------
    RemoteTaskOp::RemoteTaskOp(Runtime *rt, Operation *ptr, AddressSpaceID src)
      : ExternalTask(), RemoteOp(rt, ptr, src)
    //--------------------------------------------------------------------------
    {
    }

    //--------------------------------------------------------------------------
    RemoteTaskOp::RemoteTaskOp(const RemoteTaskOp &rhs)
      : ExternalTask(), RemoteOp(rhs)
    //--------------------------------------------------------------------------
    {
      // should never be called
      assert(false);
    }

    //--------------------------------------------------------------------------
    RemoteTaskOp::~RemoteTaskOp(void)
    //--------------------------------------------------------------------------
    {
    }

    //--------------------------------------------------------------------------
    RemoteTaskOp& RemoteTaskOp::operator=(const RemoteTaskOp &rhs)
    //--------------------------------------------------------------------------
    {
      // should never be called
      assert(false);
      return *this;
    }

    //--------------------------------------------------------------------------
    UniqueID RemoteTaskOp::get_unique_id(void) const
    //--------------------------------------------------------------------------
    {
      return unique_op_id;
    }

    //--------------------------------------------------------------------------
    size_t RemoteTaskOp::get_context_index(void) const
    //--------------------------------------------------------------------------
    {
      return context_index;
    }

    //--------------------------------------------------------------------------
    void RemoteTaskOp::set_context_index(size_t index)
    //--------------------------------------------------------------------------
    {
      context_index = index;
    }

    //--------------------------------------------------------------------------
    int RemoteTaskOp::get_depth(void) const
    //--------------------------------------------------------------------------
    {
      return (parent_ctx->get_depth() + 1);
    }

    //--------------------------------------------------------------------------
    const char* RemoteTaskOp::get_task_name(void) const
    //--------------------------------------------------------------------------
    {
      TaskImpl *impl = runtime->find_or_create_task_impl(task_id);
      return impl->get_name();
    }

    //--------------------------------------------------------------------------
    const char* RemoteTaskOp::get_logging_name(void) const
    //--------------------------------------------------------------------------
    {
      return op_names[TASK_OP_KIND];
    }

    //--------------------------------------------------------------------------
    Operation::OpKind RemoteTaskOp::get_operation_kind(void) const
    //--------------------------------------------------------------------------
    {
      return TASK_OP_KIND;
    }

    //--------------------------------------------------------------------------
    void RemoteTaskOp::select_sources(const unsigned index,
                                      const InstanceRef &target,
                                      const InstanceSet &sources,
                                      std::vector<unsigned> &ranking)
    //--------------------------------------------------------------------------
    {
      if (source == runtime->address_space)
      {
        // If we're on the owner node we can just do this
        remote_ptr->select_sources(index, target, sources, ranking);
        return;
      }
      Mapper::SelectTaskSrcInput input;
      Mapper::SelectTaskSrcOutput output;
      prepare_for_mapping(sources, input.source_instances); 
      prepare_for_mapping(target, input.target);
      input.region_req_index = index;
      if (mapper == NULL)
        mapper = runtime->find_mapper(map_id);
      mapper->invoke_select_task_sources(this, &input, &output);
      compute_ranking(mapper, output.chosen_ranking, sources, ranking);
    }

    //--------------------------------------------------------------------------
    void RemoteTaskOp::pack_remote_operation(Serializer &rez,
                 AddressSpaceID target, std::set<RtEvent> &applied_events) const
    //--------------------------------------------------------------------------
    {
      pack_remote_base(rez);
      pack_external_task(rez, target);
      pack_profiling_requests(rez, applied_events);
    }

    //--------------------------------------------------------------------------
    void RemoteTaskOp::unpack(Deserializer &derez,
                              ReferenceMutator &mutator)
    //--------------------------------------------------------------------------
    {
      unpack_external_task(derez, runtime, &mutator);
      unpack_profiling_requests(derez);
    }

    /////////////////////////////////////////////////////////////
    // Single Task 
    /////////////////////////////////////////////////////////////

    //--------------------------------------------------------------------------
    SingleTask::SingleTask(Runtime *rt)
      : TaskOp(rt)
    //--------------------------------------------------------------------------
    {
    }
    
    //--------------------------------------------------------------------------
    SingleTask::~SingleTask(void)
    //--------------------------------------------------------------------------
    {
    }

    //--------------------------------------------------------------------------
    void SingleTask::activate_single(void)
    //--------------------------------------------------------------------------
    {
      DETAILED_PROFILER(runtime, ACTIVATE_SINGLE_CALL);
      activate_task();
      profiling_reported = RtUserEvent::NO_RT_USER_EVENT;
      profiling_priority = LG_THROUGHPUT_WORK_PRIORITY;
      outstanding_profiling_requests = 0;
      outstanding_profiling_reported = 0;
      selected_variant = 0;
      task_priority = 0;
      perform_postmap = false;
      first_mapping = true;
      execution_context = NULL;
      remote_trace_info = NULL;
      shard_manager = NULL;
      leaf_cached = false;
      inner_cached = false;
    }

    //--------------------------------------------------------------------------
    void SingleTask::deactivate_single(void)
    //--------------------------------------------------------------------------
    {
      DETAILED_PROFILER(runtime, DEACTIVATE_SINGLE_CALL);
      deactivate_task();
      target_processors.clear();
      physical_instances.clear();
      virtual_mapped.clear();
      no_access_regions.clear();
      version_infos.clear();
      intra_space_mapping_dependences.clear();
      map_applied_conditions.clear();
      task_profiling_requests.clear();
      copy_profiling_requests.clear();
      if (!profiling_info.empty())
      {
        for (unsigned idx = 0; idx < profiling_info.size(); idx++)
          free(profiling_info[idx].buffer);
        profiling_info.clear();
      }
      untracked_valid_regions.clear();
      if ((execution_context != NULL) && execution_context->remove_reference())
        delete execution_context;
      if (remote_trace_info != NULL)
        delete remote_trace_info;
      if ((shard_manager != NULL) && shard_manager->remove_reference())
        delete shard_manager;
#ifdef DEBUG_LEGION
      premapped_instances.clear();
      assert(!deferred_complete_mapping.exists());
#endif
    }

    //--------------------------------------------------------------------------
    bool SingleTask::is_leaf(void) const
    //--------------------------------------------------------------------------
    {
      if (!leaf_cached)
      {
        VariantImpl *var = runtime->find_variant_impl(task_id,selected_variant);
        is_leaf_result = var->is_leaf();
        leaf_cached = true;
      }
      return is_leaf_result;
    }

    //--------------------------------------------------------------------------
    bool SingleTask::is_inner(void) const
    //--------------------------------------------------------------------------
    {
      if (!inner_cached)
      {
        VariantImpl *var = runtime->find_variant_impl(task_id,selected_variant);
        is_inner_result = var->is_inner();
        inner_cached = true;
      }
      return is_inner_result;
    }

    //--------------------------------------------------------------------------
    bool SingleTask::is_created_region(unsigned index) const
    //--------------------------------------------------------------------------
    {
      return (index >= regions.size());
    }

    //--------------------------------------------------------------------------
    void SingleTask::update_no_access_regions(void)
    //--------------------------------------------------------------------------
    {
      no_access_regions.resize(regions.size());
      for (unsigned idx = 0; idx < regions.size(); idx++)
        no_access_regions[idx] = IS_NO_ACCESS(regions[idx]) || 
                                  regions[idx].privilege_fields.empty();
    } 

    //--------------------------------------------------------------------------
    void SingleTask::clone_single_from(SingleTask *rhs)
    //--------------------------------------------------------------------------
    {
      this->clone_task_op_from(rhs, this->target_proc, 
                               false/*stealable*/, true/*duplicate*/);
      this->virtual_mapped = rhs->virtual_mapped;
      this->no_access_regions = rhs->no_access_regions;
      this->target_processors = rhs->target_processors;
      this->physical_instances = rhs->physical_instances;
      // no need to copy the control replication map
      this->selected_variant  = rhs->selected_variant;
      this->task_priority     = rhs->task_priority;
      this->shard_manager     = rhs->shard_manager;
      // For now don't copy anything else below here
      // In the future we may need to copy the profiling requests
    }

    //--------------------------------------------------------------------------
    void SingleTask::pack_single_task(Serializer &rez, AddressSpaceID target)
    //--------------------------------------------------------------------------
    {
      DETAILED_PROFILER(runtime, PACK_SINGLE_TASK_CALL);
      RezCheck z(rez);
      pack_base_task(rez, target);
      if (map_origin)
      {
        rez.serialize(selected_variant);
        rez.serialize(task_priority);
        rez.serialize<size_t>(target_processors.size());
        for (unsigned idx = 0; idx < target_processors.size(); idx++)
          rez.serialize(target_processors[idx]);
        for (unsigned idx = 0; idx < regions.size(); idx++)
          rez.serialize<bool>(virtual_mapped[idx]);
        rez.serialize(deferred_complete_mapping);
        deferred_complete_mapping = RtUserEvent::NO_RT_USER_EVENT;
      }
      else
      {
        if (remote_trace_info == NULL)
        {
          const TraceInfo trace_info(this);
          trace_info.pack_remote_trace_info(rez, target,map_applied_conditions);
        }
        else
        {
#ifdef DEBUG_LEGION
          // Should be empty before
          assert(map_applied_conditions.empty());
#endif
          remote_trace_info->pack_remote_trace_info(rez, target, 
                                                    map_applied_conditions);
#ifdef DEBUG_LEGION
          // Should be empty after too
          assert(map_applied_conditions.empty());
#endif
        }
        rez.serialize<size_t>(copy_profiling_requests.size());
        for (unsigned idx = 0; idx < copy_profiling_requests.size(); idx++)
          rez.serialize(copy_profiling_requests[idx]);
        if (!deferred_complete_mapping.exists())
        {
#ifdef DEBUG_LEGION
          assert(!is_remote()); // should only happen on the owner
#endif
          // Make a user event to send remotely to serve as the 
          // mapping completion trigger
          RtUserEvent remote_deferred_complete_mapping = 
            Runtime::create_rt_user_event();
          rez.serialize(remote_deferred_complete_mapping);
          // We can do the trigger now and defer it
          complete_mapping(remote_deferred_complete_mapping);
        }
        else
        {
          rez.serialize(deferred_complete_mapping);
          // Clear it once we've packed it up
          deferred_complete_mapping = RtUserEvent::NO_RT_USER_EVENT;
        }
      }
      rez.serialize<size_t>(physical_instances.size());
      for (unsigned idx = 0; idx < physical_instances.size(); idx++)
        physical_instances[idx].pack_references(rez);
      rez.serialize<size_t>(task_profiling_requests.size());
      for (unsigned idx = 0; idx < task_profiling_requests.size(); idx++)
        rez.serialize(task_profiling_requests[idx]);
      if (!task_profiling_requests.empty() || !copy_profiling_requests.empty())
        rez.serialize(profiling_priority);
    }

    //--------------------------------------------------------------------------
    void SingleTask::unpack_single_task(Deserializer &derez,
                                        std::set<RtEvent> &ready_events)
    //--------------------------------------------------------------------------
    {
      DETAILED_PROFILER(runtime, UNPACK_SINGLE_TASK_CALL);
      DerezCheck z(derez);
      unpack_base_task(derez, ready_events);
#ifdef DEBUG_LEGION
      assert(!deferred_complete_mapping.exists());
#endif
      if (map_origin)
      {
        derez.deserialize(selected_variant);
        derez.deserialize(task_priority);
        size_t num_target_processors;
        derez.deserialize(num_target_processors);
        target_processors.resize(num_target_processors);
        for (unsigned idx = 0; idx < num_target_processors; idx++)
          derez.deserialize(target_processors[idx]);
        virtual_mapped.resize(regions.size());
        for (unsigned idx = 0; idx < regions.size(); idx++)
        {
          bool result;
          derez.deserialize(result);
          virtual_mapped[idx] = result;
        }
        derez.deserialize(deferred_complete_mapping);
        complete_mapping(deferred_complete_mapping);
      }
      else
      {
#ifdef DEBUG_LEGION
        assert(remote_trace_info == NULL);
#endif
        remote_trace_info = 
          TraceInfo::unpack_remote_trace_info(derez, this, runtime);
        size_t num_copy_requests;
        derez.deserialize(num_copy_requests);
        if (num_copy_requests > 0)
        {
          copy_profiling_requests.resize(num_copy_requests);
          for (unsigned idx = 0; idx < num_copy_requests; idx++)
            derez.deserialize(copy_profiling_requests[idx]);
        }
        derez.deserialize(deferred_complete_mapping);
      }
      size_t num_phy;
      derez.deserialize(num_phy);
      physical_instances.resize(num_phy);
      for (unsigned idx = 0; idx < num_phy; idx++)
        physical_instances[idx].unpack_references(runtime,
                                                  derez, ready_events);
      update_no_access_regions();
      size_t num_task_requests;
      derez.deserialize(num_task_requests);
      if (num_task_requests > 0)
      {
        task_profiling_requests.resize(num_task_requests);
        for (unsigned idx = 0; idx < num_task_requests; idx++)
          derez.deserialize(task_profiling_requests[idx]);
      }
      if (!task_profiling_requests.empty() || !copy_profiling_requests.empty())
        derez.deserialize(profiling_priority);
    } 

    //--------------------------------------------------------------------------
    void SingleTask::send_remote_context(AddressSpaceID remote_instance,
                                         RemoteTask *remote_ctx)
    //--------------------------------------------------------------------------
    {
#ifdef DEBUG_LEGION
      assert(remote_instance != runtime->address_space);
#endif
      Serializer rez;
      {
        RezCheck z(rez);
        rez.serialize(remote_ctx);
        execution_context->pack_remote_context(rez, remote_instance);
      }
      runtime->send_remote_context_response(remote_instance, rez);
      AutoLock o_lock(op_lock);
#ifdef DEBUG_LEGION
      assert(remote_instances.find(remote_instance) == remote_instances.end());
#endif
      remote_instances[remote_instance] = remote_ctx;
    }

    //--------------------------------------------------------------------------
    void SingleTask::shard_off(RtEvent mapped_precondition)
    //--------------------------------------------------------------------------
    {
      // Do the stuff to record that this is mapped and executed
      complete_mapping(mapped_precondition);
      complete_execution();
      trigger_children_complete();
      trigger_children_committed();
    }

    //--------------------------------------------------------------------------
    void SingleTask::trigger_mapping(void)
    //--------------------------------------------------------------------------
    {
      DETAILED_PROFILER(runtime, TRIGGER_SINGLE_CALL);
      if (is_remote())
      {
        if (distribute_task())
        {
          // Still local
          if (is_origin_mapped())
          {
            // Remote and origin mapped means
            // we were already mapped so we can
            // just launch the task
            launch_task();
          }
          else
          {
            // Remote but still need to map
            const RtEvent done_mapping = perform_mapping();
            if (done_mapping.exists() && !done_mapping.has_triggered())
              defer_launch_task(done_mapping);
            else
              launch_task();
          }
        }
        // otherwise it was sent away
      }
      else
      {
        // Not remote
        early_map_task();
        // See if we have a must epoch in which case
        // we can simply record ourselves and we are done
        if (must_epoch == NULL)
        {
#ifdef DEBUG_LEGION
          assert(target_proc.exists());
#endif
          // See if this task is going to be sent
          // remotely in which case we need to do the
          // mapping now, otherwise we can defer it
          // until the task ends up on the target processor
          if (is_origin_mapped())
          {
            if (first_mapping)
            {
              first_mapping = false;
              const RtEvent done_mapping = perform_mapping();
              if (!done_mapping.exists() || done_mapping.has_triggered())
              {
                if (distribute_task())
                  launch_task();
              }
              else
                defer_distribute_task(done_mapping);
            }
            else if (distribute_task())
              launch_task();
          }
          else
          {
            if (distribute_task())
            {
              // Still local so try mapping and launching
              const RtEvent done_mapping = perform_mapping();
              if (!done_mapping.exists() || done_mapping.has_triggered())
                launch_task();
              else
                defer_launch_task(done_mapping);
            }
          }
        }
        else
          must_epoch->register_single_task(this, must_epoch_index);
      }
    } 

    //--------------------------------------------------------------------------
    RtEvent SingleTask::perform_versioning_analysis(const bool post_mapper)
    //--------------------------------------------------------------------------
    {
      if (is_replaying())
        return RtEvent::NO_RT_EVENT;
      // If we're remote and origin mapped, then we are already done
      if (is_remote() && is_origin_mapped())
        return RtEvent::NO_RT_EVENT;
#ifdef DEBUG_LEGION
      assert(version_infos.empty() || (version_infos.size() == regions.size()));
#endif
      version_infos.resize(regions.size());
      std::set<RtEvent> ready_events;
      for (unsigned idx = 0; idx < regions.size(); idx++)
      {
        if (no_access_regions[idx] || 
            (post_mapper && virtual_mapped[idx]) ||
            (early_mapped_regions.find(idx) != early_mapped_regions.end()))
          continue;
        VersionInfo &version_info = version_infos[idx];
        if (version_info.has_version_info())
          continue;
        runtime->forest->perform_versioning_analysis(this, idx, regions[idx],
                                                 version_info, ready_events);
      }
      if (!ready_events.empty())
        return Runtime::merge_events(ready_events);
      return RtEvent::NO_RT_EVENT;
    }

    //--------------------------------------------------------------------------
    void SingleTask::initialize_map_task_input(Mapper::MapTaskInput &input,
                                               Mapper::MapTaskOutput &output,
                                               MustEpochOp *must_epoch_owner,
                                               std::vector<InstanceSet> &valid)
    //--------------------------------------------------------------------------
    {
      DETAILED_PROFILER(runtime, INITIALIZE_MAP_TASK_CALL);
      // Do the traversals for all the non-early mapped regions and find
      // their valid instances, then fill in the mapper input structure
      valid.resize(regions.size());
      input.valid_instances.resize(regions.size());
      output.chosen_instances.resize(regions.size());
      // If we have must epoch owner, we have to check for any 
      // constrained mappings which must be heeded
      if (must_epoch_owner != NULL)
        must_epoch_owner->must_epoch_map_task_callback(this, input, output);
      std::set<Memory> visible_memories;
      runtime->machine.get_visible_memories(target_proc, visible_memories);
      for (unsigned idx = 0; idx < regions.size(); idx++)
      {
        // Skip any early mapped regions
        std::map<unsigned,InstanceSet>::const_iterator early_mapped_finder = 
          early_mapped_regions.find(idx);
        if (early_mapped_finder != early_mapped_regions.end())
        {
          input.premapped_regions.push_back(idx);
          // Still fill in the valid regions so that mappers can use
          // the instance names for constraints
          prepare_for_mapping(early_mapped_finder->second, 
                              input.valid_instances[idx]);
          // We can also copy them over to the output too
          output.chosen_instances[idx] = input.valid_instances[idx];
          continue;
        }
        // Skip any NO_ACCESS or empty privilege field regions
        if (IS_NO_ACCESS(regions[idx]) || regions[idx].privilege_fields.empty())
          continue;
        InstanceSet &current_valid = valid[idx];
        if (request_valid_instances)
          runtime->forest->physical_premap_region(this, idx, regions[idx],
                version_infos[idx], current_valid, map_applied_conditions);
        // See if we've already got an output from a must-epoch mapping
        if (!output.chosen_instances[idx].empty())
        {
#ifdef DEBUG_LEGION
          assert(must_epoch_owner != NULL);
#endif
          // We can skip this since we already know the result
          continue;
        }
        // Now we can prepare this for mapping,
        // filter for visible memories if necessary
        if (regions[idx].is_no_access())
          prepare_for_mapping(current_valid, input.valid_instances[idx]);
        // There are no valid instances for reduction-only cases
        else if (regions[idx].privilege != REDUCE)
          prepare_for_mapping(current_valid, visible_memories,
                              input.valid_instances[idx]);
      }
#ifdef DEBUG_LEGION
      // Save the inputs for premapped regions so we can check them later
      if (!input.premapped_regions.empty())
      {
        for (std::vector<unsigned>::const_iterator it = 
              input.premapped_regions.begin(); it !=
              input.premapped_regions.end(); it++)
          premapped_instances[*it] = output.chosen_instances[*it];
      }
#endif
      // Prepare the output too
      output.chosen_variant = 0;
      output.postmap_task = false;
      output.task_priority = 0;
      output.postmap_task = false;
    }

    //--------------------------------------------------------------------------
    void SingleTask::finalize_map_task_output(Mapper::MapTaskInput &input,
                                              Mapper::MapTaskOutput &output,
                                              MustEpochOp *must_epoch_owner,
                                              std::vector<InstanceSet> &valid)
    //--------------------------------------------------------------------------
    {
      DETAILED_PROFILER(runtime, FINALIZE_MAP_TASK_CALL);
      if (mapper == NULL)
        mapper = runtime->find_mapper(current_proc, map_id);
      // first check the processors to make sure they are all on the
      // same node and of the same kind, if we know we have a must epoch
      // owner then we also know there is only one valid choice
      if (must_epoch_owner == NULL)
      {
        if (output.target_procs.empty())
        {
          REPORT_LEGION_WARNING(LEGION_WARNING_EMPTY_OUTPUT_TARGET,
                          "Empty output target_procs from call to 'map_task' "
                          "by mapper %s for task %s (ID %lld). Adding the "
                          "'target_proc' " IDFMT " as the default.",
                          mapper->get_mapper_name(), get_task_name(),
                          get_unique_id(), this->target_proc.id);
          output.target_procs.push_back(this->target_proc);
        }
        else if (runtime->separate_runtime_instances && 
                  (output.target_procs.size() > 1))
        {
          // Ignore additional processors in separate runtime instances
          output.target_procs.resize(1);
        }
        if (!runtime->unsafe_mapper)
          validate_target_processors(output.target_procs);
        // Save the target processors from the output
        target_processors = output.target_procs;
        target_proc = target_processors.front();
      }
      else
      {
        if (output.target_procs.size() > 1)
        {
          REPORT_LEGION_WARNING(LEGION_WARNING_IGNORING_SPURIOUS_TARGET,
                          "Ignoring spurious additional target processors "
                          "requested in 'map_task' for task %s (ID %lld) "
                          "by mapper %s because task is part of a must "
                          "epoch launch.", get_task_name(), get_unique_id(),
                          mapper->get_mapper_name());
        }
        if (!output.target_procs.empty() && 
                 (output.target_procs[0] != this->target_proc))
        {
          REPORT_LEGION_WARNING(LEGION_WARNING_IGNORING_PROCESSOR_REQUEST,
                          "Ignoring processor request of " IDFMT " for "
                          "task %s (ID %lld) by mapper %s because task "
                          "has already been mapped to processor " IDFMT
                          " as part of a must epoch launch.", 
                          output.target_procs[0].id, get_task_name(), 
                          get_unique_id(), mapper->get_mapper_name(),
                          this->target_proc.id);
        }
        // Only one valid choice in this case, ignore everything else
        target_processors.push_back(this->target_proc);
      }
      // Sort out any profiling requests that we need to perform
      if (!output.task_prof_requests.empty())
      {
        profiling_priority = output.profiling_priority;
        // If we do any legion specific checks, make sure we ask
        // Realm for the proc profiling info so that we can get
        // a callback to report our profiling information
        bool has_proc_request = false;
        // Filter profiling requests into those for copies and the actual task
        for (std::set<ProfilingMeasurementID>::const_iterator it = 
              output.task_prof_requests.requested_measurements.begin(); it !=
              output.task_prof_requests.requested_measurements.end(); it++)
        {
          if ((*it) > Mapping::PMID_LEGION_FIRST)
          {
            // If we haven't seen a proc usage yet, then add it
            // to the realm requests to ensure we get a callback
            // for this task. We know we'll see it before this
            // because the measurement IDs are in order
            if (!has_proc_request)
              task_profiling_requests.push_back(
                  (ProfilingMeasurementID)Realm::PMID_OP_PROC_USAGE);
            // These are legion profiling requests and currently
            // are only profiling task information
            task_profiling_requests.push_back(*it);
            continue;
          }
          switch ((Realm::ProfilingMeasurementID)*it)
          {
            case Realm::PMID_OP_PROC_USAGE:
              has_proc_request = true; // Then fall through
            case Realm::PMID_OP_STATUS:
            case Realm::PMID_OP_BACKTRACE:
            case Realm::PMID_OP_TIMELINE:
            case Realm::PMID_PCTRS_CACHE_L1I:
            case Realm::PMID_PCTRS_CACHE_L1D:
            case Realm::PMID_PCTRS_CACHE_L2:
            case Realm::PMID_PCTRS_CACHE_L3:
            case Realm::PMID_PCTRS_IPC:
            case Realm::PMID_PCTRS_TLB:
            case Realm::PMID_PCTRS_BP:
              {
                // Just task
                task_profiling_requests.push_back(*it);
                break;
              }
            default:
              {
                REPORT_LEGION_WARNING(LEGION_WARNING_MAPPER_REQUESTED_PROFILING,
                              "Mapper %s requested a profiling "
                    "measurement of type %d which is not applicable to "
                    "task %s (UID %lld) and will be ignored.",
                    mapper->get_mapper_name(), *it, get_task_name(),
                    get_unique_id());
              }
          }
        }
      }
      if (!output.copy_prof_requests.empty())
      {
        filter_copy_request_kinds(mapper, 
            output.copy_prof_requests.requested_measurements,
            copy_profiling_requests, true/*warn*/);
        profiling_priority = output.profiling_priority;
      }
      // See whether the mapper picked a variant or a generator
      VariantImpl *variant_impl = NULL;
      if (output.chosen_variant > 0)
        variant_impl = runtime->find_variant_impl(task_id, 
                                output.chosen_variant, true/*can fail*/);
      else // TODO: invoke a generator if one exists
        REPORT_LEGION_ERROR(ERROR_INVALID_MAPPER_OUTPUT,
                      "Invalid mapper output from invocation of '%s' on "
                      "mapper %s. Mapper specified an invalid task variant "
                      "of ID 0 for task %s (ID %lld), but Legion does not yet "
                      "support task generators.", "map_task", 
                      mapper->get_mapper_name(), 
                      get_task_name(), get_unique_id())
      if (variant_impl == NULL)
        // If we couldn't find or make a variant that is bad
        REPORT_LEGION_ERROR(ERROR_INVALID_MAPPER_OUTPUT,
                      "Invalid mapper output from invocation of '%s' on "
                      "mapper %s. Mapper failed to specify a valid "
                      "task variant or generator capable of create a variant "
                      "implementation of task %s (ID %lld).",
                      "map_task", mapper->get_mapper_name(), get_task_name(),
                      get_unique_id())
      // Save variant validation until we know which instances we'll be using 
#ifdef DEBUG_LEGION
      // Check to see if any premapped region mappings changed
      if (!premapped_instances.empty())
      {
        for (std::map<unsigned,std::vector<Mapping::PhysicalInstance> >::
              const_iterator it = premapped_instances.begin(); it !=
              premapped_instances.end(); it++)
        {
          if (it->second.size() != output.chosen_instances[it->first].size())
            REPORT_LEGION_ERROR(ERROR_INVALID_MAPPER_OUTPUT,
                        "Invalid mapper output from invocation of '%s' on "
                        "mapper %s. Mapper modified the premapped output "
                        "for region requirement %d of task %s (ID %lld).",
                        "map_task", mapper->get_mapper_name(), it->first,
                        get_task_name(), get_unique_id())
          for (unsigned idx = 0; idx < it->second.size(); idx++)
            if (it->second[idx] != output.chosen_instances[it->first][idx])
              REPORT_LEGION_ERROR(ERROR_INVALID_MAPPER_OUTPUT,
                        "Invalid mapper output from invocation of '%s' on "
                        "mapper %s. Mapper modified the premapped output "
                        "for region requirement %d of task %s (ID %lld).",
                        "map_task", mapper->get_mapper_name(), it->first,
                        get_task_name(), get_unique_id())
        }
      }
#endif
      // fill in virtual_mapped
      virtual_mapped.resize(regions.size(),false);
      // Convert all the outputs into our set of physical instances and
      // validate them by checking the following properites:
      // - all are either pure virtual or pure physical 
      // - no missing fields
      // - all satisfy the region requirement
      // - all are visible from all the target processors
      physical_instances.resize(regions.size());
      // If we're doing safety checks, we need the set of memories
      // visible from all the target processors
      std::set<Memory> visible_memories;
      if (!runtime->unsafe_mapper)
      {
        if (target_processors.size() > 1)
        {
          // If we have multiple processor, we want the set of 
          // memories visible to all of them
          Machine::MemoryQuery visible_query(runtime->machine);
          for (std::vector<Processor>::const_iterator it = 
                target_processors.begin(); it != target_processors.end(); it++)
            visible_query.has_affinity_to(*it);
          for (Machine::MemoryQuery::iterator it = visible_query.begin();
                it != visible_query.end(); it++)
            visible_memories.insert(*it);
        }
        else
          runtime->find_visible_memories(target_proc, visible_memories);
      }
      for (unsigned idx = 0; idx < regions.size(); idx++)
      {
        // If it was early mapped then it is easy
        std::map<unsigned,InstanceSet>::const_iterator finder = 
          early_mapped_regions.find(idx);
        if (finder != early_mapped_regions.end())
        {
          physical_instances[idx] = finder->second;
          // Check to see if it is visible or not from the target processors
          if (!runtime->unsafe_mapper && !regions[idx].is_no_access())
          {
            InstanceSet &req_instances = physical_instances[idx];
            for (unsigned idx2 = 0; idx2 < req_instances.size(); idx2++)
            {
              Memory mem = req_instances[idx2].get_memory();
              if (visible_memories.find(mem) == visible_memories.end())
              {
                // Not visible from all target processors
                // Different error messages depending on the cause
                if (regions[idx].is_restricted()) 
                  REPORT_LEGION_ERROR(ERROR_INVALID_MAPPER_OUTPUT,
                                "Invalid mapper output from invocation of '%s' "
                                "on mapper %s. Mapper selected processor(s) "
                                "which restricted instance of region "
                                "requirement %d in memory " IDFMT " is not "
                                "visible for task %s (ID %lld).",
                                "map_task", mapper->get_mapper_name(), idx,
                                mem.id, get_task_name(), get_unique_id())
                else 
                  REPORT_LEGION_ERROR(ERROR_INVALID_MAPPER_OUTPUT,
                                "Invalid mapper output from invocation of '%s' "
                                "on mapper %s. Mapper selected processor(s) "
                                "for which premapped instance of region "
                                "requirement %d in memory " IDFMT " is not "
                                "visible for task %s (ID %lld).",
                                "map_task", mapper->get_mapper_name(), idx,
                                mem.id, get_task_name(), get_unique_id())
              }
            }
          }
          if (runtime->legion_spy_enabled)
            runtime->forest->log_mapping_decision(unique_op_id, parent_ctx, 
                                                  idx, regions[idx],
                                                  physical_instances[idx]);
          continue;
        }
        // Skip any NO_ACCESS or empty privilege field regions
        if (no_access_regions[idx])
          continue;
        // Do the conversion
        InstanceSet &result = physical_instances[idx];
        RegionTreeID bad_tree = 0;
        std::vector<FieldID> missing_fields;
        std::vector<PhysicalManager*> unacquired;
        bool free_acquired = false;
        std::map<PhysicalManager*,std::pair<unsigned,bool> > *acquired = NULL;
        // Get the acquired instances only if we are checking
        if (!runtime->unsafe_mapper)
        {
          if (this->must_epoch != NULL)
          {
            acquired = new std::map<PhysicalManager*,
                     std::pair<unsigned,bool> >(*get_acquired_instances_ref());
            free_acquired = true;
            // Merge the must epoch owners acquired instances too 
            // if we need to check for all our instances being acquired
            std::map<PhysicalManager*,std::pair<unsigned,bool> > 
              *epoch_acquired = this->must_epoch->get_acquired_instances_ref();
            if (epoch_acquired != NULL)
              acquired->insert(epoch_acquired->begin(), epoch_acquired->end());
          }
          else
            acquired = get_acquired_instances_ref();
        }
        int composite_idx = 
          runtime->forest->physical_convert_mapping(this, regions[idx],
                output.chosen_instances[idx], result, bad_tree, missing_fields,
                acquired, unacquired, !runtime->unsafe_mapper);
        if (free_acquired)
          delete acquired;
        if (bad_tree > 0)
          REPORT_LEGION_ERROR(ERROR_INVALID_MAPPER_OUTPUT,
                        "Invalid mapper output from invocation of '%s' on "
                        "mapper %s. Mapper specified an instance from region "
                        "tree %d for use with region requirement %d of task "
                        "%s (ID %lld) whose region is from region tree %d.",
                        "map_task",mapper->get_mapper_name(), bad_tree,
                        idx, get_task_name(), get_unique_id(),
                        regions[idx].region.get_tree_id())
        if (!missing_fields.empty())
        {
          for (std::vector<FieldID>::const_iterator it = 
                missing_fields.begin(); it != missing_fields.end(); it++)
          {
            const void *name; size_t name_size;
            if(!runtime->retrieve_semantic_information(
                regions[idx].region.get_field_space(), *it, NAME_SEMANTIC_TAG,
                name, name_size, true/*can fail*/, false))
	          name = "(no name)";
              log_run.error("Missing instance for field %s (FieldID: %d)",
                          static_cast<const char*>(name), *it);
          }
          REPORT_LEGION_ERROR(ERROR_MISSING_INSTANCE_FIELD,
                        "Invalid mapper output from invocation of '%s' on "
                        "mapper %s. Mapper failed to specify an instance for "
                        "%zd fields of region requirement %d on task %s "
                        "(ID %lld). The missing fields are listed below.",
                        "map_task", mapper->get_mapper_name(), 
                        missing_fields.size(), idx, get_task_name(), 
                        get_unique_id())
          
        }
        if (!unacquired.empty())
        {
          std::map<PhysicalManager*,std::pair<unsigned,bool> > 
            *acquired_instances = get_acquired_instances_ref();
          for (std::vector<PhysicalManager*>::const_iterator it = 
                unacquired.begin(); it != unacquired.end(); it++)
          {
            if (acquired_instances->find(*it) == acquired_instances->end())
              REPORT_LEGION_ERROR(ERROR_INVALID_MAPPER_OUTPUT,
                            "Invalid mapper output from 'map_task' "
                            "invocation on mapper %s. Mapper selected "
                            "physical instance for region requirement "
                            "%d of task %s (ID %lld) which has already "
                            "been collected. If the mapper had properly "
                            "acquired this instance as part of the mapper "
                            "call it would have detected this. Please "
                            "update the mapper to abide by proper mapping "
                            "conventions.", mapper->get_mapper_name(),
                            idx, get_task_name(), get_unique_id())
          }
          // Event if we did successfully acquire them, still issue the warning
          REPORT_LEGION_WARNING(LEGION_WARNING_MAPPER_FAILED_ACQUIRE,
                          "mapper %s failed to acquire instances "
                          "for region requirement %d of task %s (ID %lld) "
                          "in 'map_task' call. You may experience "
                          "undefined behavior as a consequence.",
                          mapper->get_mapper_name(), idx, 
                          get_task_name(), get_unique_id())
        }
        // See if they want a virtual mapping
        if (composite_idx >= 0)
        {
          // Everything better be all virtual or all real
          if (result.size() > 1)
            REPORT_LEGION_ERROR(ERROR_INVALID_MAPPER_OUTPUT,
                          "Invalid mapper output from invocation of '%s' on "
                          "mapper %s. Mapper specified mixed composite and "
                          "concrete instances for region requirement %d of "
                          "task %s (ID %lld). Only full concrete instances "
                          "or a single composite instance is supported.",
                          "map_task", mapper->get_mapper_name(), idx, 
                          get_task_name(), get_unique_id())
          if (IS_REDUCE(regions[idx]))
            REPORT_LEGION_ERROR(ERROR_INVALID_MAPPER_OUTPUT,
                          "Invalid mapper output from invocation of '%s' on "
                          "mapper %s. Illegal composite mapping requested on "
                          "region requirement %d of task %s (UID %lld) which "
                          "has only reduction privileges.", 
                          "map_task", mapper->get_mapper_name(), idx, 
                          get_task_name(), get_unique_id())
          if (!IS_EXCLUSIVE(regions[idx]))
            REPORT_LEGION_ERROR(ERROR_INVALID_MAPPER_OUTPUT,
                          "Invalid mapper output from invocation of '%s' on "
                          "mapper %s. Illegal composite instance requested "
                          "on region requirement %d of task %s (ID %lld) "
                          "which has a relaxed coherence mode. Virtual "
                          "mappings are only permitted for exclusive "
                          "coherence.", "map_task", mapper->get_mapper_name(),
                          idx, get_task_name(), get_unique_id())
          virtual_mapped[idx] = true;
        } 
        if (runtime->legion_spy_enabled)
          runtime->forest->log_mapping_decision(unique_op_id, parent_ctx, 
                                                idx, regions[idx],
                                                physical_instances[idx]);
        // Skip checks if the mapper promises it is safe
        if (runtime->unsafe_mapper)
          continue;
        // If this is anything other than a virtual mapping, check that
        // the instances align with the privileges
        if (!virtual_mapped[idx])
        {
          std::vector<LogicalRegion> regions_to_check(1, regions[idx].region);
          for (unsigned idx2 = 0; idx2 < result.size(); idx2++)
          {
            if (!result[idx2].get_manager()->meets_regions(regions_to_check))
              // Doesn't satisfy the region requirement
              REPORT_LEGION_ERROR(ERROR_INVALID_MAPPER_OUTPUT,
                            "Invalid mapper output from invocation of '%s' on "
                            "mapper %s. Mapper specified instance that does "
                            "not meet region requirement %d for task %s "
                            "(ID %lld). The index space for the instance has "
                            "insufficient space for the requested logical "
                            "region.", "map_task", mapper->get_mapper_name(),
                            idx, get_task_name(), get_unique_id())
          }
          if (!regions[idx].is_no_access() &&
              !variant_impl->is_no_access_region(idx))
          {
            for (unsigned idx2 = 0; idx2 < result.size(); idx2++)
            {
              Memory mem = result[idx2].get_memory();
              if (visible_memories.find(mem) == visible_memories.end())
                // Not visible from all target processors
                REPORT_LEGION_ERROR(ERROR_INVALID_MAPPER_OUTPUT,
                              "Invalid mapper output from invocation of '%s' "
                              "on mapper %s. Mapper selected an instance for "
                              "region requirement %d in memory " IDFMT " "
                              "which is not visible from the target processors "
                              "for task %s (ID %lld).", "map_task", 
                              mapper->get_mapper_name(), idx, mem.id, 
                              get_task_name(), get_unique_id())
            }
          }
          // If this is a reduction region requirement make sure all the 
          // managers are reduction instances
          if (IS_REDUCE(regions[idx]))
          {
            std::map<PhysicalManager*,std::pair<unsigned,bool> > 
              *acquired = get_acquired_instances_ref();
            for (unsigned idx2 = 0; idx2 < result.size(); idx2++)
            {
              if (!result[idx2].get_manager()->is_reduction_manager())
                REPORT_LEGION_ERROR(ERROR_INVALID_MAPPER_OUTPUT,
                              "Invalid mapper output from invocation of '%s' "
                              "on mapper %s. Mapper failed to choose a "
                              "specialized reduction instance for region "
                              "requirement %d of task %s (ID %lld) which has "
                              "reduction privileges.", "map_task", 
                              mapper->get_mapper_name(), idx,
                              get_task_name(), get_unique_id())
              std::map<PhysicalManager*,std::pair<unsigned,bool> >::
                const_iterator finder = acquired->find(
                    result[idx2].get_manager());
#ifdef DEBUG_LEGION
              assert(finder != acquired->end());
#endif
              // Permit this if we are doing replay mapping
              if (!finder->second.second && (runtime->replay_file.empty()))
                REPORT_LEGION_ERROR(ERROR_INVALID_MAPPER_OUTPUT,
                              "Invalid mapper output from invocation of '%s' "
                              "on mapper %s. Mapper made an illegal decision "
                              "to re-use a reduction instance for region "
                              "requirement %d of task %s (ID %lld). Reduction "
                              "instances are not currently permitted to be "
                              "recycled.", "map_task",mapper->get_mapper_name(),
                              idx, get_task_name(), get_unique_id())
            }
          }
          else
          {
            for (unsigned idx2 = 0; idx2 < result.size(); idx2++)
            {
              if (!result[idx2].get_manager()->is_instance_manager())
                REPORT_LEGION_ERROR(ERROR_INVALID_MAPPER_OUTPUT,
                              "Invalid mapper output from invocation of '%s' "
                              "on mapper %s. Mapper selected illegal "
                              "specialized reduction instance for region "
                              "requirement %d of task %s (ID %lld) which "
                              "does not have reduction privileges.", "map_task",
                              mapper->get_mapper_name(), idx, 
                              get_task_name(), get_unique_id())
            }
          }
        }
      }
      // Now that we have our physical instances we can validate the variant
      if (!runtime->unsafe_mapper)
      {
#ifdef DEBUG_LEGION
        assert(!target_processors.empty());
#endif
        validate_variant_selection(mapper, variant_impl, 
            target_processors.front().kind(), "map_task");
      }
      // Record anything else that needs to be recorded 
      selected_variant = output.chosen_variant;
      task_priority = output.task_priority;
      perform_postmap = output.postmap_task;
      if (!output.untracked_valid_regions.empty())
      {
        untracked_valid_regions.swap(output.untracked_valid_regions);
        for (std::set<unsigned>::iterator it = untracked_valid_regions.begin();
              it != untracked_valid_regions.end(); /*nothing*/)
        {
          // Remove it if it is too big or 
          if ((*it >= regions.size()) || !IS_READ_ONLY(regions[*it]))
          {
            std::set<unsigned>::iterator to_remove = it++;
            if (*to_remove < regions.size())
              REPORT_LEGION_WARNING(LEGION_WARNING_NON_READ_ONLY_UNTRACK_VALID,
                  "Ignoring request by mapper %s to not track valid instances "
                  "for region requirement %d of task %s (UID %lld) because "
                  "region requirement does not have read-only privileges.",
                  mapper->get_mapper_name(), *to_remove, 
                  get_task_name(), unique_op_id)
            untracked_valid_regions.erase(to_remove);
          }
          else
            it++;
        }
      }
    }

    //--------------------------------------------------------------------------
    void SingleTask::replay_map_task_output(void)
    //--------------------------------------------------------------------------
    {
      std::vector<Processor> procs;
      tpl->get_mapper_output(this, selected_variant,
          task_priority, perform_postmap, procs, physical_instances);

      if (runtime->separate_runtime_instances)
      {
        target_processors.resize(1);
        target_processors[0] = this->target_proc;
      }
      else // the common case
        target_processors = procs;

      virtual_mapped.resize(regions.size(), false);
      for (unsigned idx = 0; idx < regions.size(); idx++)
      {
        InstanceSet &instances = physical_instances[idx];
        if (IS_NO_ACCESS(regions[idx]))
          continue;
        if (instances.is_virtual_mapping())
          virtual_mapped[idx] = true;
        if (runtime->legion_spy_enabled)
          runtime->forest->log_mapping_decision(unique_op_id, parent_ctx,
                                                idx, regions[idx],
                                                instances);
      }
    }

    //--------------------------------------------------------------------------
    void SingleTask::set_effects_postcondition(ApEvent postcondition)
    //--------------------------------------------------------------------------
    {
      effects_postconditions.insert(postcondition);
    }

    //--------------------------------------------------------------------------
    InnerContext* SingleTask::create_implicit_context(void)
    //--------------------------------------------------------------------------
    {
      InnerContext *inner_ctx = new InnerContext(runtime, this, 
          get_depth(), false/*is inner*/, regions, 
          parent_req_indexes, virtual_mapped, unique_op_id);
      if (mapper == NULL)
        mapper = runtime->find_mapper(current_proc, map_id);
      inner_ctx->configure_context(mapper, task_priority);
      execution_context = inner_ctx;
      execution_context->add_reference();
      return inner_ctx;
    }

    //--------------------------------------------------------------------------
    void SingleTask::set_shard_manager(ShardManager *manager)
    //--------------------------------------------------------------------------
    {
#ifdef DEBUG_LEGION
      assert(shard_manager == NULL);
#endif
      shard_manager = manager;
      shard_manager->add_reference();
    }

    //--------------------------------------------------------------------------
    void SingleTask::validate_target_processors(
                                 const std::vector<Processor> &processors) const
    //--------------------------------------------------------------------------
    {
#ifdef DEBUG_LEGION
      assert(!processors.empty());
#endif
      // Make sure that they are all on the same node and of the same kind
      const Processor &first = processors.front();
      const Processor::Kind kind = first.kind();
      const AddressSpace space = first.address_space();
      for (unsigned idx = 0; idx < processors.size(); idx++)
      {
        const Processor &proc = processors[idx];
        if (!proc.exists())
          REPORT_LEGION_ERROR(ERROR_INVALID_MAPPER_OUTPUT,
                        "Invalid mapper output. Mapper %s requested an illegal "
                        "NO_PROC for a target processor when mapping task %s "
                        "(ID %lld).", mapper->get_mapper_name(), 
                        get_task_name(), get_unique_id())
        else if (proc.kind() != kind)
          REPORT_LEGION_ERROR(ERROR_INVALID_MAPPER_OUTPUT,
                        "Invalid mapper output. Mapper %s requested processor "
                        IDFMT " which is of kind %s when mapping task %s "
                        "(ID %lld), but the target processor " IDFMT " has "
                        "kind %s. Only one kind of processor is permitted.",
                        mapper->get_mapper_name(), proc.id, 
                        Processor::get_kind_name(proc.kind()), get_task_name(),
                        get_unique_id(), this->target_proc.id, 
                        Processor::get_kind_name(kind))
        if (proc.address_space() != space)
          REPORT_LEGION_ERROR(ERROR_INVALID_MAPPER_OUTPUT,
                        "Invalid mapper output. Mapper %s requested processor "
                        IDFMT " which is in address space %d when mapping "
                        "task %s (ID %lld) but the target processor " IDFMT 
                        "is in address space %d. All target processors must "
                        "be in the same address space.", 
                        mapper->get_mapper_name(), proc.id,
                        proc.address_space(), get_task_name(), get_unique_id(), 
                        this->target_proc.id, space)
      }
    }

    //--------------------------------------------------------------------------
    void SingleTask::validate_variant_selection(MapperManager *local_mapper,
    VariantImpl *impl, Processor::Kind kind, const char *mapper_call_name) const
    //--------------------------------------------------------------------------
    {
      DETAILED_PROFILER(runtime, VALIDATE_VARIANT_SELECTION_CALL);
      // Check the layout constraints first
      const TaskLayoutConstraintSet &layout_constraints = 
        impl->get_layout_constraints();
      for (std::multimap<unsigned,LayoutConstraintID>::const_iterator it = 
            layout_constraints.layouts.begin(); it != 
            layout_constraints.layouts.end(); it++)
      {
        // Might have constraints for extra region requirements
        if (it->first >= physical_instances.size())
          continue;
        const InstanceSet &instances = physical_instances[it->first]; 
        if (no_access_regions[it->first])
          continue;
        LayoutConstraints *constraints = 
          runtime->find_layout_constraints(it->second);
        // If we don't have any fields then this constraint isn't
        // going to apply to any actual instances
        const std::vector<FieldID> &field_vec = 
          constraints->field_constraint.field_set;
        FieldMask constraint_mask;
        if (!field_vec.empty())
        {
          FieldSpaceNode *field_node = runtime->forest->get_node(
                              regions[it->first].region.get_field_space());
          std::set<FieldID> field_set(field_vec.begin(), field_vec.end());
          constraint_mask = field_node->get_field_mask(field_set);
        }
        else
          constraint_mask = FieldMask(LEGION_FIELD_MASK_FIELD_ALL_ONES);
        const LayoutConstraint *conflict_constraint = NULL;
        for (unsigned idx = 0; idx < instances.size(); idx++)
        {
          const InstanceRef &ref = instances[idx];
          // Check to see if we have any fields which overlap
          const FieldMask overlap = constraint_mask & ref.get_valid_fields();
          if (!overlap)
            continue;
          PhysicalManager *manager = ref.get_manager();
          if (manager->conflicts(constraints, &conflict_constraint))
            break;
          // Check to see if we need an exact match on the layouts
          if (constraints->specialized_constraint.is_exact())
          {
            std::vector<LogicalRegion> regions_to_check(1, 
                                regions[it->first].region);
            if (!manager->meets_regions(regions_to_check,true/*tight*/))
            {
              conflict_constraint = &constraints->specialized_constraint;
              break;
            }
          }
        }
        if (conflict_constraint != NULL)
        {
          if (local_mapper == NULL)
            local_mapper = runtime->find_mapper(current_proc, map_id);
          const char *constraint_names[] = {
#define CONSTRAINT_NAMES(name, desc) desc,
            LEGION_LAYOUT_CONSTRAINT_KINDS(CONSTRAINT_NAMES)
#undef CONSTRAINT_NAMES
          };
          const char *constraint_name = 
            constraint_names[conflict_constraint->get_constraint_kind()];
          REPORT_LEGION_ERROR(ERROR_INVALID_MAPPER_OUTPUT,
                        "Invalid mapper output. Mapper %s selected variant "
                        "%d for task %s (ID %lld). But instance selected "
                        "for region requirement %d fails to satisfy the "
                        "corresponding %s layout constraint.", 
                        local_mapper->get_mapper_name(), impl->vid,
                        get_task_name(), get_unique_id(), it->first,
                        constraint_name)
        }
      }
      // Now we can test against the execution constraints
      const ExecutionConstraintSet &execution_constraints = 
        impl->get_execution_constraints();
      // TODO: Check ISA, resource, and launch constraints
      // First check the processor constraint
      if (execution_constraints.processor_constraint.is_valid())
      {
        // If the constraint is a no processor constraint we can ignore it
        if (!execution_constraints.processor_constraint.can_use(kind))
        {
          if (local_mapper == NULL)
            local_mapper = runtime->find_mapper(current_proc, map_id);
          REPORT_LEGION_ERROR(ERROR_INVALID_MAPPER_OUTPUT,
                      "Invalid mapper output. Mapper %s selected variant %d "
                      "for task %s (ID %lld). However, this variant does not "
                      "permit running on processors of kind %s.",
                      local_mapper->get_mapper_name(),
                      impl->vid, get_task_name(), get_unique_id(),
                      Processor::get_kind_name(kind))
        }
      }
      // Then check the colocation constraints
      for (std::vector<ColocationConstraint>::const_iterator con_it = 
            execution_constraints.colocation_constraints.begin(); con_it !=
            execution_constraints.colocation_constraints.end(); con_it++)
      {
        if (con_it->indexes.size() < 2)
          continue;
        if (con_it->fields.empty())
          continue;
        // First check to make sure that all these region requirements have
        // the same region tree ID.
        bool first = true;
        FieldSpace handle = FieldSpace::NO_SPACE;
        std::vector<InstanceSet*> instances(con_it->indexes.size());
        unsigned idx = 0;
        for (std::set<unsigned>::const_iterator it = con_it->indexes.begin();
              it != con_it->indexes.end(); it++, idx++)
        {
#ifdef DEBUG_LEGION
          assert(regions[*it].handle_type == SINGULAR);
          for (std::set<FieldID>::const_iterator fit = con_it->fields.begin();
                fit != con_it->fields.end(); fit++)
          {
            if (regions[*it].privilege_fields.find(*fit) ==
                regions[*it].privilege_fields.end())
            {
              REPORT_LEGION_ERROR(ERROR_INVALID_LOCATION_CONSTRAINT,
                            "Invalid location constraint. Location constraint "
                            "specifies field %d which is not included in "
                            "region requirement %d of task %s (ID %lld).",
                            *fit, *it, get_task_name(), get_unique_id());
              assert(false);
            }
          }
#endif
          if (first)
          {
            handle = regions[*it].region.get_field_space();
            first = false;
          }
          else
          {
            if (regions[*it].region.get_field_space() != handle)
            {
              if (local_mapper == NULL)
                local_mapper = runtime->find_mapper(current_proc, map_id);
              REPORT_LEGION_ERROR(ERROR_INVALID_MAPPER_OUTPUT,
                            "Invalid mapper output. Mapper %s selected variant "
                            "%d for task %s (ID %lld). However, this variant "
                            "has colocation constraints for indexes %d and %d "
                            "which have region requirements with different "
                            "field spaces which is illegal.",
                            local_mapper->get_mapper_name(), impl->vid, 
                            get_task_name(), get_unique_id(), 
                            *(con_it->indexes.begin()), *it)
            }
          }
          instances[idx] = const_cast<InstanceSet*>(&physical_instances[*it]);
        }
        // Now do the test for colocation
        unsigned bad1 = 0, bad2 = 0; 
        if (!runtime->forest->are_colocated(instances, handle, 
                                            con_it->fields, bad1, bad2))
        {
          // Used for translating the indexes back from their linearized form
          std::vector<unsigned> lin_indexes(con_it->indexes.begin(),
                                            con_it->indexes.end());
          if (local_mapper == NULL)
            local_mapper = runtime->find_mapper(current_proc, map_id);
          REPORT_LEGION_ERROR(ERROR_INVALID_MAPPER_OUTPUT,
                        "Invalid mapper output. Mapper %s selected variant "
                        "%d for task %s (ID %lld). However, this variant "
                        "requires that region requirements %d and %d be "
                        "co-located for some set of field, but they are not.",
                        local_mapper->get_mapper_name(), impl->vid, 
                        get_task_name(), get_unique_id(), lin_indexes[bad1],
                        lin_indexes[bad2])
        }
      }
    }

    //--------------------------------------------------------------------------
    void SingleTask::invoke_mapper(MustEpochOp *must_epoch_owner)
    //--------------------------------------------------------------------------
    {
      Mapper::MapTaskInput input;
      Mapper::MapTaskOutput output;
      output.profiling_priority = LG_THROUGHPUT_WORK_PRIORITY;
      // Initialize the mapping input which also does all the traversal
      // down to the target nodes
      std::vector<InstanceSet> valid_instances(regions.size());
      initialize_map_task_input(input, output, must_epoch_owner, 
                                valid_instances);
      // Now we can invoke the mapper to do the mapping
      if (mapper == NULL)
        mapper = runtime->find_mapper(current_proc, map_id);
      mapper->invoke_map_task(this, &input, &output);
      // Now we can convert the mapper output into our physical instances
      finalize_map_task_output(input, output, must_epoch_owner,valid_instances);
<<<<<<< HEAD
=======
      // Sort out any profiling requests that we need to perform
      if (!output.task_prof_requests.empty())
      {
        profiling_priority = output.profiling_priority;
        // If we do any legion specific checks, make sure we ask
        // Realm for the proc profiling info so that we can get
        // a callback to report our profiling information
        bool has_proc_request = false;
        // Filter profiling requests into those for copies and the actual task
        for (std::set<ProfilingMeasurementID>::const_iterator it = 
              output.task_prof_requests.requested_measurements.begin(); it !=
              output.task_prof_requests.requested_measurements.end(); it++)
        {
          if ((*it) > Mapping::PMID_LEGION_FIRST)
          {
            // If we haven't seen a proc usage yet, then add it
            // to the realm requests to ensure we get a callback
            // for this task. We know we'll see it before this
            // because the measurement IDs are in order
            if (!has_proc_request)
              task_profiling_requests.push_back(
                  (ProfilingMeasurementID)Realm::PMID_OP_PROC_USAGE);
            // These are legion profiling requests and currently
            // are only profiling task information
            task_profiling_requests.push_back(*it);
            continue;
          }
          switch ((Realm::ProfilingMeasurementID)*it)
          {
            case Realm::PMID_OP_PROC_USAGE:
              has_proc_request = true; // Then fall through
            case Realm::PMID_OP_STATUS:
            case Realm::PMID_OP_BACKTRACE:
            case Realm::PMID_OP_TIMELINE:
            case Realm::PMID_PCTRS_CACHE_L1I:
            case Realm::PMID_PCTRS_CACHE_L1D:
            case Realm::PMID_PCTRS_CACHE_L2:
            case Realm::PMID_PCTRS_CACHE_L3:
            case Realm::PMID_PCTRS_IPC:
            case Realm::PMID_PCTRS_TLB:
            case Realm::PMID_PCTRS_BP:
              {
                // Just task
                task_profiling_requests.push_back(*it);
                break;
              }
            default:
              {
                REPORT_LEGION_WARNING(LEGION_WARNING_MAPPER_REQUESTED_PROFILING,
                              "Mapper %s requested a profiling "
                    "measurement of type %d which is not applicable to "
                    "task %s (UID %lld) and will be ignored.",
                    mapper->get_mapper_name(), *it, get_task_name(),
                    get_unique_id());
              }
          }
        }
#ifdef DEBUG_LEGION
        assert(!profiling_reported.exists());
        assert(outstanding_profiling_requests == 0);
#endif
        profiling_reported = Runtime::create_rt_user_event();
        // Increment the number of profiling responses here since we
        // know that we're going to get one for launching the task
        // No need for the lock since no outstanding physical analyses
        // can be running yet
        outstanding_profiling_requests = 1;
      }
      if (!output.copy_prof_requests.empty())
      {
        filter_copy_request_kinds(mapper, 
            output.copy_prof_requests.requested_measurements,
            copy_profiling_requests, true/*warn*/);
        profiling_priority = output.profiling_priority;
        if (!profiling_reported.exists())
          profiling_reported = Runtime::create_rt_user_event();
      } 

>>>>>>> 356cdff3
      if (is_recording())
      {
#ifdef DEBUG_LEGION
        assert(((tpl != NULL) && tpl->is_recording()) ||
               ((remote_trace_info != NULL) && remote_trace_info->recording));
#endif
        if (tpl != NULL)
          tpl->record_mapper_output(this, output, physical_instances);
        else
          remote_trace_info->record_mapper_output(this, output, 
                                                  physical_instances);
      }
    }

    //--------------------------------------------------------------------------
    void SingleTask::invoke_mapper_replicated(MustEpochOp *must_epoch_owner)
    //--------------------------------------------------------------------------
    {
      if (mapper == NULL)
        mapper = runtime->find_mapper(current_proc, map_id);
      if (must_epoch_owner != NULL)
        REPORT_LEGION_ERROR(ERROR_INVALID_MAPPER_OUTPUT,
                      "Mapper %s requested to replicate task %s (UID %lld) "
                      "which is part of a must epoch launch. Replication of "
                      "tasks in must epoch launches is not permitted.",
                      mapper->get_mapper_name(), get_task_name(),
                      get_unique_id())
      Mapper::MapTaskInput input;
      Mapper::MapTaskOutput default_output;
      Mapper::MapReplicateTaskOutput output;
      // Initialize the mapping input which also does all the traversal
      // down to the target nodes
      std::vector<InstanceSet> valid_instances(regions.size());
      initialize_map_task_input(input, default_output, 
                                must_epoch_owner, valid_instances);
      // Now we can invoke the mapper to do the mapping
      mapper->invoke_map_replicate_task(this, &input, &default_output, &output);
      if (output.task_mappings.empty())
        REPORT_LEGION_ERROR(ERROR_INVALID_MAPPER_OUTPUT,
                      "Mapper %s failed to provide any mappings for task %s "
                      "(UID %lld) in 'map_replicate_task' mapper call.",
                      mapper->get_mapper_name(), get_task_name(),
                      get_unique_id())
      // Quick test to see if there is only one output requested in which
      // case then there is no replication
      else if (output.task_mappings.size() == 1)
      {
        // Set replicate back to false since this is no longer replicated
        replicate = false;
        finalize_map_task_output(input, output.task_mappings[0], 
                                 must_epoch_owner, valid_instances);
        return;
      }
      else
      {
#ifdef DEBUG_LEGION
        assert(shard_manager == NULL);
#endif
        // First make a shard manager to handle the all the shard tasks
        const size_t total_shards = output.task_mappings.size();
        const ReplicationID repl_context = runtime->get_unique_replication_id();
        if (runtime->legion_spy_enabled)
          LegionSpy::log_replication(get_unique_id(), repl_context,
                                     !output.control_replication_map.empty());
        if (!output.control_replication_map.empty())
        {
          shard_manager = new ShardManager(runtime, repl_context, true/*cr*/,
              is_top_level_task(), total_shards, runtime->address_space, this);
          shard_manager->add_reference();
          if (output.control_replication_map.size() != total_shards)
            REPORT_LEGION_ERROR(ERROR_INVALID_MAPPER_OUTPUT,
                          "Mapper %s specified a non-empty control replication "
                          "map of size %zd that does not match the requested "
                          "number of %zd shards for task %s (UID %lld).",
                          mapper->get_mapper_name(), 
                          output.control_replication_map.size(), total_shards,
                          get_task_name(), get_unique_id())
          else
            shard_manager->set_shard_mapping(output.control_replication_map);
          if (!runtime->unsafe_mapper)
          {
            // Check to make sure that they all picked the same variant
            // and that it is a replicable variant
            VariantID chosen_variant = output.task_mappings[0].chosen_variant;
            for (unsigned idx = 1; idx < total_shards; idx++)
            {
              if (output.task_mappings[idx].chosen_variant != chosen_variant)
                REPORT_LEGION_ERROR(ERROR_INVALID_MAPPER_OUTPUT,
                              "Invalid mapper output from invocation of '%s' "
                              "on mapper %s. Mapper picked different variants "
                              "%d and %d for task %s (UID %lld) that was "
                              "designated to be control replicated.", 
                              "map_replicate_task", mapper->get_mapper_name(),
                              chosen_variant, 
                              output.task_mappings[idx].chosen_variant,
                              get_task_name(), get_unique_id())
            }
            VariantImpl *var_impl = runtime->find_variant_impl(task_id,
                                      chosen_variant, true/*can_fail*/);
            // If it's NULL we'll catch it later in the checks
            if ((var_impl != NULL) && !var_impl->is_replicable())
              REPORT_LEGION_ERROR(ERROR_INVALID_MAPPER_OUTPUT,
                            "Invalid mapper output from invocation of '%s' on "
                            "mapper %s. Mapper failed to pick a replicable "
                            "variant for task %s (UID %lld) that was designated"
                            " to be control replicated.", "map_replicate_task",
                            mapper->get_mapper_name(), get_task_name(),
                            get_unique_id())
          }
        }
        else
        {
          shard_manager = new ShardManager(runtime, repl_context, false/*cr*/,
              is_top_level_task(), total_shards, runtime->address_space, this);
          shard_manager->add_reference();
          if (!runtime->unsafe_mapper)
          {
            // Currently we only support non-control replication of 
            // leaf task variants because there is no way to guarantee
            // that the physical instances chosen by the sub-operations
            // launched by the replicated tasks are not the same and we
            // could end up with interfering sub-operations
            for (unsigned idx = 0; idx < total_shards; idx++)
            {
              VariantID variant = output.task_mappings[idx].chosen_variant;
              VariantImpl *var_impl = runtime->find_variant_impl(task_id,
                                                variant, true/*can_fail*/);
              // If it's NULL we'll catch it later in the checks
              if ((var_impl != NULL) && !var_impl->is_leaf())
                REPORT_LEGION_ERROR(ERROR_INVALID_MAPPER_OUTPUT,
                              "Invalid mapper output from invocation of '%s' "
                              "on mapper %s. Mapper failed to pick a leaf task "
                              "variant for task %s (UID %lld) that was chosen "
                              "to be replicated. Only leaf task variants are "
                              "currently permitted for non-control-replicated "
                              "task invocations.", "map_replicate_task",
                              mapper->get_mapper_name(), get_task_name(),
                              get_unique_id())
            }
          }
        }
        // We're going to store the needed instances locally so we can
        // do the mapping when we return on behalf of all the shards
        physical_instances.resize(regions.size());
        // Create the shard tasks and have them complete their mapping
        for (unsigned shard_idx = 0; shard_idx < total_shards; shard_idx++)
        {
          Processor target = output.control_replication_map.empty() ? 
            output.task_mappings[shard_idx].target_procs[0] : 
            output.control_replication_map[shard_idx];
          ShardTask *shard = shard_manager->create_shard(shard_idx, target);
          shard->clone_single_from(this);
          // Shard tasks are always effectively mapped locally
          shard->map_origin = true;
          // Finalize the mapping output
          shard->finalize_map_task_output(input,output.task_mappings[shard_idx],
                                          must_epoch_owner, valid_instances);
          // All shards can just record themselves as being done their 
          // mapping now, their mapping effects will actually come back
          // through the shard manager
          shard->complete_mapping();
          // Now record the instances that we need locally
          const std::deque<InstanceSet> &shard_instances = 
            shard->get_physical_instances();
          for (unsigned region_idx = 0; 
                region_idx < regions.size(); region_idx++)
          {
            if (no_access_regions[region_idx] || 
                !regions[region_idx].region.exists())
              continue;
            const InstanceSet &instances = shard_instances[region_idx];
            InstanceSet &local_instances = physical_instances[region_idx];
            const bool is_write = IS_WRITE(regions[region_idx]);
            // No virtual mappings are permitted
            if (instances.is_virtual_mapping())
              REPORT_LEGION_ERROR(ERROR_INVALID_MAPPER_OUTPUT,
                            "Invalid mapper output from invocation of '%s' on "
                            "mapper %s. Mapper selected a virtual mapping for "
                            "region %d of replicated copy %d of task %s "
                            "(UID %lld). Virtual mappings are not permitted "
                            "for replicated tasks.", "map_replicate_task",
                            mapper->get_mapper_name(), region_idx, shard_idx,
                            get_task_name(), get_unique_id())
            // For each of the shard instances
            for (unsigned idx1 = 0; idx1 < instances.size(); idx1++)
            {
              const InstanceRef &shard_ref = instances[idx1];
              bool found = false;
              for (unsigned idx2 = 0; idx2 < local_instances.size(); idx2++)
              {
                InstanceRef &local_ref = local_instances[idx2];
                if (shard_ref.get_manager() != local_ref.get_manager())
                  continue;
                // If this is a write then we need to check for 
                // overlapping fields to prevent common writes
                if (is_write && !(local_ref.get_valid_fields() * 
                                  shard_ref.get_valid_fields()))
                  REPORT_LEGION_ERROR(ERROR_INVALID_MAPPER_OUTPUT,
                                "Invalid mapper output from invocation of '%s' "
                                "on mapper %s. Mapper selected the same "
                                "physical instance for write privilege region "
                                "%d of two different replicated copies of task "
                                "%s (UID %lld). All regions with write "
                                "privileges must be mapped to different "
                                "physical instances for replicated tasks.",
                                "map_replicate_task", mapper->get_mapper_name(),
                                region_idx, get_task_name(), get_unique_id())
                // Update the set of needed fields
                local_ref.update_fields(shard_ref.get_valid_fields());
                found = true;
                break;
              }
              if (!found)
                local_instances.add_instance(shard_ref);
            }
          }
        }
      }
    }

    //--------------------------------------------------------------------------
    RtEvent SingleTask::map_all_regions(ApEvent local_termination_event,
                                        MustEpochOp *must_epoch_op,
                                        const DeferMappingArgs *defer_args)
    //--------------------------------------------------------------------------
    {
      DETAILED_PROFILER(runtime, MAP_ALL_REGIONS_CALL);
      // Only do this the first or second time through
      if ((defer_args == NULL) || (defer_args->invocation_count < 3))
      {
        if ((defer_args == NULL) || (defer_args->invocation_count < 2))
        {
          if (request_valid_instances)
          {
            // If the mapper wants valid instances we first need to do our
            // versioning analysis and then call the mapper
            if (defer_args == NULL/*first invocation*/)
            {
              const RtEvent version_ready_event = 
                perform_versioning_analysis(false/*post mapper*/);
              if (version_ready_event.exists() && 
                  !version_ready_event.has_triggered())
              return defer_perform_mapping(version_ready_event, must_epoch_op,
                                           defer_args, 1/*invocation count*/);
            }
            // Now do the mapping call
            if (is_replicated())
              invoke_mapper_replicated(must_epoch_op);
            else
              invoke_mapper(must_epoch_op);
          }
          else
          {
            // If the mapper doesn't need valid instances, we do the mapper
            // call first and then see if we need to do any versioning analysis
            if (defer_args == NULL/*first invocation*/)
            {
              if (is_replicated())
                invoke_mapper_replicated(must_epoch_op);
              else
                invoke_mapper(must_epoch_op);
              const RtEvent version_ready_event = 
                perform_versioning_analysis(true/*post mapper*/);
              if (version_ready_event.exists() && 
                  !version_ready_event.has_triggered())
              return defer_perform_mapping(version_ready_event, must_epoch_op,
                                           defer_args, 1/*invocation count*/);
            }
          }
        }
        // If we have any intra-space mapping dependences that haven't triggered
        // then we need to defer ourselves until they have occurred
        if (!intra_space_mapping_dependences.empty())
        {
          const RtEvent ready = 
            Runtime::merge_events(intra_space_mapping_dependences);
          intra_space_mapping_dependences.clear();
          if (ready.exists() && !ready.has_triggered())
            return defer_perform_mapping(ready, must_epoch_op,
                                         defer_args, 2/*invocation count*/);
        }
        // See if we have a remote trace info to use, if we don't then make
        // our trace info and do the initialization
        const TraceInfo trace_info = (remote_trace_info == NULL) ? 
          TraceInfo(this, true/*initialize*/) : 
          TraceInfo(*remote_trace_info, this);
        // Record the get term event here if we're remote since we didn't
        // do it automatically as part of the initialization
        if ((remote_trace_info != NULL) && remote_trace_info->recording)
          trace_info.record_get_term_event();
        ApEvent init_precondition = compute_init_precondition(trace_info);
#ifdef LEGION_SPY
        {
          ApEvent local_completion = get_completion_event();
          // Yes, these events actually trigger in the opposite order, but
          // it is the logical entailement that is important here
          if (local_completion != local_termination_event)
            LegionSpy::log_event_dependence(local_completion, 
                                            local_termination_event);
        }
#endif
        // After we've got our results, apply the state to the region tree
        if (!regions.empty())
        {
          const bool track_effects = 
            (!atomic_locks.empty() || !arrive_barriers.empty());
          if (regions.size() == 1)
          {
            if (early_mapped_regions.empty() && 
                !no_access_regions[0] && !virtual_mapped[0])
            {
              const bool record_valid = (untracked_valid_regions.find(0) == 
                                         untracked_valid_regions.end());
              const ApEvent effects = 
                runtime->forest->physical_perform_updates_and_registration(
                    regions[0], version_infos[0], this, 0, 
                    init_precondition, local_termination_event,
                    physical_instances[0], PhysicalTraceInfo(trace_info, 0),
                                          map_applied_conditions,
#ifdef DEBUG_LEGION
                                          get_logging_name(),
                                          unique_op_id,
#endif
                                          track_effects, record_valid);
              if (effects.exists())
                effects_postconditions.insert(effects);
#ifdef DEBUG_LEGION
              dump_physical_state(&regions[0], 0);
#endif
            }
          }
          else
          {
            std::vector<unsigned> performed_regions;
            std::set<RtEvent> registration_postconditions;
            std::vector<UpdateAnalysis*> analyses(regions.size(), NULL);
            std::vector<ApEvent> effects(regions.size(), ApEvent::NO_AP_EVENT);
            std::vector<RtEvent> reg_pre(regions.size(), RtEvent::NO_RT_EVENT);
            for (unsigned idx = 0; idx < regions.size(); idx++)
            {
              if (early_mapped_regions.find(idx) != early_mapped_regions.end())
              {
                if (runtime->legion_spy_enabled)
                  LegionSpy::log_task_premapping(unique_op_id, idx);
                continue;
              }
              if (no_access_regions[idx])
                continue;
              VersionInfo &local_info = get_version_info(idx);
              // If we virtual mapped it, there is nothing to do
              if (virtual_mapped[idx])
                continue;
              performed_regions.push_back(idx);
              const bool record_valid = (untracked_valid_regions.find(idx) ==
                                         untracked_valid_regions.end());
              // apply the results of the mapping to the tree
              reg_pre[idx] = runtime->forest->physical_perform_updates(
                                          regions[idx], local_info, 
                                          this, idx, init_precondition,
                                          local_termination_event,
                                          physical_instances[idx],
                                          PhysicalTraceInfo(trace_info, idx),
                                          map_applied_conditions,
                                          analyses[idx],
#ifdef DEBUG_LEGION
                                          get_logging_name(),
                                          unique_op_id,
#endif
                                          track_effects, record_valid);
            }
            for (std::vector<unsigned>::const_iterator it = 
                 performed_regions.begin(); it != performed_regions.end(); it++)
            {
              // If we have updates for either copy launcher then defer it
              // in order to avoid blocking here, otherwise we can just do
              // it here as we know that we won't block
              if (reg_pre[*it].exists() || analyses[*it]->has_output_updates())
              {
                const RtEvent registration_post = 
                  runtime->forest->defer_physical_perform_registration(
                                          reg_pre[*it], analyses[*it],
                                          physical_instances[*it],
                                          map_applied_conditions, effects[*it],
                                          PhysicalTraceInfo(trace_info, *it));
                registration_postconditions.insert(registration_post);
              }
              else
                effects[*it] = runtime->forest->physical_perform_registration(
                                          analyses[*it],physical_instances[*it],
                                          PhysicalTraceInfo(trace_info, *it),
                                          map_applied_conditions);
            }
            // Wait for all the registrations to be done
            if (!registration_postconditions.empty())
            {
              const RtEvent registration_post = 
                Runtime::merge_events(registration_postconditions);
              if (registration_post.exists() && 
                  !registration_post.has_triggered())
              {
                std::vector<unsigned> *performed_copy = 
                  new std::vector<unsigned>();
                performed_copy->swap(performed_regions);
                std::vector<ApEvent> *effects_copy = 
                  new std::vector<ApEvent>();
                effects_copy->swap(effects);
                // We'll restart down below with the third possible invocation
                return defer_perform_mapping(registration_post, must_epoch_op,
                                            defer_args, 3/*invocation count*/, 
                                            performed_copy, effects_copy);
              }
            }
            // Now we can do the registrations
            for (std::vector<unsigned>::const_iterator it =
                 performed_regions.begin(); it != performed_regions.end(); it++)
            {
              if (effects[*it].exists())
                effects_postconditions.insert(effects[*it]);
#ifdef DEBUG_LEGION
              dump_physical_state(&regions[*it], *it);
#endif
            }
          }
          if (perform_postmap)
            perform_post_mapping(trace_info);
        } // if (!regions.empty())
      }
      else // third invocation
      {
#ifdef DEBUG_LEGION
        assert(defer_args->invocation_count == 3);
        assert(defer_args->performed_regions != NULL);
        assert(defer_args->effects != NULL);
#endif
        // This is in case we had to defer the second part of the invocation
        for (std::vector<unsigned>::const_iterator it =
              defer_args->performed_regions->begin(); it !=
              defer_args->performed_regions->end(); it++)
        {
          if ((*(defer_args->effects))[*it].exists())
            effects_postconditions.insert((*(defer_args->effects))[*it]);
#ifdef DEBUG_LEGION
          dump_physical_state(&regions[*it], *it);
#endif
        }
        delete defer_args->performed_regions;
        delete defer_args->effects;
        if (perform_postmap)
        {
          const TraceInfo trace_info = (remote_trace_info == NULL) ?
            TraceInfo(this) : TraceInfo(*remote_trace_info, this);
          perform_post_mapping(trace_info);
        }
      }
      // If we are replicating the task then we have to extract the conditions
      // under which each of the instances will be ready to be used
      if (shard_manager != NULL)
        shard_manager->extract_event_preconditions(physical_instances);
      if (is_recording())
      {
        const TraceInfo trace_info = (remote_trace_info == NULL) ?
          TraceInfo(this) : TraceInfo(*remote_trace_info, this);
#ifdef DEBUG_LEGION
        assert(((tpl != NULL) && tpl->is_recording()) ||
               ((remote_trace_info != NULL) && remote_trace_info->recording));
#endif
        std::set<ApEvent> ready_events;
        for (unsigned idx = 0; idx < regions.size(); idx++)
        {
          if (!virtual_mapped[idx] && !no_access_regions[idx])
            physical_instances[idx].update_wait_on_events(ready_events);
        }
        if (tpl != NULL)
          tpl->get_reduction_ready_events(this, ready_events);
        else
          remote_trace_info->get_reduction_ready_events(this, ready_events);
        ApEvent ready_event = Runtime::merge_events(&trace_info, ready_events);
        if (tpl != NULL)
          tpl->record_complete_replay(this, ready_event);
        else
          remote_trace_info->record_complete_replay(this, ready_event);
      }
      return RtEvent::NO_RT_EVENT;
    }

    //--------------------------------------------------------------------------
    void SingleTask::perform_post_mapping(const TraceInfo &trace_info)
    //--------------------------------------------------------------------------
    {
      Mapper::PostMapInput input;
      Mapper::PostMapOutput output;
      input.mapped_regions.resize(regions.size());
      input.valid_instances.resize(regions.size());
      output.chosen_instances.resize(regions.size());
      std::vector<InstanceSet> postmap_valid(regions.size());
      for (unsigned idx = 0; idx < regions.size(); idx++)
      {
        if (early_mapped_regions.find(idx) != early_mapped_regions.end())
          continue;
        if (no_access_regions[idx] || virtual_mapped[idx])
          continue;
        // Don't need to actually traverse very far, but we do need the
        // valid instances for all the regions
        RegionTreePath path;
        initialize_mapping_path(path, regions[idx], regions[idx].region);
        if (request_valid_instances)
          runtime->forest->physical_premap_region(this, idx, regions[idx], 
                                                  get_version_info(idx),
                                                  postmap_valid[idx],
                                                  map_applied_conditions);
        // No need to filter these because they are on the way out
        prepare_for_mapping(postmap_valid[idx], input.valid_instances[idx]);  
        prepare_for_mapping(physical_instances[idx], input.mapped_regions[idx]);
      }
      // Now we can do the mapper call
      if (mapper == NULL)
        mapper = runtime->find_mapper(current_proc, map_id);
      mapper->invoke_post_map_task(this, &input, &output);
      // Check and register the results
      for (unsigned idx = 0; idx < regions.size(); idx++)
      {
        if (early_mapped_regions.find(idx) != early_mapped_regions.end())
          continue;
        if (no_access_regions[idx] || virtual_mapped[idx])
          continue;
        if (output.chosen_instances.empty())
          continue;
        RegionRequirement &req = regions[idx];
        if (req.is_restricted())
        {
          REPORT_LEGION_WARNING(LEGION_WARNING_MAPPER_REQUESTED_POST,
                          "Mapper %s requested post mapping "
                          "instances be created for region requirement %d "
                          "of task %s (ID %lld), but this region requirement "
                          "is restricted. The request is being ignored.",
                          mapper->get_mapper_name(), idx, 
                          get_task_name(), get_unique_id());
          continue;
        }
        if (IS_NO_ACCESS(req))
        {
          REPORT_LEGION_WARNING(LEGION_WARNING_MAPPER_REQUESTED_POST,
                          "Mapper %s requested post mapping "
                          "instances be created for region requirement %d "
                          "of task %s (ID %lld), but this region requirement "
                          "has NO_ACCESS privileges. The request is being "
                          "ignored.", mapper->get_mapper_name(), idx,
                          get_task_name(), get_unique_id());
          continue;
        }
        if (IS_REDUCE(req))
        {
          REPORT_LEGION_WARNING(LEGION_WARNING_MAPPER_REQUESTED_POST,
                          "Mapper %s requested post mapping "
                          "instances be created for region requirement %d "
                          "of task %s (ID %lld), but this region requirement "
                          "has REDUCE privileges. The request is being "
                          "ignored.", mapper->get_mapper_name(), idx,
                          get_task_name(), get_unique_id());
          continue;
        }
        // Convert the post-mapping  
        InstanceSet result;
        RegionTreeID bad_tree = 0;
        std::vector<PhysicalManager*> unacquired;
        bool had_composite = 
          runtime->forest->physical_convert_postmapping(this, req,
                              output.chosen_instances[idx], result, bad_tree,
                              runtime->unsafe_mapper ? NULL : 
                                get_acquired_instances_ref(),
                              unacquired, !runtime->unsafe_mapper);
        if (bad_tree > 0)
          REPORT_LEGION_ERROR(ERROR_INVALID_MAPPER_OUTPUT,
                        "Invalid mapper output from 'postmap_task' invocation "
                        "on mapper %s. Mapper provided an instance from region "
                        "tree %d for use in satisfying region requirement %d "
                        "of task %s (ID %lld) whose region is from region tree "
                        "%d.", mapper->get_mapper_name(), bad_tree,
                        idx, get_task_name(), get_unique_id(), 
                        regions[idx].region.get_tree_id())
        if (!unacquired.empty())
        {
          std::map<PhysicalManager*,std::pair<unsigned,bool> > 
            *acquired_instances = get_acquired_instances_ref();
          for (std::vector<PhysicalManager*>::const_iterator uit = 
                unacquired.begin(); uit != unacquired.end(); uit++)
          {
            if (acquired_instances->find(*uit) == acquired_instances->end())
              REPORT_LEGION_ERROR(ERROR_INVALID_MAPPER_OUTPUT,
                            "Invalid mapper output from 'postmap_task' "
                            "invocation on mapper %s. Mapper selected "
                            "physical instance for region requirement "
                            "%d of task %s (ID %lld) which has already "
                            "been collected. If the mapper had properly "
                            "acquired this instance as part of the mapper "
                            "call it would have detected this. Please "
                            "update the mapper to abide by proper mapping "
                            "conventions.", mapper->get_mapper_name(),
                            idx, get_task_name(), get_unique_id())
          }
          // If we did successfully acquire them, still issue the warning
          REPORT_LEGION_WARNING(LEGION_WARNING_MAPPER_FAILED_ACQUIRE,
                          "mapper %s failed to acquires instances "
                          "for region requirement %d of task %s (ID %lld) "
                          "in 'postmap_task' call. You may experience "
                          "undefined behavior as a consequence.",
                          mapper->get_mapper_name(), idx, 
                          get_task_name(), get_unique_id());
        }
        if (had_composite)
        {
          REPORT_LEGION_WARNING(LEGION_WARNING_MAPPER_REQUESTED_COMPOSITE,
                          "Mapper %s requested a composite "
                          "instance be created for region requirement %d "
                          "of task %s (ID %lld) for a post mapping. The "
                          "request is being ignored.",
                          mapper->get_mapper_name(), idx,
                          get_task_name(), get_unique_id());
          continue;
        }
        if (!runtime->unsafe_mapper)
        {
          std::vector<LogicalRegion> regions_to_check(1, 
                                        regions[idx].region);
          for (unsigned check_idx = 0; check_idx < result.size(); check_idx++)
          {
            if (!result[check_idx].get_manager()->meets_regions(
                                                      regions_to_check))
              REPORT_LEGION_ERROR(ERROR_INVALID_MAPPER_OUTPUT,
                            "Invalid mapper output from invocation of "
                            "'postmap_task' on mapper %s. Mapper specified an "
                            "instance region requirement %d of task %s "
                            "(ID %lld) that does not meet the logical region "
                            "requirement.", mapper->get_mapper_name(), idx, 
                            get_task_name(), get_unique_id())
          }
        }
        if (runtime->legion_spy_enabled)
          runtime->forest->log_mapping_decision(unique_op_id, parent_ctx, 
                                                idx, regions[idx], result,
                                                true/*postmapping*/);
        // TODO: Implement physical tracing for postmapped regions
        if (is_memoizing())
          assert(false);
        // Register this with a no-event so that the instance can
        // be used as soon as it is valid from the copy to it
        // We also use read-only privileges to ensure that it doesn't
        // invalidate the other valid instances
        const PrivilegeMode mode = regions[idx].privilege;
        regions[idx].privilege = READ_ONLY; 
        VersionInfo &local_version_info = get_version_info(idx);
        runtime->forest->physical_perform_updates_and_registration(
                          regions[idx], local_version_info, this, idx,
                          completion_event/*wait for task to be done*/,
                          ApEvent::NO_AP_EVENT/*done immediately*/, 
                          result, PhysicalTraceInfo(trace_info, idx), 
                          map_applied_conditions,
#ifdef DEBUG_LEGION
                          get_logging_name(), unique_op_id,
#endif
                          false/*track effects*/);
        regions[idx].privilege = mode; 
      }
    } 

    //--------------------------------------------------------------------------
    void SingleTask::launch_task(void)
    //--------------------------------------------------------------------------
    {
      DETAILED_PROFILER(runtime, LAUNCH_TASK_CALL);
#ifdef DEBUG_LEGION
      assert(regions.size() == physical_instances.size());
      assert(regions.size() == no_access_regions.size());
#endif 
      // If we have a shard manager that means we were replicated so
      // we just do the launch directly from the shard manager
      if ((shard_manager != NULL) && !is_shard_task())
      {
        shard_manager->launch();
        return;
      }
      // If we haven't computed our virtual mapping information
      // yet (e.g. because we origin mapped) then we have to
      // do that now
      if (virtual_mapped.size() != regions.size())
      {
        virtual_mapped.resize(regions.size());
        for (unsigned idx = 0; idx < regions.size(); idx++)
          virtual_mapped[idx] = physical_instances[idx].is_virtual_mapping();
      }
      VariantImpl *variant = 
        runtime->find_variant_impl(task_id, selected_variant);
      // STEP 1: Compute the precondition for the task launch
      std::set<ApEvent> wait_on_events;
      if (execution_fence_event.exists())
        wait_on_events.insert(execution_fence_event);
#ifdef LEGION_SPY
      // TODO: teach legion spy how to check the inner task optimization
      // for now we'll just turn it off whenever we are going to be
      // validating the runtime analysis
      const bool do_inner_task_optimization = false;
#else
      const bool do_inner_task_optimization = variant->is_inner();
#endif
      // Get the event to wait on unless we are 
      // doing the inner task optimization
      if (!do_inner_task_optimization)
      {
        std::set<ApEvent> ready_events;
        for (unsigned idx = 0; idx < regions.size(); idx++)
        {
          if (!virtual_mapped[idx] && !no_access_regions[idx])
            physical_instances[idx].update_wait_on_events(ready_events);
        }
        wait_on_events.insert(Runtime::merge_events(NULL, ready_events));
        for (unsigned idx = 0; idx < futures.size(); idx++)
        {
          FutureImpl *impl = futures[idx].impl; 
          wait_on_events.insert(impl->subscribe());
        }
      }
      // Now add get all the other preconditions for the launch
      for (unsigned idx = 0; idx < grants.size(); idx++)
      {
        GrantImpl *impl = grants[idx].impl;
        wait_on_events.insert(impl->acquire_grant());
      }
      for (unsigned idx = 0; idx < wait_barriers.size(); idx++)
      {
	ApEvent e = 
          Runtime::get_previous_phase(wait_barriers[idx].phase_barrier);
        wait_on_events.insert(e);
      }

      // STEP 2: Set up the task's context
      {
        if (!variant->is_leaf())
          execution_context = initialize_inner_execution_context(variant);
        else
          execution_context = new LeafContext(runtime, this);
        // Add a reference to our execution context
        execution_context->add_reference();
        std::vector<ApUserEvent> unmap_events(regions.size());
        std::vector<RegionRequirement> clone_requirements(regions.size());
        // Make physical regions for each our region requirements
        for (unsigned idx = 0; idx < regions.size(); idx++)
        {
#ifdef DEBUG_LEGION
          assert(regions[idx].handle_type == SINGULAR);
#endif
          // If it was virtual mapper so it doesn't matter anyway.
          if (virtual_mapped[idx] || no_access_regions[idx])
          {
            clone_requirements[idx] = regions[idx];
            localize_region_requirement(clone_requirements[idx]);
            execution_context->add_physical_region(clone_requirements[idx],
                false/*mapped*/, map_id, tag, unmap_events[idx],
                virtual_mapped[idx], physical_instances[idx]);
            // Don't switch coherence modes since we virtually
            // mapped it which means we will map in the parent's
            // context
          }
          else if (do_inner_task_optimization)
          {
            // If this is an inner task then we don't map
            // the region with a physical region, but instead
            // we mark that the unmap event which marks when
            // the region can be used by child tasks should
            // be the ready event.
            clone_requirements[idx] = regions[idx];
            localize_region_requirement(clone_requirements[idx]);
            // Also make the region requirement read-write to force
            // people to wait on the value
            if (!IS_REDUCE(regions[idx]))
              clone_requirements[idx].privilege = READ_WRITE;
            unmap_events[idx] = Runtime::create_ap_user_event();
            execution_context->add_physical_region(clone_requirements[idx],
                    false/*mapped*/, map_id, tag, unmap_events[idx],
                    false/*virtual mapped*/, physical_instances[idx]);
            // Trigger the user event when the region is 
            // actually ready to be used
            std::set<ApEvent> ready_events;
            physical_instances[idx].update_wait_on_events(ready_events);
            ApEvent precondition = Runtime::merge_events(NULL, ready_events);
            Runtime::trigger_event(unmap_events[idx], precondition);
          }
          else
          { 
            // If this is not virtual mapped, here is where we
            // switch coherence modes from whatever they are in
            // the enclosing context to exclusive within the
            // context of this task
            clone_requirements[idx] = regions[idx];
            localize_region_requirement(clone_requirements[idx]);
            unmap_events[idx] = Runtime::create_ap_user_event();
            execution_context->add_physical_region(clone_requirements[idx],
                    true/*mapped*/, map_id, tag, unmap_events[idx],
                    false/*virtual mapped*/, physical_instances[idx]);
            // We reset the reference below after we've
            // initialized the local contexts and received
            // back the local instance references
          }
        }
        // Initialize any region tree contexts
        execution_context->initialize_region_tree_contexts(clone_requirements,
            unmap_events, wait_on_events, map_applied_conditions);
      }
      // Merge together all the events for the start condition 
      ApEvent start_condition = Runtime::merge_events(NULL, wait_on_events);
      // Take all the locks in order in the proper way
      if (!atomic_locks.empty())
      {
        const ApEvent term_event = get_task_completion();
        for (std::map<Reservation,bool>::const_iterator it = 
              atomic_locks.begin(); it != atomic_locks.end(); it++)
        {
          start_condition = Runtime::acquire_ap_reservation(it->first, 
                                          it->second, start_condition);
          // We can also issue the release now dependent on this
          // task being complete, this way we do it before we launch
          // the task and the atomic_locks might be cleaned up
          Runtime::release_reservation(it->first, term_event);
        }
      }
      // STEP 3: Finally we get to launch the task
      // Mark that we have an outstanding task in this context 
      parent_ctx->increment_pending();
      // If this is a leaf task and we have no virtual instances
      // and the SingleTask sub-type says it is ok
      // we can trigger the task's completion event as soon as
      // the task is done running.  We first need to mark that this
      // is going to occur before actually launching the task to 
      // avoid the race.
      bool perform_chaining_optimization = false; 
      ApUserEvent chain_complete_event;
      if (variant->is_leaf() && can_early_complete(chain_complete_event))
        perform_chaining_optimization = true;
      // Note there is a potential scary race condition to be aware of here: 
      // once we launch this task it's possible for this task to run and 
      // clean up before we finish the execution of this function thereby
      // invalidating this SingleTask object's fields.  This means
      // that we need to save any variables we need for after the task
      // launch here on the stack before they can be invalidated.
#ifdef DEBUG_LEGION
      assert(!target_processors.empty());
#endif
      Processor launch_processor = target_processors[0];
      if (target_processors.size() > 1)
      {
        // Find the processor group for all the target processors
        launch_processor = runtime->find_processor_group(target_processors);
      }
      Realm::ProfilingRequestSet profiling_requests;
      // If the mapper requested profiling add that now too
      if (!task_profiling_requests.empty())
      {
        // See if we have any realm requests
        std::set<Realm::ProfilingMeasurementID> realm_measurements;
        for (std::vector<ProfilingMeasurementID>::const_iterator it = 
              task_profiling_requests.begin(); it != 
              task_profiling_requests.end(); it++)
        {
          if ((*it) < Mapping::PMID_LEGION_FIRST)
            realm_measurements.insert((Realm::ProfilingMeasurementID)(*it));
          else if ((*it) == Mapping::PMID_RUNTIME_OVERHEAD)
            execution_context->initialize_overhead_tracker();
          else
            assert(false); // should never get here
        }
        if (!realm_measurements.empty())
        {
          OpProfilingResponse response(this, 0, 0, false/*fill*/, true/*task*/);
          Realm::ProfilingRequest &request = profiling_requests.add_request(
              runtime->find_utility_group(), LG_LEGION_PROFILING_ID, 
              &response, sizeof(response));
          request.add_measurements(realm_measurements);
          // No need to increment the number of outstanding profiling
          // requests here since it was already done when we invoked
          // the mapper (see SingleTask::invoke_mapper)
        }
      }
      if (runtime->legion_spy_enabled)
      {
        LegionSpy::log_variant_decision(unique_op_id, selected_variant);
#ifdef LEGION_SPY
        if (perform_chaining_optimization)
          LegionSpy::log_operation_events(unique_op_id, start_condition, 
                                          chain_complete_event);
        else
          LegionSpy::log_operation_events(unique_op_id, start_condition, 
                                          get_task_completion());
#endif
        LegionSpy::log_task_priority(unique_op_id, task_priority);
        for (unsigned idx = 0; idx < futures.size(); idx++)
        {
          FutureImpl *impl = futures[idx].impl;
          if (impl->get_ready_event().exists())
            LegionSpy::log_future_use(unique_op_id, impl->get_ready_event());
        }
      }
      ApEvent task_launch_event = variant->dispatch_task(launch_processor, this,
                                 execution_context, start_condition, true_guard,
                                 task_priority, profiling_requests);
      // Finish the chaining optimization if we're doing it
      if (perform_chaining_optimization)
        Runtime::trigger_event(chain_complete_event, task_launch_event);
      // Finally if this is a predicated task and we have a speculative
      // guard then we need to launch a meta task to handle the case
      // where the task misspeculates
      if (false_guard.exists())
      {
        MisspeculationTaskArgs args(this);
        // Make sure this runs on an application processor where the
        // original task was going to go 
        runtime->issue_runtime_meta_task(args, LG_LATENCY_WORK_PRIORITY, 
                                         RtEvent(false_guard));
        // Fun little trick here: decrement the outstanding meta-task
        // counts for the mis-speculation task in case it doesn't run
        // If it does run, we'll increment the counts again
#ifdef DEBUG_LEGION
        runtime->decrement_total_outstanding_tasks(
            MisspeculationTaskArgs::TASK_ID, true/*meta*/);
#else
        runtime->decrement_total_outstanding_tasks();
#endif
#ifdef DEBUG_SHUTDOWN_HANG
        __sync_fetch_and_add(
            &runtime->outstanding_counts[MisspeculationTaskArgs::TASK_ID],-1);
#endif
      }
    }

    //--------------------------------------------------------------------------
    void SingleTask::pack_profiling_requests(Serializer &rez,
                                             std::set<RtEvent> &applied) const
    //--------------------------------------------------------------------------
    {
      rez.serialize<size_t>(copy_profiling_requests.size());
      if (!copy_profiling_requests.empty())
      {
        for (unsigned idx = 0; idx < copy_profiling_requests.size(); idx++)
          rez.serialize(copy_profiling_requests[idx]);
        rez.serialize(profiling_priority);
        rez.serialize(runtime->find_utility_group());
        // Send a message to the owner with an update for the extra counts
        const RtUserEvent done_event = Runtime::create_rt_user_event();
        rez.serialize<RtEvent>(done_event);
        applied.insert(done_event);
      }
    }

    //--------------------------------------------------------------------------
    void SingleTask::add_copy_profiling_request(unsigned src_index,
            unsigned dst_index, Realm::ProfilingRequestSet &requests, bool fill)
    //--------------------------------------------------------------------------
    {
      // Nothing to do if we don't have any copy profiling requests
      if (copy_profiling_requests.empty())
        return;
#ifdef DEBUG_LEGION
      assert(src_index == dst_index);
#endif
      OpProfilingResponse response(this, src_index, dst_index, fill);
      Realm::ProfilingRequest &request = requests.add_request(
        runtime->find_utility_group(), LG_LEGION_PROFILING_ID, 
        &response, sizeof(response));
      for (std::vector<ProfilingMeasurementID>::const_iterator it = 
            copy_profiling_requests.begin(); it != 
            copy_profiling_requests.end(); it++)
        request.add_measurement((Realm::ProfilingMeasurementID)(*it));
      handle_profiling_update(1/*count*/);
    }

    //--------------------------------------------------------------------------
    void SingleTask::handle_profiling_response(
                                       const ProfilingResponseBase *base,
                                       const Realm::ProfilingResponse &response,
                                       const void *orig, size_t orig_length)
    //--------------------------------------------------------------------------
    {
      if (mapper == NULL)
        mapper = runtime->find_mapper(current_proc, map_id); 
      const OpProfilingResponse *task_prof = 
            static_cast<const OpProfilingResponse*>(base);
      // First see if this is a task response for an origin-mapped task
      // on a remote node that needs to be sent back to the origin node
      if (task_prof->task && is_origin_mapped() && is_remote())
      {
        // We need to send this response back to the owner node along
        // with the overhead tracker
        SingleTask *orig_task = get_origin_task();
        Serializer rez;
        {
          RezCheck z(rez);
          rez.serialize(orig_task);
          rez.serialize(orig_length);
          rez.serialize(orig, orig_length);
          if (execution_context->overhead_tracker)
          {
            rez.serialize<bool>(true);
            rez.serialize(*execution_context->overhead_tracker);
          }
          else
            rez.serialize<bool>(false);
          
        }
        runtime->send_remote_task_profiling_response(orig_proc, rez);
        return;
      }
#ifdef DEBUG_LEGION
      assert(profiling_reported.exists());
#endif
      // Check to see if we are done mapping, if not then we need to defer
      // this until we are done mapping so we know how many
      if (!mapped_event.has_triggered())
      {
        // Take the lock and see if we lost the race
        AutoLock o_lock(op_lock);
        if (!mapped_event.has_triggered())
        {
          // Save this profiling response for later until we know the
          // full count of profiling responses
          profiling_info.resize(profiling_info.size() + 1);
          SingleProfilingInfo &info = profiling_info.back();
          info.task_response = task_prof->task; 
          info.region_requirement_index = task_prof->src;
          info.fill_response = task_prof->fill;
          info.buffer_size = orig_length;
          info.buffer = malloc(orig_length);
          memcpy(info.buffer, orig, orig_length);
          if (info.task_response)
          {
            // If we had an overhead tracker 
            // see if this is the callback for the task
            if (execution_context->overhead_tracker != NULL)
              // This is the callback for the task itself
              info.profiling_responses.attach_overhead(
                  execution_context->overhead_tracker);
          }
          return;
        }
      }
      // If we get here then we can handle the response now
      Mapping::Mapper::TaskProfilingInfo info;
      info.profiling_responses.attach_realm_profiling_response(response);
      info.task_response = task_prof->task; 
      info.region_requirement_index = task_prof->src;
      info.total_reports = outstanding_profiling_requests;
      info.fill_response = task_prof->fill;
      if (info.task_response)
      {
        // If we had an overhead tracker 
        // see if this is the callback for the task
        if (execution_context->overhead_tracker != NULL)
          // This is the callback for the task itself
          info.profiling_responses.attach_overhead(
              execution_context->overhead_tracker);
      }
      mapper->invoke_task_report_profiling(this, &info);
      const int count = __sync_add_and_fetch(&outstanding_profiling_reported,1);
#ifdef DEBUG_LEGION
      assert(count <= outstanding_profiling_requests);
#endif
      if (count == outstanding_profiling_requests)
        Runtime::trigger_event(profiling_reported);
    } 

    //--------------------------------------------------------------------------
    void SingleTask::handle_profiling_update(int count)
    //--------------------------------------------------------------------------
    {
#ifdef DEBUG_LEGION
      assert(count > 0);
      assert(!mapped_event.has_triggered());
#endif
      __sync_fetch_and_add(&outstanding_profiling_requests, count);
    }

    //--------------------------------------------------------------------------
    void SingleTask::finalize_single_task_profiling(void)
    //--------------------------------------------------------------------------
    {
#ifdef DEBUG_LEGION
      assert(profiling_reported.exists());
#endif
      if (mapper == NULL)
        mapper = runtime->find_mapper(current_proc, map_id);
      if (outstanding_profiling_requests > 0)
      {
#ifdef DEBUG_LEGION
        assert(mapped_event.has_triggered());
#endif
        std::vector<SingleProfilingInfo> to_perform;
        {
          AutoLock o_lock(op_lock);
          to_perform.swap(profiling_info);
        }
        if (!to_perform.empty())
        {
          for (unsigned idx = 0; idx < to_perform.size(); idx++)
          {
            SingleProfilingInfo &info = to_perform[idx];
            const Realm::ProfilingResponse resp(info.buffer,info.buffer_size);
            info.total_reports = outstanding_profiling_requests;
            info.profiling_responses.attach_realm_profiling_response(resp);
            mapper->invoke_task_report_profiling(this, &info);
            free(info.buffer);
          }
          const int count = __sync_add_and_fetch(
              &outstanding_profiling_reported, to_perform.size());
#ifdef DEBUG_LEGION
          assert(count <= outstanding_profiling_requests);
#endif
          if (count == outstanding_profiling_requests)
            Runtime::trigger_event(profiling_reported);
        }
      }
      else
      {
        // We're not expecting any profiling callbacks so we need to
        // do one ourself to inform the mapper that there won't be any
        Mapping::Mapper::TaskProfilingInfo info;
        info.total_reports = 0;
        info.task_response = true;
        info.region_requirement_index = 0;
        info.fill_response = false; // make valgrind happy
        mapper->invoke_task_report_profiling(this, &info);    
        Runtime::trigger_event(profiling_reported);
      }
    }

    //--------------------------------------------------------------------------
    void SingleTask::handle_remote_profiling_response(Deserializer &derez)
    //--------------------------------------------------------------------------
    {
      size_t buffer_size;
      derez.deserialize(buffer_size);
      const void *buffer = derez.get_current_pointer();
      derez.advance_pointer(buffer_size);
#ifdef DEBUG_LEGION
      // Realm needs this buffer to have 8-byte alignment so check that it does
      assert((uintptr_t(buffer) % 8) == 0);
#endif
      bool has_tracker;
      derez.deserialize(has_tracker);
      Mapping::ProfilingMeasurements::RuntimeOverhead tracker;
      if (has_tracker)
        derez.deserialize(tracker);
      const Realm::ProfilingResponse response(buffer, buffer_size);
      const OpProfilingResponse *task_prof = 
            static_cast<const OpProfilingResponse*>(response.user_data());
      Mapping::Mapper::TaskProfilingInfo info;
      info.profiling_responses.attach_realm_profiling_response(response);
      info.task_response = task_prof->task; 
      info.region_requirement_index = task_prof->src;
      info.total_reports = outstanding_profiling_requests;
      info.fill_response = task_prof->fill;
      if (has_tracker)
        info.profiling_responses.attach_overhead(&tracker);
      mapper->invoke_task_report_profiling(this, &info);
      const int count = __sync_add_and_fetch(&outstanding_profiling_reported,1);
#ifdef DEBUG_LEGION
      assert(count <= outstanding_profiling_requests);
#endif
      if (count == outstanding_profiling_requests)
        Runtime::trigger_event(profiling_reported);
    }

    //--------------------------------------------------------------------------
    /*static*/ void SingleTask::process_remote_profiling_response(
                                                            Deserializer &derez)
    //--------------------------------------------------------------------------
    {
      DerezCheck z(derez);
      SingleTask *target;
      derez.deserialize(target);
      target->handle_remote_profiling_response(derez);
    }

    //--------------------------------------------------------------------------
    InnerContext* SingleTask::initialize_inner_execution_context(VariantImpl *v)
    //--------------------------------------------------------------------------
    {
      InnerContext *inner_ctx = new InnerContext(runtime, this, 
          get_depth(), v->is_inner(), regions, parent_req_indexes, 
          virtual_mapped, unique_op_id);
      if (mapper == NULL)
        mapper = runtime->find_mapper(current_proc, map_id);
      inner_ctx->configure_context(mapper, task_priority);
      return inner_ctx;
    }

    /////////////////////////////////////////////////////////////
    // Multi Task 
    /////////////////////////////////////////////////////////////

    //--------------------------------------------------------------------------
    MultiTask::MultiTask(Runtime *rt)
      : TaskOp(rt)
    //--------------------------------------------------------------------------
    {
    }
    
    //--------------------------------------------------------------------------
    MultiTask::~MultiTask(void)
    //--------------------------------------------------------------------------
    {
    }

    //--------------------------------------------------------------------------
    void MultiTask::activate_multi(void)
    //--------------------------------------------------------------------------
    {
      DETAILED_PROFILER(runtime, ACTIVATE_MULTI_CALL);
      activate_task();
      launch_space = NULL;
      internal_space = IndexSpace::NO_SPACE;
      sliced = false;
      redop = 0;
      deterministic_redop = false;
      reduction_op = NULL;
      serdez_redop_fns = NULL;
      reduction_state_size = 0;
      reduction_state = NULL;
      first_mapping = true;
      children_complete_invoked = false;
      children_commit_invoked = false;
      predicate_false_result = NULL;
      predicate_false_size = 0;
    }

    //--------------------------------------------------------------------------
    void MultiTask::deactivate_multi(void)
    //--------------------------------------------------------------------------
    {
      DETAILED_PROFILER(runtime, DEACTIVATE_MULTI_CALL);
      if (runtime->profiler != NULL)
        runtime->profiler->register_multi_task(this, task_id);
      deactivate_task();
      if (remove_launch_space_reference(launch_space))
        delete launch_space;
      // Remove our reference to the future map
      future_map = FutureMap();
      if (reduction_state != NULL)
      {
        legion_free(REDUCTION_ALLOC, reduction_state, reduction_state_size);
        reduction_state = NULL;
        reduction_state_size = 0;
      }
      if (!temporary_futures.empty())
      {
        for (std::map<DomainPoint,std::pair<void*,size_t> >::const_iterator it =
              temporary_futures.begin(); it != temporary_futures.end(); it++)
        {
          legion_free(FUTURE_RESULT_ALLOC, it->second.first, it->second.second);
        }
        temporary_futures.clear();
      }
      // Remove our reference to the point arguments 
      point_arguments = FutureMap();
      point_futures.clear();
      slices.clear(); 
      if (predicate_false_result != NULL)
      {
        legion_free(PREDICATE_ALLOC, predicate_false_result, 
                    predicate_false_size);
        predicate_false_result = NULL;
        predicate_false_size = 0;
      }
      predicate_false_future = Future();
      intra_space_dependences.clear();
    }

    //--------------------------------------------------------------------------
    bool MultiTask::is_sliced(void) const
    //--------------------------------------------------------------------------
    {
      return sliced;
    }

    //--------------------------------------------------------------------------
    void MultiTask::slice_index_space(void)
    //--------------------------------------------------------------------------
    {
      DETAILED_PROFILER(runtime, SLICE_INDEX_SPACE_CALL);
#ifdef DEBUG_LEGION
      assert(!sliced);
#endif
      sliced = true;
      stealable = false; // cannot steal something that has been sliced
      Mapper::SliceTaskInput input;
      Mapper::SliceTaskOutput output;
      input.domain_is = internal_space;
      runtime->forest->find_launch_space_domain(internal_space, input.domain);
      output.verify_correctness = false;
      if (mapper == NULL)
        mapper = runtime->find_mapper(current_proc, map_id);
      mapper->invoke_slice_task(this, &input, &output);
      if (output.slices.empty())
        REPORT_LEGION_ERROR(ERROR_INVALID_MAPPER_OUTPUT,
                      "Invalid mapper output from invocation of 'slice_task' "
                      "call on mapper %s. Mapper failed to specify an slices "
                      "for task %s (ID %lld).", mapper->get_mapper_name(),
                      get_task_name(), get_unique_id())

#ifdef DEBUG_LEGION
      size_t total_points = 0;
#endif
      for (unsigned idx = 0; idx < output.slices.size(); idx++)
      {
        Mapper::TaskSlice &slice = output.slices[idx]; 
        if (!slice.proc.exists())
          REPORT_LEGION_ERROR(ERROR_INVALID_MAPPER_OUTPUT,
                        "Invalid mapper output from invocation of 'slice_task' "
                        "on mapper %s. Mapper returned a slice for task "
                        "%s (ID %lld) with an invalid processor " IDFMT ".",
                        mapper->get_mapper_name(), get_task_name(),
                        get_unique_id(), slice.proc.id)
        // Check to see if we need to get an index space for this domain
        if (!slice.domain_is.exists() && (slice.domain.get_volume() > 0))
          slice.domain_is = 
            runtime->find_or_create_index_slice_space(slice.domain,
                                    internal_space.get_type_tag());
        if (slice.domain_is.get_type_tag() != internal_space.get_type_tag())
          REPORT_LEGION_ERROR(ERROR_INVALID_MAPPER_OUTPUT,
                        "Invalid mapper output from invocation of 'slice_task' "
                        "on mapper %s. Mapper returned slice index space %d "
                        "for task %s (UID %lld) with a different type than "
                        "original index space to be sliced.",
                        mapper->get_mapper_name(), slice.domain_is.get_id(),
                        get_task_name(), get_unique_id());
#ifdef DEBUG_LEGION
        // Check to make sure the domain is not empty
        Domain &d = slice.domain;
        if ((d == Domain::NO_DOMAIN) && slice.domain_is.exists())
          runtime->forest->find_launch_space_domain(slice.domain_is, d);
        bool empty = false;
	size_t volume = d.get_volume();
	if (volume == 0)
	  empty = true;
	else
	  total_points += volume;
        if (empty)
          REPORT_LEGION_ERROR(ERROR_INVALID_MAPPER_OUTPUT,
                        "Invalid mapper output from invocation of 'slice_task' "
                        "on mapper %s. Mapper returned an empty slice for task "
                        "%s (ID %lld).", mapper->get_mapper_name(),
                        get_task_name(), get_unique_id())
#endif
        SliceTask *new_slice = this->clone_as_slice_task(slice.domain_is,
                                                         slice.proc,
                                                         slice.recurse,
                                                         slice.stealable);
        slices.push_back(new_slice);
      }
#ifdef DEBUG_LEGION
      // If the volumes don't match, then something bad happend in the mapper
      if (total_points != input.domain.get_volume())
        REPORT_LEGION_ERROR(ERROR_INVALID_MAPPER_OUTPUT,
                      "Invalid mapper output from invocation of 'slice_task' "
                      "on mapper %s. Mapper returned slices with a total "
                      "volume %ld that does not match the expected volume of "
                      "%zd when slicing task %s (ID %lld).", 
                      mapper->get_mapper_name(), long(total_points),
                      input.domain.get_volume(), 
                      get_task_name(), get_unique_id())
#endif
      if (output.verify_correctness)
      {
        std::vector<IndexSpace> slice_spaces(slices.size());
        for (unsigned idx = 0; idx < output.slices.size(); idx++)
          slice_spaces[idx] = output.slices[idx].domain_is;
        runtime->forest->validate_slicing(internal_space, slice_spaces,
                                          this, mapper);
      }
      trigger_slices(); 
      // If we succeeded and this is an intermediate slice task
      // then we can reclaim it, otherwise, if it is the original
      // index task then we want to keep it around. Note it is safe
      // to call get_task_kind here despite the cleanup race because
      // it is a static property of the object.
      if (get_task_kind() == SLICE_TASK_KIND)
        deactivate();
    }

    //--------------------------------------------------------------------------
    void MultiTask::trigger_slices(void)
    //--------------------------------------------------------------------------
    {
      // Add our slices back into the queue of things that are ready to map
      // or send it to its remote node if necessary
      // Watch out for the cleanup race with some acrobatics here
      // to handle the case where the iterator is invalidated
      std::set<RtEvent> wait_for;
      std::list<SliceTask*>::const_iterator it = slices.begin();
      while (true)
      {
        SliceTask *slice = *it;
        // Have to update this before launching the task to avoid 
        // the clean-up race
        it++;
        const bool done = (it == slices.end());
        // Dumb case for must epoch operations, we need these to 
        // be mapped immediately, mapper be damned
        if (must_epoch != NULL)
        {
          TriggerTaskArgs trigger_args(slice);
          RtEvent done = runtime->issue_runtime_meta_task(trigger_args, 
                                           LG_THROUGHPUT_WORK_PRIORITY);
          wait_for.insert(done);
        }
        // Figure out whether this task is local or remote
        else if (!runtime->is_local(slice->target_proc))
        {
          // We can only send it away if it is not origin mapped
          // otherwise it has to stay here until it is fully mapped
          if (!slice->is_origin_mapped())
            runtime->send_task(slice);
          else
            slice->enqueue_ready_task(false/*use target*/);
        }
        else
          slice->enqueue_ready_task(true/*use target*/);
        if (done)
          break;
      }
      // Must-epoch operations are nasty little beasts and have
      // to wait for the effects to finish before returning
      if (!wait_for.empty())
      {
        RtEvent wait_on = Runtime::merge_events(wait_for);
        wait_on.wait();
      }
    }

    //--------------------------------------------------------------------------
    void MultiTask::clone_multi_from(MultiTask *rhs, IndexSpace is,
                                     Processor p, bool recurse, bool stealable)
    //--------------------------------------------------------------------------
    {
      DETAILED_PROFILER(runtime, CLONE_MULTI_CALL);
#ifdef DEBUG_LEGION
      assert(this->launch_space == NULL);
#endif
      this->clone_task_op_from(rhs, p, stealable, false/*duplicate*/);
      this->index_domain = rhs->index_domain;
      this->launch_space = rhs->launch_space;
      add_launch_space_reference(this->launch_space);
      this->internal_space = is;
      this->future_map = rhs->future_map;
      this->must_epoch_task = rhs->must_epoch_task;
      this->sliced = !recurse;
      this->redop = rhs->redop;
      if (this->redop != 0)
      {
        this->deterministic_redop = rhs->deterministic_redop;
        if (!this->deterministic_redop)
        {
          // Only need to initialize this if we're not doing a 
          // deterministic reduction operation
          this->reduction_op = rhs->reduction_op;
          this->serdez_redop_fns = rhs->serdez_redop_fns;
          initialize_reduction_state();
        }
      }
      this->point_arguments = rhs->point_arguments;
      if (!rhs->point_futures.empty())
        this->point_futures = rhs->point_futures;
      this->predicate_false_future = rhs->predicate_false_future;
      this->predicate_false_size = rhs->predicate_false_size;
      if (this->predicate_false_size > 0)
      {
#ifdef DEBUG_LEGION
        assert(this->predicate_false_result == NULL);
#endif
        this->predicate_false_result = malloc(this->predicate_false_size);
        memcpy(this->predicate_false_result, rhs->predicate_false_result,
               this->predicate_false_size);
      }
    }

    //--------------------------------------------------------------------------
    void MultiTask::trigger_mapping(void)
    //--------------------------------------------------------------------------
    {
      DETAILED_PROFILER(runtime, MULTI_TRIGGER_EXECUTION_CALL);
      if (is_remote())
      {
        // distribute, slice, then map/launch
        if (distribute_task())
        {
          // Still local
          if (is_sliced())
          {
            if (is_origin_mapped())
              launch_task();
            else
              map_and_launch();
          }
          else
            slice_index_space();
        }
      }
      else
      {
        // Not remote
        // If we're doing a must epoch launch then we don't
        // need to early map any regions because any interfering
        // regions that would be handled by this will be handled
        // by the map_must_epoch call
        if (must_epoch == NULL)
          early_map_task();
        if (is_origin_mapped())
        {
          if (is_sliced())
          {
            if (must_epoch == NULL)
            {
              // See if we've done our first mapping yet or not
              if (first_mapping)
              {
                first_mapping = false;
                const RtEvent done_mapping = perform_mapping();
                if (!done_mapping.exists() || done_mapping.has_triggered())
                {
                  if (distribute_task())
                    launch_task();
                }
                else
                  defer_distribute_task(done_mapping);
              }
              else
              {
                // We know that it is staying on one
                // of our local processors.  If it is
                // still this processor then map and run it
                if (distribute_task())
                  // Still local so we can launch it
                  launch_task();
              }
            }
            else
              register_must_epoch();
          }
          else
            slice_index_space();
        }
        else
        {
          if (distribute_task())
          {
            // Still local try slicing, mapping, and launching
            if (is_sliced())
              map_and_launch();
            else
              slice_index_space();
          }
        }
      }
    } 

    //--------------------------------------------------------------------------
    void MultiTask::pack_multi_task(Serializer &rez, AddressSpaceID target)
    //--------------------------------------------------------------------------
    {
      DETAILED_PROFILER(runtime, PACK_MULTI_CALL);
      RezCheck z(rez);
      pack_base_task(rez, target);
      rez.serialize(launch_space->handle);
      rez.serialize(sliced);
      rez.serialize(redop);
      if (redop > 0)
        rez.serialize<bool>(deterministic_redop);
    }

    //--------------------------------------------------------------------------
    void MultiTask::unpack_multi_task(Deserializer &derez,
                                      std::set<RtEvent> &ready_events)
    //--------------------------------------------------------------------------
    {
      DETAILED_PROFILER(runtime, UNPACK_MULTI_CALL);
      DerezCheck z(derez);
      unpack_base_task(derez, ready_events); 
      IndexSpace launch_handle;
      derez.deserialize(launch_handle);
#ifdef DEBUG_LEGION
      assert(launch_space == NULL);
#endif
      launch_space = runtime->forest->get_node(launch_handle);
      WrapperReferenceMutator mutator(ready_events);
      launch_space->add_base_valid_ref(CONTEXT_REF, &mutator);
      derez.deserialize(sliced);
      derez.deserialize(redop);
      if (redop > 0)
      {
        derez.deserialize(deterministic_redop);
        // Only need to fill these in if we're not doing a 
        // deterministic reduction operation
        if (!deterministic_redop)
        {
          reduction_op = Runtime::get_reduction_op(redop);
          serdez_redop_fns = Runtime::get_serdez_redop_fns(redop);
          initialize_reduction_state();
        }
      }
    }

    //--------------------------------------------------------------------------
    void MultiTask::initialize_reduction_state(void)
    //--------------------------------------------------------------------------
    {
#ifdef DEBUG_LEGION
      assert(reduction_op != NULL);
      assert(reduction_op->is_foldable);
      assert(reduction_state == NULL);
#endif
      reduction_state_size = reduction_op->sizeof_rhs;
      reduction_state = legion_malloc(REDUCTION_ALLOC, reduction_state_size);
      // If we need to initialize specially, then we do that with a serdez fn
      if (serdez_redop_fns != NULL)
        (*(serdez_redop_fns->init_fn))(reduction_op, reduction_state, 
                                       reduction_state_size);
      else
        reduction_op->init(reduction_state, 1);
    }

    //--------------------------------------------------------------------------
    void MultiTask::fold_reduction_future(const void *result, 
                                          size_t result_size, 
                                          bool owner, bool exclusive)
    //--------------------------------------------------------------------------
    {
      // Apply the reduction operation
#ifdef DEBUG_LEGION
      assert(reduction_op != NULL);
      assert(reduction_op->is_foldable);
      assert(reduction_state != NULL);
#endif
      // Perform the reduction, see if we have to do serdez reductions
      if (serdez_redop_fns != NULL)
      {
        // Need to hold the lock to make the serialize/deserialize
        // process atomic
        AutoLock o_lock(op_lock);
        (*(serdez_redop_fns->fold_fn))(reduction_op, reduction_state,
                                       reduction_state_size, result);
      }
      else
        reduction_op->fold(reduction_state, result, 1, exclusive);

      // If we're the owner, then free the memory
      if (owner)
        free(const_cast<void*>(result));
    } 

    /////////////////////////////////////////////////////////////
    // Individual Task 
    /////////////////////////////////////////////////////////////

    //--------------------------------------------------------------------------
    IndividualTask::IndividualTask(Runtime *rt)
      : SingleTask(rt)
    //--------------------------------------------------------------------------
    {
    }

    //--------------------------------------------------------------------------
    IndividualTask::IndividualTask(const IndividualTask &rhs)
      : SingleTask(NULL)
    //--------------------------------------------------------------------------
    {
      // should never be called
      assert(false);
    }

    //--------------------------------------------------------------------------
    IndividualTask::~IndividualTask(void)
    //--------------------------------------------------------------------------
    {
    }

    //--------------------------------------------------------------------------
    IndividualTask& IndividualTask::operator=(const IndividualTask &rhs)
    //--------------------------------------------------------------------------
    {
      // should never be called
      assert(false);
      return *this;
    }

    //--------------------------------------------------------------------------
    void IndividualTask::activate(void)
    //--------------------------------------------------------------------------
    {
      DETAILED_PROFILER(runtime, ACTIVATE_INDIVIDUAL_CALL);
      activate_individual_task(); 
    }

    //--------------------------------------------------------------------------
    void IndividualTask::activate_individual_task(void)
    //--------------------------------------------------------------------------
    {
      activate_single();
      predicate_false_result = NULL;
      predicate_false_size = 0;
      orig_task = this;
      remote_owner_uid = 0;
      remote_completion_event = get_completion_event();
      remote_unique_id = get_unique_id();
      sent_remotely = false;
      top_level_task = false;
      implicit_top_level_task = false;
      need_intra_task_alias_analysis = true;
    }

    //--------------------------------------------------------------------------
    void IndividualTask::deactivate(void)
    //--------------------------------------------------------------------------
    {
      DETAILED_PROFILER(runtime, DEACTIVATE_INDIVIDUAL_CALL);
      deactivate_individual_task(); 
      runtime->free_individual_task(this);
    }

    //--------------------------------------------------------------------------
    void IndividualTask::deactivate_individual_task(void)
    //--------------------------------------------------------------------------
    {
      deactivate_single();
      if (predicate_false_result != NULL)
      {
        legion_free(PREDICATE_ALLOC, predicate_false_result, 
                    predicate_false_size);
        predicate_false_result = NULL;
        predicate_false_size = 0;
      }
      // Remove our reference on the future
      result = Future();
      predicate_false_future = Future();
      privilege_paths.clear();
      if (!acquired_instances.empty())
        release_acquired_instances(acquired_instances); 
      acquired_instances.clear();
    }

    //--------------------------------------------------------------------------
    Future IndividualTask::initialize_task(InnerContext *ctx,
                                           const TaskLauncher &launcher,
                                           bool track /*=true*/,
                                           bool top_level /*=false*/,
                                           bool implicit_top_level /*=false*/)
    //--------------------------------------------------------------------------
    {
      parent_ctx = ctx;
      task_id = launcher.task_id;
      indexes = launcher.index_requirements;
      regions = launcher.region_requirements;
      if (!launcher.futures.empty())
      {
        // Only allow non-empty futures on the way in
        for (std::vector<Future>::const_iterator it =
              launcher.futures.begin(); it != launcher.futures.end(); it++)
          if (it->impl != NULL)
            futures.push_back(*it);
      }
      // Can't update these here in case we get restricted postconditions
      grants = launcher.grants;
      wait_barriers = launcher.wait_barriers;
      arrive_barriers = launcher.arrive_barriers;
      arglen = launcher.argument.get_size();
      if (arglen > 0)
      {
        args = legion_malloc(TASK_ARGS_ALLOC, arglen);
        memcpy(args,launcher.argument.get_ptr(),arglen);
      }
      map_id = launcher.map_id;
      tag = launcher.tag;
      index_point = launcher.point;
      index_domain = Domain(index_point, index_point);
      sharding_space = launcher.sharding_space;
      is_index_space = false;
      initialize_base_task(ctx, track, launcher.static_dependences,
                           launcher.predicate, task_id);
      remote_owner_uid = ctx->get_unique_id();
      need_intra_task_alias_analysis = !launcher.independent_requirements;
      if (launcher.predicate != Predicate::TRUE_PRED)
      {
        if (launcher.predicate_false_future.impl != NULL)
          predicate_false_future = launcher.predicate_false_future;
        else
        {
          predicate_false_size = launcher.predicate_false_result.get_size();
          if (predicate_false_size == 0)
          {
            // TODO: Put this check back in
#if 0
            if (variants->return_size > 0)
              log_run.error("Predicated task launch for task %s "
                                  "in parent task %s (UID %lld) has non-void "
                                  "return type but no default value for its "
                                  "future if the task predicate evaluates to "
                                  "false.  Please set either the "
                                  "'predicate_false_result' or "
                                  "'predicate_false_future' fields of the "
                                  "TaskLauncher struct.",
                                  get_task_name(), ctx->get_task_name(),
                                  ctx->get_unique_id())
#endif
          }
          else
          {
            // TODO: Put this check back in
#ifdef PERFORM_PREDICATE_SIZE_CHECKS
            if (predicate_false_size != variants->return_size)
              REPORT_LEGION_ERROR(ERROR_PREDICATED_TASK_LAUNCH,
                            "Predicated task launch for task %s "
                                 "in parent task %s (UID %lld) has predicated "
                                 "false return type of size %ld bytes, but the "
                                 "expected return size is %ld bytes.",
                                 get_task_name(), parent_ctx->get_task_name(),
                                 parent_ctx->get_unique_id(),
                                 predicate_false_size, variants->return_size)
#endif
#ifdef DEBUG_LEGION
            assert(predicate_false_result == NULL);
#endif
            predicate_false_result = 
              legion_malloc(PREDICATE_ALLOC, predicate_false_size);
            memcpy(predicate_false_result, 
                   launcher.predicate_false_result.get_ptr(),
                   predicate_false_size);
          }
        }
      } 
      // Get a future from the parent context to use as the result
      result = Future(new FutureImpl(runtime, true/*register*/,
            runtime->get_available_distributed_id(), 
            runtime->address_space, get_completion_event(), this));
      check_empty_field_requirements(); 
      // If this is the top-level task we can record some extra properties
      if (top_level)
      {
        this->top_level_task = true;
        this->implicit_top_level_task = implicit_top_level;
        // Top-level tasks never do dependence analysis, so we
        // need to complete those stages now
        resolve_speculation();
      }
      if (runtime->legion_spy_enabled)
      {
        if (top_level)
          LegionSpy::log_top_level_task(task_id, parent_ctx->get_unique_id(),
                                        unique_op_id, get_task_name());
        LegionSpy::log_individual_task(parent_ctx->get_unique_id(),
                                       unique_op_id,
                                       task_id, get_task_name());
        for (std::vector<PhaseBarrier>::const_iterator it = 
              launcher.wait_barriers.begin(); it !=
              launcher.wait_barriers.end(); it++)
        {
          ApEvent e = Runtime::get_previous_phase(it->phase_barrier);
          LegionSpy::log_phase_barrier_wait(unique_op_id, e);
        }
        LegionSpy::log_future_creation(unique_op_id, 
              result.impl->get_ready_event(), index_point);
      }
      return result;
    }

    //--------------------------------------------------------------------------
    void IndividualTask::initialize_must_epoch(MustEpochOp *epoch, 
                                           unsigned index, bool do_registration)
    //--------------------------------------------------------------------------
    {
      set_must_epoch(epoch, index, do_registration);
      FutureMap map = epoch->get_future_map();
      result = map.impl->get_future(index_point, true/*internal only*/);
    }

    //--------------------------------------------------------------------------
    void IndividualTask::trigger_prepipeline_stage(void)
    //--------------------------------------------------------------------------
    {
      // First compute the parent indexes
      compute_parent_indexes();
      privilege_paths.resize(regions.size());
      for (unsigned idx = 0; idx < regions.size(); idx++)
        initialize_privilege_path(privilege_paths[idx], regions[idx]);
      update_no_access_regions();
      if (!options_selected)
      {
        const bool inline_task = select_task_options(false/*prioritize*/);
        if (inline_task) 
        {
          REPORT_LEGION_WARNING(LEGION_WARNING_MAPPER_REQUESTED_INLINE,
                          "Mapper %s requested to inline task %s "
                          "(UID %lld) but the 'enable_inlining' option was "
                          "not set on the task launcher so the request is "
                          "being ignored", mapper->get_mapper_name(),
                          get_task_name(), get_unique_id());
        }
      }
      // If we have a trace, it is unsound to do this until the dependence
      // analysis stage when all the operations are serialized in order
      if (need_intra_task_alias_analysis)
      {
        LegionTrace *local_trace = get_trace();
        if (local_trace == NULL)
          perform_intra_task_alias_analysis(false/*tracing*/, NULL/*trace*/,
                                            privilege_paths);
      }
      if (runtime->legion_spy_enabled)
      {
        for (unsigned idx = 0; idx < regions.size(); idx++)
        {
          log_requirement(unique_op_id, idx, regions[idx]);
        }
      }
    }

    //--------------------------------------------------------------------------
    void IndividualTask::trigger_dependence_analysis(void)
    //--------------------------------------------------------------------------
    {
      perform_base_dependence_analysis();
      ProjectionInfo projection_info;
      for (unsigned idx = 0; idx < regions.size(); idx++)
      {
        runtime->forest->perform_dependence_analysis(this, idx, regions[idx], 
                                                     projection_info,
                                                     privilege_paths[idx]);
      }
    }

    //--------------------------------------------------------------------------
    void IndividualTask::perform_base_dependence_analysis(void)
    //--------------------------------------------------------------------------
    {
#ifdef DEBUG_LEGION
      assert(memo_state != MEMO_REQ);
      assert(privilege_paths.size() == regions.size());
#endif
      if (runtime->check_privileges && !is_top_level_task())
        perform_privilege_checks();
      // If we have a trace we do our alias analysis now
      if (need_intra_task_alias_analysis)
      {
        LegionTrace *local_trace = get_trace();
        if (local_trace != NULL)
          perform_intra_task_alias_analysis(is_tracing(), local_trace,
                                            privilege_paths);
      }
      // To be correct with the new scheduler we also have to 
      // register mapping dependences on futures
      for (std::vector<Future>::const_iterator it = futures.begin();
            it != futures.end(); it++)
        it->impl->register_dependence(this);
      if (predicate_false_future.impl != NULL)
        predicate_false_future.impl->register_dependence(this);
      // Also have to register any dependences on our predicate
      register_predicate_dependence();
    }

    //--------------------------------------------------------------------------
    void IndividualTask::trigger_ready(void)
    //--------------------------------------------------------------------------
    {
      // Dumb case for must epoch operations, we need these to 
      // be mapped immediately, mapper be damned
      if (must_epoch != NULL)
      {
        TriggerTaskArgs trigger_args(this);
        runtime->issue_runtime_meta_task(trigger_args, 
                                         LG_THROUGHPUT_WORK_PRIORITY);
      }
      // Figure out whether this task is local or remote
      else if (!runtime->is_local(target_proc))
      {
        // We can only send it away if it is not origin mapped
        // otherwise it has to stay here until it is fully mapped
        if (!is_origin_mapped())
          runtime->send_task(this);
        else
          enqueue_ready_task(false/*use target*/);
      }
      else
        enqueue_ready_task(true/*use target*/);
    } 

    //--------------------------------------------------------------------------
    void IndividualTask::report_interfering_requirements(unsigned idx1, 
                                                         unsigned idx2)
    //--------------------------------------------------------------------------
    {
#if 1
      REPORT_LEGION_ERROR(ERROR_ALIASED_INTERFERING_REGION,
                    "Aliased and interfering region requirements for "
                    "individual tasks are not permitted. Region requirements "
                    "%d and %d of task %s (UID %lld) in parent task %s "
                    "(UID %lld) are interfering.", idx1, idx2, get_task_name(),
                    get_unique_id(), parent_ctx->get_task_name(),
                    parent_ctx->get_unique_id())
#else
      REPORT_LEGION_WARNING(LEGION_WARNING_REGION_REQUIREMENTS_INDIVIDUAL,
                      "Region requirements %d and %d of individual task "
                      "%s (UID %lld) in parent task %s (UID %lld) are "
                      "interfering.  This behavior is currently "
                      "undefined. You better really know what you are "
                      "doing.", idx1, idx2, get_task_name(), 
                      get_unique_id(), parent_ctx->get_task_name(), 
                      parent_ctx->get_unique_id())
#endif
    }

    //--------------------------------------------------------------------------
    std::map<PhysicalManager*,std::pair<unsigned,bool> >* 
                                IndividualTask::get_acquired_instances_ref(void)
    //--------------------------------------------------------------------------
    {
      return &acquired_instances;
    }

    //--------------------------------------------------------------------------
    void IndividualTask::resolve_false(bool speculated, bool launched)
    //--------------------------------------------------------------------------
    {
      // If we already launched, then return, otherwise continue
      // through and do the work to clean up the task 
      if (launched)
        return;
      // Set the future to the false result
      RtEvent execution_condition;
      if (predicate_false_future.impl != NULL)
      {
        ApEvent wait_on = predicate_false_future.impl->get_ready_event();
        if (wait_on.has_triggered())
        {
          const size_t result_size = 
            check_future_size(predicate_false_future.impl);
          if (result_size > 0)
            result.impl->set_result(
                predicate_false_future.impl->get_untyped_result(true,NULL,true),
                result_size, false/*own*/);
          else
            result.impl->set_result(NULL, 0, false/*own*/);
        }
        else
        {
          // Add references so they aren't garbage collected
          result.impl->add_base_gc_ref(DEFERRED_TASK_REF, this);
          predicate_false_future.impl->add_base_gc_ref(DEFERRED_TASK_REF, this);
          DeferredFutureSetArgs args(result.impl, 
                predicate_false_future.impl, this);
          execution_condition = 
            runtime->issue_runtime_meta_task(args,LG_LATENCY_WORK_PRIORITY,
                                             Runtime::protect_event(wait_on));
        }
      }
      else
      {
        if (predicate_false_size > 0)
          result.impl->set_result(predicate_false_result,
                                  predicate_false_size, false/*own*/);
        else
          result.impl->set_result(NULL, 0, false/*own*/);
      }
      // Then clean up this task instance
      complete_mapping();
      complete_execution(execution_condition);
      resolve_speculation();
      trigger_children_complete();
    }

    //--------------------------------------------------------------------------
    void IndividualTask::early_map_task(void)
    //--------------------------------------------------------------------------
    {
      // Nothing to do for now
    }

    //--------------------------------------------------------------------------
    bool IndividualTask::distribute_task(void)
    //--------------------------------------------------------------------------
    {
      if (target_proc.exists() && (target_proc != current_proc))
      {
        runtime->send_task(this);
        return false;
      }
      return true;
    }

    //--------------------------------------------------------------------------
    RtEvent IndividualTask::perform_mapping(
                                        MustEpochOp *must_epoch_owner/*=NULL*/, 
                                        const DeferMappingArgs *args/* =NULL*/)
    //--------------------------------------------------------------------------
    {
      DETAILED_PROFILER(runtime, INDIVIDUAL_PERFORM_MAPPING_CALL);
      // Now try to do the mapping, we can just use our completion
      // event since we know this task will object will be active
      // throughout the duration of the computation
      const RtEvent deferred = map_all_regions(get_task_completion(), 
                                               must_epoch_owner, args);
      if (deferred.exists())
        return deferred; 
      // If we mapped, then we are no longer stealable
      stealable = false;
      // We can now apply any arrives or releases
      if (!arrive_barriers.empty() || !grants.empty())
      {
        ApEvent done_event = get_task_completion();
        if (!effects_postconditions.empty())
        {
          const TraceInfo trace_info = (remote_trace_info == NULL) ?
            TraceInfo(this) : TraceInfo(*remote_trace_info, this);
          effects_postconditions.insert(done_event);
          done_event = 
            Runtime::merge_events(&trace_info, effects_postconditions);
          if (is_recording())
            trace_info.record_set_effects(this, done_event);
        }
        for (unsigned idx = 0; idx < grants.size(); idx++)
          grants[idx].impl->register_operation(done_event);
        for (std::vector<PhaseBarrier>::const_iterator it = 
              arrive_barriers.begin(); it != arrive_barriers.end(); it++)
          Runtime::phase_barrier_arrive(*it, 1/*count*/, done_event);
      }
      // If we succeeded in mapping and it's a leaf task
      // then we get to mark that we are done mapping
      RtEvent applied_condition;
      if (!is_replicated())
      { 
        // The common path
        if (is_leaf())
        {
          if (!map_applied_conditions.empty())
          {
            applied_condition = Runtime::merge_events(map_applied_conditions);
            map_applied_conditions.clear();
          }
          // If we mapped remotely we might have a deferred complete mapping
          // that we can trigger now
          if (deferred_complete_mapping.exists())
          {
#ifdef DEBUG_LEGION
            assert(is_remote());
#endif
            Runtime::trigger_event(deferred_complete_mapping,applied_condition);
            applied_condition = deferred_complete_mapping;
            deferred_complete_mapping = RtUserEvent::NO_RT_USER_EVENT;
          }
        }
        else if (!is_remote())
        {
          // We did this mapping on the owner
#ifdef DEBUG_LEGION
          assert(!deferred_complete_mapping.exists());
#endif
          deferred_complete_mapping = Runtime::create_rt_user_event();
          applied_condition = deferred_complete_mapping;
        }
        else
        {
          // We did this mapping remotely so there better be an event
#ifdef DEBUG_LEGION
          assert(deferred_complete_mapping.exists());
#endif
          applied_condition = deferred_complete_mapping;
        }
      }
      else
      {
        // Replciated case
#ifdef DEBUG_LEGION
        assert(!deferred_complete_mapping.exists());
#endif
        deferred_complete_mapping = Runtime::create_rt_user_event();
        applied_condition = deferred_complete_mapping;
#ifdef LEGION_SPY
        // Still need to do this for Legion Spy
        LegionSpy::log_operation_events(unique_op_id,
            ApEvent::NO_AP_EVENT, ApEvent::NO_AP_EVENT);
#endif
      }
      // Mark that we have completed mapping
      complete_mapping(applied_condition);
      return RtEvent::NO_RT_EVENT;
    }

    //--------------------------------------------------------------------------
    bool IndividualTask::is_stealable(void) const
    //--------------------------------------------------------------------------
    {
      return ((!map_origin) && stealable);
    }

    //--------------------------------------------------------------------------
    bool IndividualTask::can_early_complete(ApUserEvent &chain_event)
    //--------------------------------------------------------------------------
    {
      if (is_remote())
        return false;
      if (runtime->program_order_execution)
        return false;
      // Otherwise we're going to do it mark that we
      // don't need to trigger the underlying completion event.
      // Note we need to do this now to avoid any race condition.
      return request_early_complete_no_trigger(chain_event);
    }

    //--------------------------------------------------------------------------
    VersionInfo& IndividualTask::get_version_info(unsigned idx)
    //--------------------------------------------------------------------------
    {
#ifdef DEBUG_LEGION
      assert(idx < version_infos.size());
#endif
      return version_infos[idx];
    }

    //--------------------------------------------------------------------------
    const VersionInfo& IndividualTask::get_version_info(unsigned idx) const
    //--------------------------------------------------------------------------
    {
#ifdef DEBUG_LEGION
      assert(idx < version_infos.size());
#endif
      return version_infos[idx];
    }

    //--------------------------------------------------------------------------
    RegionTreePath& IndividualTask::get_privilege_path(unsigned idx)
    //--------------------------------------------------------------------------
    {
#ifdef DEBUG_LEGION
      assert(idx < privilege_paths.size());
#endif
      return privilege_paths[idx];
    }

    //--------------------------------------------------------------------------
    ApEvent IndividualTask::get_task_completion(void) const
    //--------------------------------------------------------------------------
    {
      if (is_remote())
        return remote_completion_event;
      else
        return completion_event;
    }

    //--------------------------------------------------------------------------
    TaskOp::TaskKind IndividualTask::get_task_kind(void) const
    //--------------------------------------------------------------------------
    {
      return INDIVIDUAL_TASK_KIND;
    } 

    //--------------------------------------------------------------------------
    void IndividualTask::trigger_task_complete(bool deferred /*=false*/)
    //--------------------------------------------------------------------------
    {
      DETAILED_PROFILER(runtime, INDIVIDUAL_TRIGGER_COMPLETE_CALL);
      // Release any acquired instances that we have
      if (!acquired_instances.empty())
        release_acquired_instances(acquired_instances);
      // Invalidate any state that we had if we didn't already
      // Do this before sending the complete message to avoid the
      // race condition in the remote case where the top-level
      // context cleans on the owner node while we still need it
      if (execution_context != NULL)
      {
        execution_context->invalidate_region_tree_contexts();
        if (runtime->legion_spy_enabled)
          execution_context->log_created_requirements();
      }
      // For remote cases we have to keep track of the events for
      // returning any created logical state, we can't commit until
      // it is returned or we might prematurely release the references
      // that we hold on the version state objects
      std::set<RtEvent> completion_preconditions;
      if (!is_remote())
      {
        // Pass back our created and deleted operations
        if (execution_context != NULL)
        {
          if (top_level_task)
            execution_context->report_leaks_and_duplicates(
                                  completion_preconditions);
          else
            execution_context->return_resources(parent_ctx, 
                                  completion_preconditions);
        }
      }
      else
      {
        Serializer rez;
        pack_remote_complete(rez);
        runtime->send_individual_remote_complete(orig_proc,rez);
      }
      // See if we need to trigger that our children are complete
      // Note it is only safe to do this if we were not sent remotely
      bool need_commit = false;
      if (!sent_remotely && (execution_context != NULL))
        need_commit = execution_context->attempt_children_commit();
      if (must_epoch != NULL)
      {
        if (!completion_preconditions.empty())
        {
          const RtEvent wait_on = 
            Runtime::merge_events(completion_preconditions);
          if (wait_on.exists() && !wait_on.has_triggered())
            wait_on.wait();
        }
        must_epoch->notify_subop_complete(this);
        complete_operation(complete_memoizable());
      }
      else
      {
        // Mark that this operation is complete
        if (!completion_preconditions.empty())
        {
          RtEvent complete_precondition =
            Runtime::merge_events(completion_preconditions);
          complete_operation(complete_memoizable(complete_precondition));
        }
        else
          complete_operation(complete_memoizable());
      }
      if (need_commit)
        trigger_children_committed();
    }

    //--------------------------------------------------------------------------
    void IndividualTask::trigger_task_commit(void)
    //--------------------------------------------------------------------------
    {
      DETAILED_PROFILER(runtime, INDIVIDUAL_TRIGGER_COMMIT_CALL);
      if (is_remote())
      {
        Serializer rez;
        pack_remote_commit(rez);
        runtime->send_individual_remote_commit(orig_proc,rez);
      }
      if (profiling_reported.exists())
        finalize_single_task_profiling();
      if (must_epoch != NULL)
      {
        if (profiling_reported.exists() && !profiling_reported.has_triggered())
          profiling_reported.wait();
        must_epoch->notify_subop_commit(this);
        commit_operation(true/*deactivate*/);
      }
      else
        commit_operation(true/*deactivate*/, profiling_reported);
    }

    //--------------------------------------------------------------------------
    void IndividualTask::handle_future(const void *res, size_t res_size,
                                       bool owned)
    //--------------------------------------------------------------------------
    {
      result.impl->set_result(res, res_size, owned);
    }

    //--------------------------------------------------------------------------
    void IndividualTask::handle_post_mapped(bool deferral,
                                            RtEvent mapped_precondition)
    //--------------------------------------------------------------------------
    {
      DETAILED_PROFILER(runtime, INDIVIDUAL_POST_MAPPED_CALL);
      if (deferred_complete_mapping.exists())
      {
        if (mapped_precondition.exists())
          map_applied_conditions.insert(mapped_precondition);
        // Little race condition here so pull it on the stack first
        RtUserEvent to_trigger = deferred_complete_mapping;
        deferred_complete_mapping = RtUserEvent::NO_RT_USER_EVENT;
        if (!map_applied_conditions.empty())
          Runtime::trigger_event(to_trigger, 
              Runtime::merge_events(map_applied_conditions)); 
        else
          Runtime::trigger_event(to_trigger);
      }
      // If we're an implicit top-level we do our complete mapping call here
      else if (top_level_task && implicit_top_level_task)
        complete_mapping(mapped_precondition);
#ifdef DEBUG_LEGION
#ifndef NDEBUG
      else
      {
        assert(!mapped_precondition.exists());
        assert(map_applied_conditions.empty());
      }
#endif
#endif
    } 

    //--------------------------------------------------------------------------
    void IndividualTask::handle_misspeculation(void)
    //--------------------------------------------------------------------------
    {
      // First thing: increment the meta-task counts since we decremented
      // them in case we didn't end up running
#ifdef DEBUG_LEGION
      runtime->increment_total_outstanding_tasks(
          MisspeculationTaskArgs::TASK_ID, true/*meta*/);
#else
      runtime->increment_total_outstanding_tasks();
#endif
#ifdef DEBUG_SHUTDOWN_HANG
      __sync_fetch_and_add(
            &runtime->outstanding_counts[MisspeculationTaskArgs::TASK_ID],1);
#endif
      // Pretend like we executed the task
      execution_context->begin_misspeculation();
      if (predicate_false_future.impl != NULL)
      {
        // Wait for the future to be ready
        ApEvent wait_on = predicate_false_future.impl->get_ready_event();
        wait_on.wait();
        void *ptr = 
          predicate_false_future.impl->get_untyped_result(true, NULL, true);
        size_t size = predicate_false_future.impl->get_untyped_size(true);
        execution_context->end_misspeculation(ptr, size); 
      }
      else
        execution_context->end_misspeculation(predicate_false_result,
                                              predicate_false_size);
    }

    //--------------------------------------------------------------------------
    void IndividualTask::record_reference_mutation_effect(RtEvent event)
    //--------------------------------------------------------------------------
    {
      map_applied_conditions.insert(event);
    }

    //--------------------------------------------------------------------------
    bool IndividualTask::pack_task(Serializer &rez, AddressSpaceID target)
    //--------------------------------------------------------------------------
    {
      DETAILED_PROFILER(runtime, INDIVIDUAL_PACK_TASK_CALL);
      // Check to see if we are stealable, if not and we have not
      // yet been sent remotely, then send the state now
      RezCheck z(rez);
      pack_single_task(rez, target);
      rez.serialize(orig_task);
      rez.serialize(remote_completion_event);
      rez.serialize(remote_unique_id);
      rez.serialize(remote_owner_uid);
      rez.serialize(top_level_task);
      rez.serialize(result.impl->did);
      if (predicate_false_future.impl != NULL)
        rez.serialize(predicate_false_future.impl->did);
      else
        rez.serialize<DistributedID>(0);
      rez.serialize(predicate_false_size);
      if (predicate_false_size > 0)
        rez.serialize(predicate_false_result, predicate_false_size);
      // Mark that we sent this task remotely
      sent_remotely = true;
      // If this task is remote, then deactivate it, otherwise
      // we're local so we don't want to be deactivated for when
      // return messages get sent back.
      return is_remote();
    }

    //--------------------------------------------------------------------------
    bool IndividualTask::unpack_task(Deserializer &derez, Processor current,
                                     std::set<RtEvent> &ready_events)
    //--------------------------------------------------------------------------
    {
      DETAILED_PROFILER(runtime, INDIVIDUAL_UNPACK_TASK_CALL);
      DerezCheck z(derez);
      unpack_single_task(derez, ready_events);
      derez.deserialize(orig_task);
      derez.deserialize(remote_completion_event);
      derez.deserialize(remote_unique_id);
      set_current_proc(current);
      derez.deserialize(remote_owner_uid);
      derez.deserialize(top_level_task);
      // Quick check to see if we've been sent back to our original node
      if (!is_remote())
      {
#ifdef DEBUG_LEGION
        // Need to make the deserializer happy in debug mode
        // 2 *sizeof(size_t) since we're two DerezChecks deep
        derez.advance_pointer(derez.get_remaining_bytes() - 2*sizeof(size_t));
#endif
        // If we were sent back then mark that we are no longer remote
        orig_task->sent_remotely = false;
        // Put the original instance back on the mapping queue and
        // deactivate this version of the task
        runtime->add_to_ready_queue(current_proc, orig_task);
        deactivate();
        return false;
      }
      DistributedID future_did;
      derez.deserialize(future_did);
      {
        WrapperReferenceMutator mutator(ready_events);
        FutureImpl *impl = 
          runtime->find_or_create_future(future_did, &mutator);
        impl->add_base_gc_ref(FUTURE_HANDLE_REF, &mutator);
        result = Future(impl, false/*need reference*/);
      }
      // Unpack the predicate false infos
      DistributedID pred_false_did;
      derez.deserialize(pred_false_did);
      if (pred_false_did != 0)
      {
        WrapperReferenceMutator mutator(ready_events);
        FutureImpl *impl = 
          runtime->find_or_create_future(pred_false_did, &mutator);
        impl->add_base_gc_ref(FUTURE_HANDLE_REF, &mutator);
        predicate_false_future = Future(impl, false/*need reference*/);
      }
      derez.deserialize(predicate_false_size);
      if (predicate_false_size > 0)
      {
#ifdef DEBUG_LEGION
        assert(predicate_false_result == NULL);
#endif
        predicate_false_result = malloc(predicate_false_size);
        derez.deserialize(predicate_false_result, predicate_false_size);
      }
      // Figure out what our parent context is
      RtEvent ctx_ready;
      parent_ctx = runtime->find_context(remote_owner_uid, false, &ctx_ready);
      if (ctx_ready.exists())
        ready_events.insert(ctx_ready);
      // Set our parent task for the user
      parent_task = parent_ctx->get_task();
      // Have to do this before resolving speculation in case
      // we get cleaned up after the resolve speculation call
      if (runtime->legion_spy_enabled)
      {
        LegionSpy::log_point_point(remote_unique_id, get_unique_id());
#ifdef LEGION_SPY
        LegionSpy::log_event_dependence(completion_event, 
                                        remote_completion_event);
#endif
      }
      // If we're remote, we've already resolved speculation for now
      resolve_speculation();
      // Return true to add ourselves to the ready queue
      return true;
    }

    //--------------------------------------------------------------------------
    void IndividualTask::pack_as_shard_task(Serializer &rez,AddressSpace target)
    //--------------------------------------------------------------------------
    {
      pack_single_task(rez, target);
      // Finally pack our context information
      rez.serialize(remote_owner_uid);
    }

    //--------------------------------------------------------------------------
    void IndividualTask::perform_inlining(void)
    //--------------------------------------------------------------------------
    {
      // See if there is anything that we need to wait on before running
      std::set<ApEvent> wait_on_events;
      for (unsigned idx = 0; idx < futures.size(); idx++)
      {
        FutureImpl *impl = futures[idx].impl; 
        wait_on_events.insert(impl->get_ready_event());
      }
      for (unsigned idx = 0; idx < grants.size(); idx++)
      {
        GrantImpl *impl = grants[idx].impl;
        wait_on_events.insert(impl->acquire_grant());
      }
      for (unsigned idx = 0; idx < wait_barriers.size(); idx++)
      {
        ApEvent e = 
          Runtime::get_previous_phase(wait_barriers[idx].phase_barrier);
        wait_on_events.insert(e);
      }
      // Merge together all the events for the start condition 
      ApEvent start_condition = Runtime::merge_events(NULL, wait_on_events);
      // Get the processor that we will be running on
      Processor current = parent_ctx->get_executing_processor();
      // Select the variant to use
      VariantImpl *variant = parent_ctx->select_inline_variant(this);
      if (!runtime->unsafe_mapper)
      {
        MapperManager *mapper = runtime->find_mapper(current, map_id);
        validate_variant_selection(mapper, variant, current.kind(), 
                                    "select_task_variant");
      }
      // Now make an inline context to use for the execution
      InlineContext *inline_ctx = new InlineContext(runtime, parent_ctx, this);
      // Save this for when we are done executing
      TaskContext *enclosing = parent_ctx;
      // Set the context to be the current inline context
      // parent_ctx = inline_ctx;
      // See if we need to wait for anything
      if (start_condition.exists())
        start_condition.wait();
      variant->dispatch_inline(current, inline_ctx); 
      // Return any created privilege state
      std::set<RtEvent> preconditions;
      inline_ctx->return_resources(enclosing, preconditions);
      if (!preconditions.empty())
      {
        const RtEvent wait_on = Runtime::merge_events(preconditions);
        if (wait_on.exists() && !wait_on.has_triggered())
          wait_on.wait();
      }
      // Then delete the inline context
      delete inline_ctx;
    }

    //--------------------------------------------------------------------------
    void IndividualTask::end_inline_task(const void *res, 
                                         size_t res_size, bool owned) 
    //--------------------------------------------------------------------------
    {
      // Save the future result and trigger it
      result.impl->set_result(res, res_size, owned);
      // Trigger our completion event
      Runtime::trigger_event(completion_event);
      // Now we're done, someone else will deactivate us
    }

    //--------------------------------------------------------------------------
    void IndividualTask::pack_remote_complete(Serializer &rez)
    //--------------------------------------------------------------------------
    {
      DETAILED_PROFILER(runtime, INDIVIDUAL_PACK_REMOTE_COMPLETE_CALL);
      AddressSpaceID target = runtime->find_address_space(orig_proc);
      if ((execution_context != NULL) &&
          execution_context->has_created_requirements())
        execution_context->send_back_created_state(target); 
      // Send back the pointer to the task instance, then serialize
      // everything else that needs to be sent back
      rez.serialize(orig_task);
      RezCheck z(rez);
      // Pack the privilege state
      if (execution_context != NULL)
      {
        rez.serialize<bool>(true);
        execution_context->pack_resources_return(rez, target);
      }
      else
        rez.serialize<bool>(false);
    }
    
    //--------------------------------------------------------------------------
    void IndividualTask::unpack_remote_complete(Deserializer &derez)
    //--------------------------------------------------------------------------
    {
      DETAILED_PROFILER(runtime, INDIVIDUAL_UNPACK_REMOTE_COMPLETE_CALL);
      DerezCheck z(derez);
      // First unpack the privilege state
      bool has_privilege_state;
      derez.deserialize(has_privilege_state);
      RtEvent resources_returned;
      if (has_privilege_state)
        resources_returned = 
          ResourceTracker::unpack_resources_return(derez, parent_ctx);
      // Mark that we have both finished executing and that our
      // children are complete
      complete_execution(resources_returned);
      trigger_children_complete();
    }

    //--------------------------------------------------------------------------
    void IndividualTask::pack_remote_commit(Serializer &rez)
    //--------------------------------------------------------------------------
    {
      // Only need to send back the pointer to the task instance
      rez.serialize(orig_task);
    }

    //--------------------------------------------------------------------------
    void IndividualTask::unpack_remote_commit(Deserializer &derez)
    //--------------------------------------------------------------------------
    {
      trigger_children_committed();
    }

    //--------------------------------------------------------------------------
    void IndividualTask::replay_analysis(void)
    //--------------------------------------------------------------------------
    {
#ifdef LEGION_SPY
      LegionSpy::log_replay_operation(unique_op_id);
#endif
      if (runtime->legion_spy_enabled)
      {
        for (unsigned idx = 0; idx < regions.size(); idx++)
          TaskOp::log_requirement(unique_op_id, idx, regions[idx]);
      }
      tpl->register_operation(this);
      complete_mapping();
    }

    //--------------------------------------------------------------------------
    void IndividualTask::complete_replay(ApEvent instance_ready_event)
    //--------------------------------------------------------------------------
    {
#ifdef DEBUG_LEGION
      assert(!target_processors.empty());
#endif
      const AddressSpaceID target_space = 
        runtime->find_address_space(target_processors.front());
      // Check to see if we're replaying this locally or remotely
      if (target_space != runtime->address_space)
      {
        // This is the remote case, pack it up and ship it over
        // Mark that we are effecitvely mapping this at the origin
        map_origin = true;
        // Pack this task up and send it to the remote node
        Serializer rez;
        {
          RezCheck z(rez);
          rez.serialize(instance_ready_event);
          rez.serialize(target_processors.front());
          rez.serialize(INDIVIDUAL_TASK_KIND);
          pack_task(rez, target_space);
        }
        runtime->send_remote_task_replay(target_space, rez);
      }
      else
      { 
        // This is the local case
        if (!arrive_barriers.empty())
        {
          ApEvent done_event = get_task_completion();
          if (effects_postconditions.size() > 0)
            // done_event is already included in effects_postconditions
            done_event = Runtime::merge_events(NULL, effects_postconditions);

          for (std::vector<PhaseBarrier>::const_iterator it =
               arrive_barriers.begin(); it !=
               arrive_barriers.end(); it++)
            Runtime::phase_barrier_arrive(*it, 1/*count*/, done_event);
        }
#ifdef DEBUG_LEGION
        assert(is_leaf());
#endif
        for (std::deque<InstanceSet>::iterator it = physical_instances.begin();
             it != physical_instances.end(); ++it)
          for (unsigned idx = 0; idx < it->size(); ++idx)
            (*it)[idx].set_ready_event(instance_ready_event);
        update_no_access_regions();
        launch_task();
      }
    }

    //--------------------------------------------------------------------------
    /*static*/ void IndividualTask::process_unpack_remote_complete(
                                                            Deserializer &derez)
    //--------------------------------------------------------------------------
    {
      IndividualTask *task;
      derez.deserialize(task);
      task->unpack_remote_complete(derez);
    }

    //--------------------------------------------------------------------------
    /*static*/ void IndividualTask::process_unpack_remote_commit(
                                                            Deserializer &derez)
    //--------------------------------------------------------------------------
    {
      IndividualTask *task;
      derez.deserialize(task);
      task->unpack_remote_commit(derez);
    }

    /////////////////////////////////////////////////////////////
    // Point Task 
    /////////////////////////////////////////////////////////////

    //--------------------------------------------------------------------------
    PointTask::PointTask(Runtime *rt)
      : SingleTask(rt)
    //--------------------------------------------------------------------------
    {
    }

    //--------------------------------------------------------------------------
    PointTask::PointTask(const PointTask &rhs)
      : SingleTask(NULL)
    //--------------------------------------------------------------------------
    {
      // should never be called
      assert(false);
    }

    //--------------------------------------------------------------------------
    PointTask::~PointTask(void)
    //--------------------------------------------------------------------------
    {
    }

    //--------------------------------------------------------------------------
    PointTask& PointTask::operator=(const PointTask &rhs)
    //--------------------------------------------------------------------------
    {
      // should never be called
      assert(false);
      return *this;
    }

    //--------------------------------------------------------------------------
    void PointTask::activate(void)
    //--------------------------------------------------------------------------
    {
      DETAILED_PROFILER(runtime, POINT_ACTIVATE_CALL);
      activate_single();
      // Point tasks never have to resolve speculation
      resolve_speculation();
      orig_task = this;
      slice_owner = NULL;
      point_termination = ApUserEvent::NO_AP_USER_EVENT;
    }

    //--------------------------------------------------------------------------
    void PointTask::deactivate(void)
    //--------------------------------------------------------------------------
    {
      DETAILED_PROFILER(runtime, POINT_DEACTIVATE_CALL);
      if (runtime->profiler != NULL)
        runtime->profiler->register_slice_owner(
            this->slice_owner->get_unique_op_id(),
            this->get_unique_op_id());
      deactivate_single();
      if (!remote_instances.empty())
      {
        UniqueID local_uid = get_unique_id();
        Serializer rez;
        {
          RezCheck z(rez);
          rez.serialize(local_uid);
        }
        for (std::map<AddressSpaceID,RemoteTask*>::const_iterator it = 
              remote_instances.begin(); it != remote_instances.end(); it++)
        {
          runtime->send_remote_context_free(it->first, rez);
        }
        remote_instances.clear();
      }
      runtime->free_point_task(this);
    } 

    //--------------------------------------------------------------------------
    void PointTask::trigger_dependence_analysis(void)
    //--------------------------------------------------------------------------
    {
      // should never be called
      assert(false);
    }

    //--------------------------------------------------------------------------
    void PointTask::report_interfering_requirements(unsigned idx1,
                                                    unsigned idx2)
    //--------------------------------------------------------------------------
    {
      switch (index_point.get_dim())
      {
        case 1:
          {
            REPORT_LEGION_ERROR(ERROR_ALIASED_REGION_REQUIREMENTS,
                    "Aliased and interfering region requirements for "
                    "point tasks are not permitted. Region requirements "
                    "%d and %d of point %lld of index space task %s (UID %lld) "
                    "in parent task %s (UID %lld) are interfering.", 
                    idx1, idx2, index_point[0], get_task_name(),
                    get_unique_id(), parent_ctx->get_task_name(),
                    parent_ctx->get_unique_id());
            break;
          }
#if LEGION_MAX_DIM >= 2
        case 2:
          {
            REPORT_LEGION_ERROR(ERROR_ALIASED_REGION_REQUIREMENTS,
                    "Aliased and interfering region requirements for "
                    "point tasks are not permitted. Region requirements "
                    "%d and %d of point (%lld,%lld) of index space task %s "
                    "(UID %lld) in parent task %s (UID %lld) are interfering.",
                    idx1, idx2, index_point[0], index_point[1], 
                    get_task_name(), get_unique_id(), 
                    parent_ctx->get_task_name(), parent_ctx->get_unique_id());
            break;
          }
#endif
#if LEGION_MAX_DIM >= 3
        case 3:
          {
            REPORT_LEGION_ERROR(ERROR_ALIASED_REGION_REQUIREMENTS,
                    "Aliased and interfering region requirements for "
                    "point tasks are not permitted. Region requirements "
                    "%d and %d of point (%lld,%lld,%lld) of index space task %s"
                    " (UID %lld) in parent task %s (UID %lld) are interfering.",
                    idx1, idx2, index_point[0], index_point[1], 
                    index_point[2], get_task_name(), get_unique_id(), 
                    parent_ctx->get_task_name(), parent_ctx->get_unique_id());
            break;
          }
#endif
#if LEGION_MAX_DIM >= 4
        case 4:
          {
            REPORT_LEGION_ERROR(ERROR_ALIASED_REGION_REQUIREMENTS,
                    "Aliased and interfering region requirements for "
                    "point tasks are not permitted. Region requirements "
                    "%d and %d of point (%lld,%lld,%lld,%lld) of index space " 
                    "task %s (UID %lld) in parent task %s (UID %lld) are "
                    "interfering.", idx1, idx2, index_point[0], index_point[1],
                    index_point[2], index_point[3], get_task_name(), 
                    get_unique_id(), parent_ctx->get_task_name(), 
                    parent_ctx->get_unique_id());
            break;
          }
#endif
#if LEGION_MAX_DIM >= 5
        case 5:
          {
            REPORT_LEGION_ERROR(ERROR_ALIASED_REGION_REQUIREMENTS,
                    "Aliased and interfering region requirements for "
                    "point tasks are not permitted. Region requirements "
                    "%d and %d of point (%lld,%lld,%lld,%lld,%lld) of index "
                    "space task %s (UID %lld) in parent task %s (UID %lld) are "
                    "interfering.", idx1, idx2, index_point[0], index_point[1],
                    index_point[2], index_point[3], index_point[4], 
                    get_task_name(), get_unique_id(), 
                    parent_ctx->get_task_name(), parent_ctx->get_unique_id());
            break;
          }
#endif
#if LEGION_MAX_DIM >= 6
        case 6:
          {
            REPORT_LEGION_ERROR(ERROR_ALIASED_REGION_REQUIREMENTS,
                    "Aliased and interfering region requirements for "
                    "point tasks are not permitted. Region requirements "
                    "%d and %d of point (%lld,%lld,%lld,%lld,%lld,%lld) of "
                    "index space task %s (UID %lld) in parent task %s (UID "
                    "%lld) are interfering.", idx1, idx2, index_point[0], 
                    index_point[1], index_point[2], index_point[3], 
                    index_point[4], index_point[5], get_task_name(), 
                    get_unique_id(), parent_ctx->get_task_name(), 
                    parent_ctx->get_unique_id());
            break;
          }
#endif
#if LEGION_MAX_DIM >= 7
        case 7:
          {
            REPORT_LEGION_ERROR(ERROR_ALIASED_REGION_REQUIREMENTS,
                    "Aliased and interfering region requirements for "
                    "point tasks are not permitted. Region requirements "
                    "%d and %d of point (%lld,%lld,%lld,%lld,%lld,%lld,%lld) of"
                    " index space task %s (UID %lld) in parent task %s (UID "
                    "%lld) are interfering.", idx1, idx2, index_point[0], 
                    index_point[1], index_point[2], index_point[3], 
                    index_point[4], index_point[5], index_point[6],
                    get_task_name(), get_unique_id(), 
                    parent_ctx->get_task_name(), parent_ctx->get_unique_id());
            break;
          }
#endif
#if LEGION_MAX_DIM >= 8
        case 8:
          {
            REPORT_LEGION_ERROR(ERROR_ALIASED_REGION_REQUIREMENTS,
                    "Aliased and interfering region requirements for "
                    "point tasks are not permitted. Region requirements "
                    "%d and %d of point (%lld,%lld,%lld,%lld,%lld,%lld,%lld,"
                    "%lld) of index space task %s (UID %lld) in parent task "
                    "%s (UID %lld) are interfering.", idx1, idx2, 
                    index_point[0], index_point[1], index_point[2], 
                    index_point[3], index_point[4], index_point[5], 
                    index_point[6], index_point[7], get_task_name(), 
                    get_unique_id(), parent_ctx->get_task_name(), 
                    parent_ctx->get_unique_id());
            break;
          }
#endif
#if LEGION_MAX_DIM >= 9
        case 9:
          {
            REPORT_LEGION_ERROR(ERROR_ALIASED_REGION_REQUIREMENTS,
                    "Aliased and interfering region requirements for "
                    "point tasks are not permitted. Region requirements "
                    "%d and %d of point (%lld,%lld,%lld,%lld,%lld,%lld,%lld,"
                    "%lld,%lld) of index space task %s (UID %lld) in parent "
                    "task %s (UID %lld) are interfering.", idx1, idx2, 
                    index_point[0], index_point[1], index_point[2], 
                    index_point[3], index_point[4], index_point[5], 
                    index_point[6], index_point[7], index_point[8],
                    get_task_name(), get_unique_id(), 
                    parent_ctx->get_task_name(), parent_ctx->get_unique_id());
            break;
          }
#endif
        default:
          assert(false);
      }
    }

    //--------------------------------------------------------------------------
    void PointTask::resolve_false(bool speculated, bool launched)
    //--------------------------------------------------------------------------
    {
      // should never be called
      assert(false);
    }

    //--------------------------------------------------------------------------
    void PointTask::early_map_task(void)
    //--------------------------------------------------------------------------
    {
      // Point tasks are always done with early mapping
    }

    //--------------------------------------------------------------------------
    bool PointTask::distribute_task(void)
    //--------------------------------------------------------------------------
    {
      // Point tasks are never sent anywhere
      return true;
    }

    //--------------------------------------------------------------------------
    RtEvent PointTask::perform_mapping(MustEpochOp *must_epoch_owner/*=NULL*/,
                                       const DeferMappingArgs *args/*=NULL*/)
    //--------------------------------------------------------------------------
    {
      // For point tasks we use the point termination event which as the
      // end event for this task since point tasks can be moved and
      // the completion event is therefore not guaranteed to survive
      // the length of the task's execution
      const RtEvent deferred = 
        map_all_regions(point_termination, must_epoch_owner, args);
      if (deferred.exists())
        return deferred;
      RtEvent applied_condition;
      ApEvent effects_condition;
      // If we succeeded in mapping and we're a leaf so we are done mapping
      if (is_leaf() && !is_replicated())
      {
        if (!map_applied_conditions.empty())
        {
          applied_condition = Runtime::merge_events(map_applied_conditions);
          map_applied_conditions.clear();
        }
        if (!effects_postconditions.empty())
        {
          const TraceInfo trace_info = (remote_trace_info == NULL) ? 
            TraceInfo(this) : TraceInfo(*remote_trace_info, this);
          effects_condition = 
            Runtime::merge_events(&trace_info, effects_postconditions);
          if (is_recording())
            trace_info.record_set_effects(this, effects_condition);
          effects_postconditions.clear();
        }
        // If we mapped remotely we might have a deferred complete mapping
        // that we can trigger now
        if (deferred_complete_mapping.exists())
        {
#ifdef DEBUG_LEGION
          assert(is_remote());
#endif
          Runtime::trigger_event(deferred_complete_mapping, applied_condition);
          applied_condition = deferred_complete_mapping;
          deferred_complete_mapping = RtUserEvent::NO_RT_USER_EVENT;
        }
        if (deferred_effects.exists())
        {
#ifdef DEBUG_LEGION
          assert(is_remote());
#endif
          Runtime::trigger_event(deferred_effects, effects_condition);
          effects_condition = deferred_effects;
          deferred_effects = ApUserEvent::NO_AP_USER_EVENT;
        }
      }
      else
      {
#ifdef DEBUG_LEGION
        assert(!deferred_complete_mapping.exists());
        assert(!deferred_effects.exists());
#endif
        deferred_complete_mapping = Runtime::create_rt_user_event();
        applied_condition = deferred_complete_mapping;
        deferred_effects = Runtime::create_ap_user_event();
        effects_condition = deferred_effects;
      }
      slice_owner->record_child_mapped(applied_condition, effects_condition);
      complete_mapping(applied_condition);
      return RtEvent::NO_RT_EVENT;
    }

    //--------------------------------------------------------------------------
    void PointTask::shard_off(RtEvent mapped_precondition)
    //--------------------------------------------------------------------------
    {
      slice_owner->record_child_mapped(mapped_precondition, 
                                       ApEvent::NO_AP_EVENT);
      SingleTask::shard_off(mapped_precondition);
    }

    //--------------------------------------------------------------------------
    bool PointTask::is_stealable(void) const
    //--------------------------------------------------------------------------
    {
      // should never be called
      assert(false);
      return false;
    }

    //--------------------------------------------------------------------------
    bool PointTask::can_early_complete(ApUserEvent &chain_event)
    //--------------------------------------------------------------------------
    {
      chain_event = point_termination;
      return true;
    }

    //--------------------------------------------------------------------------
    VersionInfo& PointTask::get_version_info(unsigned idx)
    //--------------------------------------------------------------------------
    {
      // See if we've copied over the versions from our slice
      // if not we can just use our slice owner
      if (idx < version_infos.size())
        return version_infos[idx];
      return slice_owner->get_version_info(idx);
    }

    //--------------------------------------------------------------------------
    const VersionInfo& PointTask::get_version_info(unsigned idx) const
    //--------------------------------------------------------------------------
    {
      // See if we've copied over the versions from our slice
      // if not we can just use our slice owner
      if (idx < version_infos.size())
        return version_infos[idx];
      return slice_owner->get_version_info(idx);
    }

    //--------------------------------------------------------------------------
    ApEvent PointTask::get_task_completion(void) const
    //--------------------------------------------------------------------------
    {
      return point_termination;
    }

    //--------------------------------------------------------------------------
    TaskOp::TaskKind PointTask::get_task_kind(void) const
    //--------------------------------------------------------------------------
    {
      return POINT_TASK_KIND;
    }

    //--------------------------------------------------------------------------
    void PointTask::perform_inlining(void)
    //--------------------------------------------------------------------------
    {
      // Should never be called
      assert(false);
    }

    //--------------------------------------------------------------------------
    std::map<PhysicalManager*,std::pair<unsigned,bool> >* 
                                     PointTask::get_acquired_instances_ref(void)
    //--------------------------------------------------------------------------
    {
      return slice_owner->get_acquired_instances_ref();
    }

    //--------------------------------------------------------------------------
    void PointTask::trigger_task_complete(bool deferred /*=false*/)
    //--------------------------------------------------------------------------
    {
      DETAILED_PROFILER(runtime, POINT_TASK_COMPLETE_CALL);
      // Pass back our created and deleted operations 
      std::set<RtEvent> preconditions;
      if (execution_context != NULL)
      {
        slice_owner->return_privileges(execution_context, preconditions);
        if (runtime->legion_spy_enabled)
          execution_context->log_created_requirements();
        // Invalidate any context that we had so that the child
        // operations can begin committing
        execution_context->invalidate_region_tree_contexts();
        // Since this point is now complete we know
        // that we can trigger it. Note we don't need to do
        // this if we're a leaf task with no virtual mappings
        // because we would have performed the leaf task
        // early complete chaining operation.
        if (!is_leaf())
          Runtime::trigger_event(point_termination);
      }
      else
        Runtime::trigger_event(point_termination);
      if (!preconditions.empty())
        slice_owner->record_child_complete(
            Runtime::merge_events(preconditions));
      else
        slice_owner->record_child_complete(RtEvent::NO_RT_EVENT);
      // See if we need to trigger that our children are complete
      const bool need_commit = (execution_context != NULL) ? 
        execution_context->attempt_children_commit() : false;
      // Mark that this operation is now complete
      complete_operation();
      if (need_commit)
        trigger_children_committed();
    }

    //--------------------------------------------------------------------------
    void PointTask::trigger_task_commit(void)
    //--------------------------------------------------------------------------
    {
      DETAILED_PROFILER(runtime, POINT_TASK_COMMIT_CALL);
      if (profiling_reported.exists())
        finalize_single_task_profiling();
      // A little strange here, but we don't directly commit this
      // operation, instead we just tell our slice that we are commited
      // In the deactivation of the slice task is when we will actually
      // have our commit call done
      slice_owner->record_child_committed(profiling_reported);
    }

    //--------------------------------------------------------------------------
    bool PointTask::pack_task(Serializer &rez, AddressSpaceID target)
    //--------------------------------------------------------------------------
    {
      DETAILED_PROFILER(runtime, POINT_PACK_TASK_CALL);
      RezCheck z(rez);
      pack_single_task(rez, target);
      rez.serialize(orig_task);
      rez.serialize(point_termination); 
#ifdef DEBUG_LEGION
      assert(is_origin_mapped()); // should be origin mapped if we're here
#endif
      rez.serialize(deferred_effects);
      deferred_effects = ApUserEvent::NO_AP_USER_EVENT;
      // Return false since point tasks should always be deactivated
      // once they are sent to a remote node
      return false;
    }

    //--------------------------------------------------------------------------
    bool PointTask::unpack_task(Deserializer &derez, Processor current,
                                std::set<RtEvent> &ready_events)
    //--------------------------------------------------------------------------
    {
      DETAILED_PROFILER(runtime, POINT_UNPACK_TASK_CALL);
      DerezCheck z(derez);
      unpack_single_task(derez, ready_events);
      derez.deserialize(orig_task);
      derez.deserialize(point_termination);
#ifdef DEBUG_LEGION
      assert(!deferred_effects.exists());
#endif
      derez.deserialize(deferred_effects);
      set_current_proc(current);
      // Get the context information from our slice owner
      parent_ctx = slice_owner->get_context();
      parent_task = parent_ctx->get_task();
      // We should always just apply these things now since we were mapped 
      // on the owner node
#ifdef DEBUG_LEGION
      assert(is_origin_mapped());
#endif
      slice_owner->record_child_mapped(deferred_complete_mapping,
                                       deferred_effects);
#ifdef LEGION_SPY
      LegionSpy::log_event_dependence(completion_event, point_termination);
#endif
      return false;
    }

    //--------------------------------------------------------------------------
    void PointTask::pack_as_shard_task(Serializer &rez, AddressSpace target)
    //--------------------------------------------------------------------------
    {
      pack_single_task(rez, target);
      // Finally pack our context information
      rez.serialize(slice_owner->get_remote_owner_uid());
    }

    //--------------------------------------------------------------------------
    void PointTask::handle_future(const void *res, size_t res_size, bool owner)
    //--------------------------------------------------------------------------
    {
      slice_owner->handle_future(index_point, res, res_size, owner);
    }

    //--------------------------------------------------------------------------
    void PointTask::handle_post_mapped(bool deferral, 
                                       RtEvent mapped_precondition)
    //--------------------------------------------------------------------------
    {
      DETAILED_PROFILER(runtime, POINT_TASK_POST_MAPPED_CALL);
      if (deferred_effects.exists())
      {
        if (!effects_postconditions.empty())
        {
          const TraceInfo trace_info = (remote_trace_info == NULL) ?
            TraceInfo(this) : TraceInfo(*remote_trace_info, this);
          Runtime::trigger_event(deferred_effects,
            Runtime::merge_events(&trace_info, effects_postconditions));
        }
        else
          Runtime::trigger_event(deferred_effects);
        deferred_effects = ApUserEvent::NO_AP_USER_EVENT;
      }
#ifdef DEBUG_LEGION
#ifndef NDEBUG
      else
        assert(!effects_postconditions.empty()); 
#endif
#endif
      if (deferred_complete_mapping.exists())
      {
        if (mapped_precondition.exists())
          map_applied_conditions.insert(mapped_precondition);
        // Little race condition here so pull it on the stack first
        RtUserEvent to_trigger = deferred_complete_mapping;
        deferred_complete_mapping = RtUserEvent::NO_RT_USER_EVENT;
        if (!map_applied_conditions.empty())
          Runtime::trigger_event(to_trigger, 
              Runtime::merge_events(map_applied_conditions)); 
        else
          Runtime::trigger_event(to_trigger);
      }
#ifdef DEBUG_LEGION
#ifndef NDEBUG
      else
      {
        assert(!mapped_precondition.exists());
        assert(map_applied_conditions.empty());
      }
#endif
#endif
    }

    //--------------------------------------------------------------------------
    void PointTask::handle_misspeculation(void)
    //--------------------------------------------------------------------------
    {
      // First thing: increment the meta-task counts since we decremented
      // them in case we didn't end up running
#ifdef DEBUG_LEGION
      runtime->increment_total_outstanding_tasks(
          MisspeculationTaskArgs::TASK_ID, true/*meta*/);
#else
      runtime->increment_total_outstanding_tasks();
#endif
#ifdef DEBUG_SHUTDOWN_HANG
      __sync_fetch_and_add(
            &runtime->outstanding_counts[MisspeculationTaskArgs::TASK_ID],1);
#endif
      // Pretend like we executed the task
      execution_context->begin_misspeculation();
      size_t result_size;
      const void *result = slice_owner->get_predicate_false_result(result_size);
      execution_context->end_misspeculation(result, result_size);
    }

    //--------------------------------------------------------------------------
    void PointTask::record_reference_mutation_effect(RtEvent event)
    //--------------------------------------------------------------------------
    {
      map_applied_conditions.insert(event);
    }

    //--------------------------------------------------------------------------
    const DomainPoint& PointTask::get_domain_point(void) const
    //--------------------------------------------------------------------------
    {
      return index_point;
    }

    //--------------------------------------------------------------------------
    void PointTask::set_projection_result(unsigned idx, LogicalRegion result)
    //--------------------------------------------------------------------------
    {
#ifdef DEBUG_LEGION
      assert(idx < regions.size());
#endif
      RegionRequirement &req = regions[idx];
#ifdef DEBUG_LEGION
      assert(req.handle_type != SINGULAR);
#endif
      req.region = result;
      req.handle_type = SINGULAR;
      // Check to see if the region is a NO_REGION,
      // if it is then switch the privilege to NO_ACCESS
      if (req.region == LogicalRegion::NO_REGION)
        req.privilege = NO_ACCESS;
    }

    //--------------------------------------------------------------------------
    void PointTask::initialize_point(SliceTask *owner, const DomainPoint &point,
                                    const FutureMap &point_arguments,
                                    const std::vector<FutureMap> &point_futures)
    //--------------------------------------------------------------------------
    {
      slice_owner = owner;
      // Get our point
      index_point = point;
      // Get our argument
      if (point_arguments.impl != NULL)
      {
        Future f = point_arguments.impl->get_future(point, true/*internal*/);
        if (f.impl != NULL)
        {
          ApEvent ready = f.impl->get_ready_event();
          ready.wait();
          local_arglen = f.impl->get_untyped_size(true/*internal*/);
          // Have to make a local copy since the point takes ownership
          if (local_arglen > 0)
          {
            local_args = malloc(local_arglen);
            memcpy(local_args, 
                f.impl->get_untyped_result(true, NULL, true), local_arglen);
          }
        }
      }
      if (!point_futures.empty())
      {
        for (std::vector<FutureMap>::const_iterator it = 
              point_futures.begin(); it != point_futures.end(); it++)
          this->futures.push_back(it->impl->get_future(point,true/*internal*/));
      }
      // Really unusual case here, if we're going to be doing remote tracing
      // then we need to get an event from the owner node because some kinds
      // of tracing (e.g. those with control replication) don't work otherwise
      if ((remote_trace_info != NULL) && (remote_trace_info->recording))
        remote_trace_info->request_term_event(point_termination);
      else // Make a new termination event for this point
        point_termination = Runtime::create_ap_user_event();
    }

    //--------------------------------------------------------------------------
    void PointTask::send_back_created_state(AddressSpaceID target)
    //--------------------------------------------------------------------------
    {
      if (execution_context->has_created_requirements())
        execution_context->send_back_created_state(target);
    } 

    //--------------------------------------------------------------------------
    void PointTask::replay_analysis(void)
    //--------------------------------------------------------------------------
    {
#ifdef LEGION_SPY
      LegionSpy::log_replay_operation(unique_op_id);
#endif
      tpl->register_operation(this);
      complete_mapping();
    }

    //--------------------------------------------------------------------------
    void PointTask::complete_replay(ApEvent instance_ready_event)
    //--------------------------------------------------------------------------
    {
#ifdef DEBUG_LEGION
      assert(is_leaf());
      assert(is_origin_mapped());
      assert(!target_processors.empty());
#endif
      const AddressSpaceID target_space = 
        runtime->find_address_space(target_processors.front());
      if (target_space != runtime->address_space)
      {
        // This is the remote case, pack it up and ship it over
        // Update our target_proc so that the sending code is correct 
        Serializer rez;
        {
          RezCheck z(rez);
          rez.serialize(instance_ready_event);
          rez.serialize(target_processors.front());
          rez.serialize(SLICE_TASK_KIND);
          slice_owner->pack_task(rez, target_space);
        }
        runtime->send_remote_task_replay(target_space, rez);
      }
      else
      {
        // This is the local case
        // Check to see if we're replaying this locally or remotely
        for (std::deque<InstanceSet>::iterator it = physical_instances.begin();
             it != physical_instances.end(); ++it)
          for (unsigned idx = 0; idx < it->size(); ++idx)
            (*it)[idx].set_ready_event(instance_ready_event);
        update_no_access_regions();
        launch_task();
        ApEvent postcondition = ApEvent::NO_AP_EVENT;
        if (effects_postconditions.size() > 0)
          postcondition = Runtime::merge_events(NULL, effects_postconditions);
        slice_owner->record_child_mapped(RtEvent::NO_RT_EVENT, postcondition);
      }
    }

    //--------------------------------------------------------------------------
    TraceLocalID PointTask::get_trace_local_id(void) const
    //--------------------------------------------------------------------------
    {
      if (remote_trace_info != NULL)
      {
        TraceLocalID result = 
          slice_owner->remote_trace_info->memo->get_trace_local_id();
        result.second = get_domain_point();
        return result;
      }
      else
        return TraceLocalID(trace_local_id, get_domain_point());
    }

    //--------------------------------------------------------------------------
    void PointTask::record_intra_space_dependences(unsigned index,
                                    const std::vector<DomainPoint> &dependences)
    //--------------------------------------------------------------------------
    {
      // Scan through the list until we find ourself
      for (unsigned idx = 0; idx < dependences.size(); idx++)
      {
        if (dependences[idx] == index_point)
        {
          // If we've got a prior dependence then record it
          if (idx > 0)
          {
            const DomainPoint &prev = dependences[idx-1];
            const RtEvent pre = slice_owner->find_intra_space_dependence(prev);
            intra_space_mapping_dependences.insert(pre);
            if (runtime->legion_spy_enabled)
              LegionSpy::log_intra_space_dependence(unique_op_id, prev);
          }
          // If we're not the last dependence, then send our mapping event
          // so that others can record a dependence on us
          if (idx < (dependences.size()-1))
            slice_owner->record_intra_space_dependence(index_point,
                                                       dependences[idx+1], 
                                                       get_mapped_event());
          return;
        }
      }
      // We should never get here
      assert(false);
    }

    /////////////////////////////////////////////////////////////
    // Shard Task 
    /////////////////////////////////////////////////////////////

    //--------------------------------------------------------------------------
    ShardTask::ShardTask(Runtime *rt, ShardManager *manager,
                         ShardID id, Processor proc)
      : SingleTask(rt), shard_id(id)
    //--------------------------------------------------------------------------
    {
      activate_single();
      target_proc = proc;
      current_proc = proc;
      shard_manager = manager;
      if (manager->original_task != NULL)
        remote_owner_uid = 
          manager->original_task->get_context()->get_unique_id();
    }
    
    //--------------------------------------------------------------------------
    ShardTask::ShardTask(const ShardTask &rhs)
      : SingleTask(NULL), shard_id(0)
    //--------------------------------------------------------------------------
    {
      // should never be called
      assert(false);
    }

    //--------------------------------------------------------------------------
    ShardTask::~ShardTask(void)
    //--------------------------------------------------------------------------
    {
      // Set our shard manager to NULL since we are not supposed to delete it
      shard_manager = NULL;
      // We clear out instance top view here since we know that all
      // our sibling shards are done at this point too, this allows
      // us to remove any references to the context and hopefully to
      // delete it
      if ((execution_context != NULL) && execution_context->is_inner_context())
      {
#ifdef DEBUG_LEGION
        ReplicateContext *repl_ctx = 
          dynamic_cast<ReplicateContext*>(execution_context);
        assert(repl_ctx != NULL);
#else
        ReplicateContext *repl_ctx = 
          static_cast<ReplicateContext*>(execution_context);
#endif
        repl_ctx->clear_instance_top_views();
      }
      deactivate_single();
    }

    //--------------------------------------------------------------------------
    ShardTask& ShardTask::operator=(const ShardTask &rhs)
    //--------------------------------------------------------------------------
    {
      // should never be called
      assert(false);
      return *this;
    }

    //--------------------------------------------------------------------------
    void ShardTask::activate(void)
    //--------------------------------------------------------------------------
    {
      assert(false);
    }

    //--------------------------------------------------------------------------
    void ShardTask::deactivate(void)
    //--------------------------------------------------------------------------
    {
      assert(false);
    }

    //--------------------------------------------------------------------------
    bool ShardTask::is_top_level_task(void) const
    //--------------------------------------------------------------------------
    {
      return shard_manager->top_level_task;
    }

    //--------------------------------------------------------------------------
    void ShardTask::replay_analysis(void)
    //--------------------------------------------------------------------------
    {
      assert(false);
    }

    //--------------------------------------------------------------------------
    void ShardTask::trigger_dependence_analysis(void)
    //--------------------------------------------------------------------------
    {
      assert(false);
    }

    //--------------------------------------------------------------------------
    void ShardTask::resolve_false(bool speculated, bool launched)
    //--------------------------------------------------------------------------
    {
      assert(false);
    }

    //--------------------------------------------------------------------------
    void ShardTask::early_map_task(void)
    //--------------------------------------------------------------------------
    {
      assert(false);
    }

    //--------------------------------------------------------------------------
    bool ShardTask::distribute_task(void)
    //--------------------------------------------------------------------------
    {
      assert(false);
      return false;
    }

    //--------------------------------------------------------------------------
    RtEvent ShardTask::perform_must_epoch_version_analysis(MustEpochOp *own)
    //--------------------------------------------------------------------------
    {
      assert(false);
      return RtEvent::NO_RT_EVENT;
    }

    //--------------------------------------------------------------------------
    RtEvent ShardTask::perform_mapping(MustEpochOp *owner, 
                                       const DeferMappingArgs *args)
    //--------------------------------------------------------------------------
    {
      assert(false);
      return RtEvent::NO_RT_EVENT;
    }
    
    //--------------------------------------------------------------------------
    bool ShardTask::is_stealable(void) const
    //--------------------------------------------------------------------------
    {
      return false;
    }

    //--------------------------------------------------------------------------
    bool ShardTask::can_early_complete(ApUserEvent &chain_event)
    //--------------------------------------------------------------------------
    {
      // no point for early completion for shard tasks
      return false;
    }

    //--------------------------------------------------------------------------
    std::map<PhysicalManager*,std::pair<unsigned,bool> >*
                                     ShardTask::get_acquired_instances_ref(void)
    //--------------------------------------------------------------------------
    {
      // We shouldn't actually have any references for this kind of task
      return NULL;
    }

    //--------------------------------------------------------------------------
    ApEvent ShardTask::get_task_completion(void) const
    //--------------------------------------------------------------------------
    {
      return get_completion_event();
    }

    //--------------------------------------------------------------------------
    TaskOp::TaskKind ShardTask::get_task_kind(void) const
    //--------------------------------------------------------------------------
    {
      return SHARD_TASK_KIND;
    }

    //--------------------------------------------------------------------------
    void ShardTask::trigger_mapping(void)
    //--------------------------------------------------------------------------
    {
      assert(false);
    }

    //--------------------------------------------------------------------------
    void ShardTask::trigger_task_complete(bool deferred /*=false*/)
    //--------------------------------------------------------------------------
    {
      // First do the normal clean-up operations
      // Remove profiling our guard and trigger the profiling event if necessary
      if ((__sync_add_and_fetch(&outstanding_profiling_requests, -1) == 0) &&
          profiling_reported.exists())
        Runtime::trigger_event(profiling_reported);
      // Invalidate any context that we had so that the child
      // operations can begin committing
      execution_context->invalidate_region_tree_contexts();
      if (runtime->legion_spy_enabled)
        execution_context->log_created_requirements();
      // Then invoke the method on the shard manager 
      shard_manager->trigger_task_complete(true/*local*/);
      // See if we need to trigger that our children are complete
      const bool need_commit = execution_context->attempt_children_commit();
      // Mark that this operation is complete
      complete_operation();
      if (need_commit)
        trigger_children_committed();
    }

    //--------------------------------------------------------------------------
    void ShardTask::trigger_task_commit(void)
    //--------------------------------------------------------------------------
    {
      // Commit this operation
      // Dont' deactivate ourselves, the shard manager will do that for us
      commit_operation(false/*deactivate*/, profiling_reported);
      // If we still have to report profiling information then we must
      // block here to avoid a race with the shard manager deactivating
      // us before we are done with this object
      if (profiling_reported.exists() && !profiling_reported.has_triggered())
        profiling_reported.wait();
      // Lastly invoke the method on the shard manager, this could
      // delete us so it has to be last
      shard_manager->trigger_task_commit(true/*local*/);
    }

    //--------------------------------------------------------------------------
    VersionInfo& ShardTask::get_version_info(unsigned idx)
    //--------------------------------------------------------------------------
    {
#ifdef DEBUG_LEGION
      assert(idx < version_infos.size());
#endif
      return version_infos[idx];
    }

    //--------------------------------------------------------------------------
    void ShardTask::perform_physical_traversal(unsigned idx,
                                      RegionTreeContext ctx, InstanceSet &valid)
    //--------------------------------------------------------------------------
    {
      assert(false);
    }

    //--------------------------------------------------------------------------
    bool ShardTask::pack_task(Serializer &rez, AddressSpaceID target)
    //--------------------------------------------------------------------------
    {
      RezCheck z(rez);
      pack_single_task(rez, target);
      rez.serialize(remote_owner_uid);
      return false;
    }

    //--------------------------------------------------------------------------
    bool ShardTask::unpack_task(Deserializer &derez, Processor current,
                                std::set<RtEvent> &ready_events)
    //--------------------------------------------------------------------------
    {
      DerezCheck z(derez);
      unpack_single_task(derez, ready_events);
      derez.deserialize(remote_owner_uid);
      // Figure out what our parent context is
      RtEvent ctx_ready;
      parent_ctx = runtime->find_context(remote_owner_uid, false, &ctx_ready);
      if (ctx_ready.exists())
        ready_events.insert(ctx_ready);
      // Set our parent task for the user
      parent_task = parent_ctx->get_task();
      return false;
    }

    //--------------------------------------------------------------------------
    void ShardTask::pack_as_shard_task(Serializer &rez, AddressSpace target)
    //--------------------------------------------------------------------------
    {
      pack_single_task(rez, target);
      // Finally pack our context information
      rez.serialize(remote_owner_uid);
    }

    //--------------------------------------------------------------------------
    RtEvent ShardTask::unpack_shard_task(Deserializer &derez)
    //--------------------------------------------------------------------------
    {
      std::set<RtEvent> ready_events; 
      unpack_single_task(derez, ready_events);
      derez.deserialize(remote_owner_uid);
      // Figure out our parent context
      RtEvent ctx_ready;
      parent_ctx = runtime->find_context(remote_owner_uid, false, &ctx_ready);
      if (ctx_ready.exists())
        ready_events.insert(ctx_ready);
      // Set our parent task
      parent_task = parent_ctx->get_task();
      if (!ready_events.empty())
        return Runtime::merge_events(ready_events);
      else
        return RtEvent::NO_RT_EVENT;
    }

    //--------------------------------------------------------------------------
    void ShardTask::perform_inlining(void)
    //--------------------------------------------------------------------------
    {
      assert(false);
    }

    //--------------------------------------------------------------------------
    void ShardTask::handle_future(const void *res, size_t res_size, bool owned)
    //--------------------------------------------------------------------------
    {
      shard_manager->handle_post_execution(res, res_size, owned, true/*local*/);
    }

    //--------------------------------------------------------------------------
    void ShardTask::handle_post_mapped(bool deferral, 
                                       RtEvent mapped_precondition)
    //--------------------------------------------------------------------------
    {
      shard_manager->handle_post_mapped(true/*local*/, mapped_precondition);
    }

    //--------------------------------------------------------------------------
    void ShardTask::handle_misspeculation(void)
    //--------------------------------------------------------------------------
    {
      // TODO: figure out how misspeculation works with control replication
      assert(false);
    }

    //--------------------------------------------------------------------------
    InnerContext* ShardTask::initialize_inner_execution_context(VariantImpl *v)
    //--------------------------------------------------------------------------
    {
      if (runtime->legion_spy_enabled)
        LegionSpy::log_shard(shard_manager->repl_id, shard_id, get_unique_id());
      // Check to see if we are control replicated or not
      if (shard_manager->control_replicated)
      {
        // If we have a control replication context then we do the special path
        ReplicateContext *repl_ctx = new ReplicateContext(runtime, this,
            get_depth(), v->is_inner(), regions, parent_req_indexes,
            virtual_mapped, unique_op_id, shard_manager);
        if (mapper == NULL)
          mapper = runtime->find_mapper(current_proc, map_id);
        repl_ctx->configure_context(mapper, task_priority);
        // Save the execution context early since we'll need it
        execution_context = repl_ctx;
        // Wait until all the other shards are ready too
        shard_manager->complete_startup_initialization();
        // Hold a reference during this to prevent collectives 
        // from deleting the context prematurely
        repl_ctx->add_reference();
        // The replicate contexts all need to sync up to exchange resources 
        repl_ctx->exchange_common_resources();
        // Remove our reference, DO NOT CHECK FOR DELETION
        repl_ctx->remove_reference();
        return repl_ctx;
      }
      else // No control replication so do the normal thing
        return SingleTask::initialize_inner_execution_context(v);
    }

    //--------------------------------------------------------------------------
    InnerContext* ShardTask::create_implicit_context(void)
    //--------------------------------------------------------------------------
    {
      ReplicateContext *repl_ctx = new ReplicateContext(runtime, this,
          get_depth(), false/*is inner*/, regions, parent_req_indexes,
          virtual_mapped, unique_op_id, shard_manager);
      if (mapper == NULL)
        mapper = runtime->find_mapper(current_proc, map_id);
      repl_ctx->configure_context(mapper, task_priority);
      // Save the execution context early since we'll need it
      execution_context = repl_ctx;
      // Wait until all the other shards are ready too
      shard_manager->complete_startup_initialization();
      // Hold a reference during this to prevent collectives 
      // from deleting the context prematurely
      repl_ctx->add_reference();
      // The replicate contexts all need to sync up to exchange resources 
      repl_ctx->exchange_common_resources();
      return repl_ctx;
    }

    //--------------------------------------------------------------------------
    void ShardTask::launch_shard(void)
    //--------------------------------------------------------------------------
    {
      // If it is a leaf then we can mark it mapped right now, 
      // otherwise wait for the call back, note we already know
      // that it has no virtual instances because it is a 
      // replicated task
      if (is_leaf())
        shard_manager->handle_post_mapped(true/*local*/, RtEvent::NO_RT_EVENT);
      // Speculation can always be resolved here
      resolve_speculation();
      // Then launch the task for execution
      launch_task();
    }

    //--------------------------------------------------------------------------
    void ShardTask::extract_event_preconditions(
                                   const std::deque<InstanceSet> &all_instances)
    //--------------------------------------------------------------------------
    {
#ifdef DEBUG_LEGION
      assert(all_instances.size() == physical_instances.size());
#endif
      for (unsigned region_idx = 0; 
            region_idx < physical_instances.size(); region_idx++)
      {
        InstanceSet &local_instances = physical_instances[region_idx];
        const InstanceSet &instances = all_instances[region_idx];
        for (unsigned idx1 = 0; idx1 < local_instances.size(); idx1++)
        {
          InstanceRef &ref = local_instances[idx1];
#ifdef DEBUG_LEGION
          bool found = false;
#endif
          for (unsigned idx2 = 0; idx2 < instances.size(); idx2++)
          {
            const InstanceRef &other_ref = instances[idx2];
            if (ref.get_manager() != other_ref.get_manager())
              continue;
            ref.set_ready_event(other_ref.get_ready_event());
#ifdef DEBUG_LEGION
            found = true;
#endif
            break;
          }
#ifdef DEBUG_LEGION
          assert(found);
#endif
        }
      }
    }

    //--------------------------------------------------------------------------
    void ShardTask::return_resources(ResourceTracker *target,
                                     std::set<RtEvent> &preconditions)
    //--------------------------------------------------------------------------
    {
#ifdef DEBUG_LEGION
      assert(execution_context != NULL);
#endif
      execution_context->return_resources(target, preconditions);
    }

    //--------------------------------------------------------------------------
    void ShardTask::report_leaks_and_duplicates(
                                               std::set<RtEvent> &preconditions)
    //--------------------------------------------------------------------------
    {
#ifdef DEBUG_LEGION
      assert(execution_context != NULL);
#endif
      execution_context->report_leaks_and_duplicates(preconditions);
    }

    //--------------------------------------------------------------------------
    void ShardTask::handle_collective_message(Deserializer &derez)
    //--------------------------------------------------------------------------
    {
#ifdef DEBUG_LEGION
      assert(execution_context != NULL);
      ReplicateContext *repl_ctx = 
        dynamic_cast<ReplicateContext*>(execution_context);
      assert(repl_ctx != NULL);
#else
      ReplicateContext *repl_ctx = 
        static_cast<ReplicateContext*>(execution_context);
#endif
      repl_ctx->handle_collective_message(derez);
    }

    //--------------------------------------------------------------------------
    void ShardTask::handle_future_map_request(Deserializer &derez)
    //--------------------------------------------------------------------------
    {
#ifdef DEBUG_LEGION
      assert(execution_context != NULL);
      ReplicateContext *repl_ctx = 
        dynamic_cast<ReplicateContext*>(execution_context);
      assert(repl_ctx != NULL);
#else
      ReplicateContext *repl_ctx = 
        static_cast<ReplicateContext*>(execution_context);
#endif
      repl_ctx->handle_future_map_request(derez);
    }

    //--------------------------------------------------------------------------
    void ShardTask::handle_equivalence_set_request(Deserializer &derez)
    //--------------------------------------------------------------------------
    {
#ifdef DEBUG_LEGION
      assert(execution_context != NULL);
      ReplicateContext *repl_ctx = 
        dynamic_cast<ReplicateContext*>(execution_context);
      assert(repl_ctx != NULL);
#else
      ReplicateContext *repl_ctx = 
        static_cast<ReplicateContext*>(execution_context);
#endif
      repl_ctx->handle_equivalence_set_request(derez);
    }

    //--------------------------------------------------------------------------
    void ShardTask::handle_intra_space_dependence(Deserializer &derez)
    //--------------------------------------------------------------------------
    {
#ifdef DEBUG_LEGION
      assert(execution_context != NULL);
      ReplicateContext *repl_ctx = 
        dynamic_cast<ReplicateContext*>(execution_context);
      assert(repl_ctx != NULL);
#else
      ReplicateContext *repl_ctx = 
        static_cast<ReplicateContext*>(execution_context);
#endif
      repl_ctx->handle_intra_space_dependence(derez);
    }

    //--------------------------------------------------------------------------
    void ShardTask::handle_resource_update(Deserializer &derez,
                                           std::set<RtEvent> &applied)
    //--------------------------------------------------------------------------
    {
#ifdef DEBUG_LEGION
      assert(execution_context != NULL);
      ReplicateContext *repl_ctx = 
        dynamic_cast<ReplicateContext*>(execution_context);
      assert(repl_ctx != NULL);
#else
      ReplicateContext *repl_ctx = 
        static_cast<ReplicateContext*>(execution_context);
#endif
      repl_ctx->handle_resource_update(derez, applied);
    }

    //--------------------------------------------------------------------------
    void ShardTask::handle_trace_update(Deserializer &derez, 
                                        AddressSpaceID source)
    //--------------------------------------------------------------------------
    {
#ifdef DEBUG_LEGION
      assert(execution_context != NULL);
      ReplicateContext *repl_ctx = 
        dynamic_cast<ReplicateContext*>(execution_context);
      assert(repl_ctx != NULL);
#else
      ReplicateContext *repl_ctx = 
        static_cast<ReplicateContext*>(execution_context);
#endif
      repl_ctx->handle_trace_update(derez, source);
    }

    //--------------------------------------------------------------------------
    ApBarrier ShardTask::handle_find_trace_shard_event(size_t template_index,
                                            ApEvent event, ShardID remote_shard)
    //--------------------------------------------------------------------------
    {
#ifdef DEBUG_LEGION
      assert(execution_context != NULL);
      ReplicateContext *repl_ctx = 
        dynamic_cast<ReplicateContext*>(execution_context);
      assert(repl_ctx != NULL);
#else
      ReplicateContext *repl_ctx = 
        static_cast<ReplicateContext*>(execution_context);
#endif
      return repl_ctx->handle_find_trace_shard_event(template_index, event,
                                                     remote_shard);
    }

    //--------------------------------------------------------------------------
    InstanceView* ShardTask::create_instance_top_view(PhysicalManager *manager,
                                                      AddressSpaceID source)
    //--------------------------------------------------------------------------
    {
#ifdef DEBUG_LEGION
      assert(execution_context != NULL);
      ReplicateContext *repl_ctx = 
        dynamic_cast<ReplicateContext*>(execution_context);
      assert(repl_ctx != NULL);
#else
      ReplicateContext *repl_ctx = 
        static_cast<ReplicateContext*>(execution_context);
#endif
      return repl_ctx->create_replicate_instance_top_view(manager, source);
    } 

    //--------------------------------------------------------------------------
    void ShardTask::initialize_implicit_task(InnerContext *context, TaskID tid,
                                             MapperID mid, Processor proxy)
    //--------------------------------------------------------------------------
    {
#ifdef DEBUG_LEGION
      assert(parent_ctx == NULL);
#endif
      parent_ctx = context;
      task_id = tid;
      map_id = mid;
      orig_proc = proxy;
      current_proc = proxy;
    }

    /////////////////////////////////////////////////////////////
    // Index Task 
    /////////////////////////////////////////////////////////////

    //--------------------------------------------------------------------------
    IndexTask::IndexTask(Runtime *rt)
      : MultiTask(rt)
    //--------------------------------------------------------------------------
    {
    }

    //--------------------------------------------------------------------------
    IndexTask::IndexTask(const IndexTask &rhs)
      : MultiTask(NULL)
    //--------------------------------------------------------------------------
    {
      // should never be called
      assert(false);
    }

    //--------------------------------------------------------------------------
    IndexTask::~IndexTask(void)
    //--------------------------------------------------------------------------
    {
    }

    //--------------------------------------------------------------------------
    IndexTask& IndexTask::operator=(const IndexTask &rhs)
    //--------------------------------------------------------------------------
    {
      // should never be called
      assert(false);
      return *this;
    }

    //--------------------------------------------------------------------------
    void IndexTask::activate(void)
    //--------------------------------------------------------------------------
    {
      DETAILED_PROFILER(runtime, INDEX_ACTIVATE_CALL);
      activate_index_task(); 
    }

    //--------------------------------------------------------------------------
    void IndexTask::activate_index_task(void)
    //--------------------------------------------------------------------------
    {
      activate_multi();
      serdez_redop_fns = NULL;
      total_points = 0;
      mapped_points = 0;
      complete_points = 0;
      committed_points = 0;
      need_intra_task_alias_analysis = true;
      profiling_reported = RtUserEvent::NO_RT_USER_EVENT;
      profiling_priority = LG_THROUGHPUT_WORK_PRIORITY;
      outstanding_profiling_requests = 0;
      outstanding_profiling_reported = 0;
    }

    //--------------------------------------------------------------------------
    void IndexTask::deactivate(void)
    //--------------------------------------------------------------------------
    {
      DETAILED_PROFILER(runtime, INDEX_DEACTIVATE_CALL);
      deactivate_index_task(); 
      runtime->free_index_task(this);
    }

    //--------------------------------------------------------------------------
    void IndexTask::deactivate_index_task(void)
    //--------------------------------------------------------------------------
    {
      deactivate_multi();
      privilege_paths.clear();
      if (!origin_mapped_slices.empty())
      {
        for (std::deque<SliceTask*>::const_iterator it = 
              origin_mapped_slices.begin(); it != 
              origin_mapped_slices.end(); it++)
        {
          (*it)->deactivate();
        }
        origin_mapped_slices.clear();
      } 
      if (future_map_ready.exists() && !future_map_ready.has_triggered())
        Runtime::trigger_event(future_map_ready);
      // Remove our reference to the reduction future
      reduction_future = Future();
      map_applied_conditions.clear();
      complete_preconditions.clear();
      commit_preconditions.clear();
      version_infos.clear();
      if (!profiling_info.empty())
      {
        for (unsigned idx = 0; idx < profiling_info.size(); idx++)
          free(profiling_info[idx].buffer);
        profiling_info.clear();
      }
#ifdef DEBUG_LEGION
      interfering_requirements.clear();
      point_requirements.clear();
      assert(acquired_instances.empty());
      assert(pending_intra_space_dependences.empty());
#endif
      acquired_instances.clear();
    }

    //--------------------------------------------------------------------------
    FutureMap IndexTask::initialize_task(InnerContext *ctx,
                                         const IndexTaskLauncher &launcher,
                                         IndexSpace launch_sp,
                                         bool track /*= true*/)
    //--------------------------------------------------------------------------
    {
      parent_ctx = ctx;
      task_id = launcher.task_id;
      indexes = launcher.index_requirements;
      regions = launcher.region_requirements;
      if (!launcher.futures.empty())
      {
        // Only allow non-empty futures on the way in
        for (std::vector<Future>::const_iterator it =
              launcher.futures.begin(); it != launcher.futures.end(); it++)
          if (it->impl != NULL)
            futures.push_back(*it);
      }
      update_grants(launcher.grants);
      wait_barriers = launcher.wait_barriers;
      update_arrival_barriers(launcher.arrive_barriers);
      arglen = launcher.global_arg.get_size();
      if (arglen > 0)
      {
#ifdef DEBUG_LEGION
        assert(arg_manager == NULL);
#endif
        arg_manager = new AllocManager(arglen);
        arg_manager->add_reference();
        args = arg_manager->get_allocation();
        memcpy(args, launcher.global_arg.get_ptr(), arglen);
      }
      point_arguments = 
        FutureMap(launcher.argument_map.impl->freeze(parent_ctx));
      const size_t num_point_futures = launcher.point_futures.size();
      if (num_point_futures > 0)
      {
        point_futures.resize(num_point_futures);
        for (unsigned idx = 0; idx < num_point_futures; idx++)
          point_futures[idx] = 
            FutureMap(launcher.point_futures[idx].impl->freeze(parent_ctx));
      }
      map_id = launcher.map_id;
      tag = launcher.tag;
      is_index_space = true;
#ifdef DEBUG_LEGION
      assert(launch_sp.exists());
      assert(launch_space == NULL);
#endif
      launch_space = runtime->forest->get_node(launch_sp);
      add_launch_space_reference(launch_space);
      if (!launcher.launch_domain.exists())
        launch_space->get_launch_space_domain(index_domain);
      else
        index_domain = launcher.launch_domain;
      internal_space = launch_space->handle;
      sharding_space = launcher.sharding_space;
      need_intra_task_alias_analysis = !launcher.independent_requirements;
      initialize_base_task(ctx, track, launcher.static_dependences,
                           launcher.predicate, task_id);
      if (launcher.predicate != Predicate::TRUE_PRED)
        initialize_predicate(launcher.predicate_false_future,
                             launcher.predicate_false_result);
      future_map = FutureMap(
        create_future_map(ctx, launch_space->handle, launcher.sharding_space));
      check_empty_field_requirements(); 

      if (runtime->legion_spy_enabled)
      {
        LegionSpy::log_index_task(parent_ctx->get_unique_id(),
                                  unique_op_id, task_id,
                                  get_task_name());
        for (std::vector<PhaseBarrier>::const_iterator it = 
              launcher.wait_barriers.begin(); it !=
              launcher.wait_barriers.end(); it++)
        {
          ApEvent e = Runtime::get_previous_phase(it->phase_barrier);
          LegionSpy::log_phase_barrier_wait(unique_op_id, e);
        }
      }
      return future_map;
    }

    //--------------------------------------------------------------------------
    Future IndexTask::initialize_task(InnerContext *ctx,
                                      const IndexTaskLauncher &launcher,
                                      IndexSpace launch_sp,
                                      ReductionOpID redop_id, 
                                      bool deterministic,
                                      bool track /*= true*/)
    //--------------------------------------------------------------------------
    {
      parent_ctx = ctx;
      task_id = launcher.task_id;
      indexes = launcher.index_requirements;
      regions = launcher.region_requirements;
      if (!launcher.futures.empty())
      {
        // Only allow non-empty futures on the way in
        for (std::vector<Future>::const_iterator it =
              launcher.futures.begin(); it != launcher.futures.end(); it++)
          if (it->impl != NULL)
            futures.push_back(*it);
      }
      update_grants(launcher.grants);
      wait_barriers = launcher.wait_barriers;
      update_arrival_barriers(launcher.arrive_barriers);
      arglen = launcher.global_arg.get_size();
      if (arglen > 0)
      {
#ifdef DEBUG_LEGION
        assert(arg_manager == NULL);
#endif
        arg_manager = new AllocManager(arglen);
        arg_manager->add_reference();
        args = arg_manager->get_allocation();
        memcpy(args, launcher.global_arg.get_ptr(), arglen);
      }
      point_arguments = 
        FutureMap(launcher.argument_map.impl->freeze(parent_ctx));
      const size_t num_point_futures = launcher.point_futures.size();
      if (num_point_futures > 0)
      {
        point_futures.resize(num_point_futures);
        for (unsigned idx = 0; idx < num_point_futures; idx++)
          point_futures[idx] = 
            FutureMap(launcher.point_futures[idx].impl->freeze(parent_ctx));
      }
      map_id = launcher.map_id;
      tag = launcher.tag;
      is_index_space = true;
#ifdef DEBUG_LEGION
      assert(launch_sp.exists());
      assert(launch_space == NULL);
#endif
      launch_space = runtime->forest->get_node(launch_sp);
      add_launch_space_reference(launch_space);
      if (!launcher.launch_domain.exists())
        launch_space->get_launch_space_domain(index_domain);
      else
        index_domain = launcher.launch_domain;
      internal_space = launch_space->handle;
      sharding_space = launcher.sharding_space;
      need_intra_task_alias_analysis = !launcher.independent_requirements;
      redop = redop_id;
      reduction_op = Runtime::get_reduction_op(redop);
      deterministic_redop = deterministic;
      serdez_redop_fns = Runtime::get_serdez_redop_fns(redop);
      if (!reduction_op->is_foldable)
        REPORT_LEGION_ERROR(ERROR_REDUCTION_OPERATION_INDEX,
                      "Reduction operation %d for index task launch %s "
                      "(ID %lld) is not foldable.",
                      redop, get_task_name(), get_unique_id())
      else
        initialize_reduction_state();
      initialize_base_task(ctx, track, launcher.static_dependences,
                           launcher.predicate, task_id);
      if (launcher.predicate != Predicate::TRUE_PRED)
        initialize_predicate(launcher.predicate_false_future,
                             launcher.predicate_false_result);
      reduction_future = Future(new FutureImpl(runtime,
            true/*register*/, runtime->get_available_distributed_id(), 
            runtime->address_space, get_completion_event(), this));
      check_empty_field_requirements();
      if (runtime->legion_spy_enabled)
      {
        LegionSpy::log_index_task(parent_ctx->get_unique_id(),
                                  unique_op_id, task_id,
                                  get_task_name());
        for (std::vector<PhaseBarrier>::const_iterator it = 
              launcher.wait_barriers.begin(); it !=
              launcher.wait_barriers.end(); it++)
        {
          ApEvent e = Runtime::get_previous_phase(it->phase_barrier);
          LegionSpy::log_phase_barrier_wait(unique_op_id, e);
        }
        LegionSpy::log_future_creation(unique_op_id, 
              reduction_future.impl->get_ready_event(), index_point);
      }
      return reduction_future;
    }

    //--------------------------------------------------------------------------
    void IndexTask::initialize_predicate(const Future &pred_future,
                                         const TaskArgument &pred_arg)
    //--------------------------------------------------------------------------
    {
      if (pred_future.impl != NULL)
        predicate_false_future = pred_future;
      else
      {
        predicate_false_size = pred_arg.get_size();
        if (predicate_false_size == 0)
        {
          // TODO: Reenable this error if we want to track predicate defaults
#if 0
          if (variants->return_size > 0)
            log_run.error("Predicated index task launch for task %s "
                          "in parent task %s (UID %lld) has non-void "
                          "return type but no default value for its "
                          "future if the task predicate evaluates to "
                          "false.  Please set either the "
                          "'predicate_false_result' or "
                          "'predicate_false_future' fields of the "
                          "IndexTaskLauncher struct.",
                          get_task_name(), parent_ctx->get_task_name(),
                          parent_ctx->get_unique_id())
          }
#endif
        }
        else
        {
          // TODO: Reenable this error if we want to track predicate defaults
#ifdef PERFORM_PREDICATE_SIZE_CHECKS
          if (predicate_false_size != variants->return_size)
            REPORT_LEGION_ERROR(ERROR_PREDICATED_INDEX_TASK,
                          "Predicated index task launch for task %s "
                          "in parent task %s (UID %lld) has predicated "
                          "false return type of size %ld bytes, but the "
                          "expected return size is %ld bytes.",
                          get_task_name(), parent_ctx->get_task_name(),
                          parent_ctx->get_unique_id(),
                          predicate_false_size, variants->return_size)
#endif
#ifdef DEBUG_LEGION
          assert(predicate_false_result == NULL);
#endif
          predicate_false_result = 
            legion_malloc(PREDICATE_ALLOC, predicate_false_size);
          memcpy(predicate_false_result, pred_arg.get_ptr(),
                 predicate_false_size);
        }
      }
    }

    //--------------------------------------------------------------------------
    void IndexTask::initialize_must_epoch(MustEpochOp *epoch, 
                                          unsigned index, bool do_registration)
    //--------------------------------------------------------------------------
    {
      set_must_epoch(epoch, index, do_registration);
      future_map = epoch->get_future_map();
    }

    //--------------------------------------------------------------------------
    void IndexTask::trigger_prepipeline_stage(void)
    //--------------------------------------------------------------------------
    {
      // First compute the parent indexes
      compute_parent_indexes(); 
      // Count how many total points we need for this index space task
      total_points = index_domain.get_volume();
      // Annotate any regions which are going to need to be early mapped
      for (unsigned idx = 0; idx < regions.size(); idx++)
      {
        if (!IS_WRITE(regions[idx]))
          continue;
        if (regions[idx].handle_type == SINGULAR)
          regions[idx].flags |= MUST_PREMAP_FLAG;
        else if (regions[idx].handle_type == REG_PROJECTION)
        {
          ProjectionFunction *function = runtime->find_projection_function(
                                                    regions[idx].projection);
          if (function->depth == 0)
            regions[idx].flags |= MUST_PREMAP_FLAG;
        }
      }
      // Initialize the privilege paths
      privilege_paths.resize(regions.size());
      for (unsigned idx = 0; idx < regions.size(); idx++)
        initialize_privilege_path(privilege_paths[idx], regions[idx]);
      if (!options_selected)
      {
        const bool inline_task = select_task_options(false/*prioritize*/);
        if (inline_task) 
        {
          REPORT_LEGION_WARNING(LEGION_WARNING_MAPPER_REQUESTED_INLINE,
                          "Mapper %s requested to inline task %s "
                          "(UID %lld) but the 'enable_inlining' option was "
                          "not set on the task launcher so the request is "
                          "being ignored", mapper->get_mapper_name(),
                          get_task_name(), get_unique_id());
        }
      }
      if (need_intra_task_alias_analysis)
      {
        // If we don't have a trace, we do our alias analysis now
        LegionTrace *local_trace = get_trace();
        if (local_trace == NULL)
          perform_intra_task_alias_analysis(false/*tracing*/, NULL/*trace*/,
                                            privilege_paths);
      }
      if (runtime->legion_spy_enabled)
      { 
        for (unsigned idx = 0; idx < regions.size(); idx++)
          TaskOp::log_requirement(unique_op_id, idx, regions[idx]);
        runtime->forest->log_launch_space(launch_space->handle, unique_op_id);
      }
    }

    //--------------------------------------------------------------------------
    void IndexTask::trigger_dependence_analysis(void)
    //--------------------------------------------------------------------------
    {
      perform_base_dependence_analysis();
      for (unsigned idx = 0; idx < regions.size(); idx++)
      {
        ProjectionInfo projection_info(runtime, regions[idx], launch_space);
        runtime->forest->perform_dependence_analysis(this, idx, regions[idx], 
                                                     projection_info,
                                                     privilege_paths[idx]);
      }
    }

    //--------------------------------------------------------------------------
    void IndexTask::perform_base_dependence_analysis(void)
    //--------------------------------------------------------------------------
    {
#ifdef DEBUG_LEGION
      assert(memo_state != MEMO_REQ);
      assert(privilege_paths.size() == regions.size());
#endif 
      if (runtime->check_privileges)
        perform_privilege_checks();
      if (need_intra_task_alias_analysis)
      {
        // If we have a trace we do our alias analysis now
        LegionTrace *local_trace = get_trace();
        if (local_trace != NULL)
          perform_intra_task_alias_analysis(is_tracing(), local_trace,
                                            privilege_paths);
      }
      // To be correct with the new scheduler we also have to 
      // register mapping dependences on futures
      for (std::vector<Future>::const_iterator it = futures.begin();
            it != futures.end(); it++)
        it->impl->register_dependence(this);
      if (predicate_false_future.impl != NULL)
        predicate_false_future.impl->register_dependence(this);
      // Also have to register any dependences on our predicate
      register_predicate_dependence();
    }

    //--------------------------------------------------------------------------
    void IndexTask::report_interfering_requirements(unsigned idx1,unsigned idx2)
    //--------------------------------------------------------------------------
    {
#if 0
      REPORT_LEGION_ERROR(ERROR_ALIASED_REGION_REQUIREMENTS,
                          "Aliased region requirements for index tasks "
                          "are not permitted. Region requirements %d and %d "
                          "of task %s (UID %lld) in parent task %s (UID %lld) "
                          "are interfering.", idx1, idx2, get_task_name(),
                          get_unique_id(), parent_ctx->get_task_name(),
                          parent_ctx->get_unique_id())
#else
      REPORT_LEGION_WARNING(LEGION_WARNING_REGION_REQUIREMENTS_INDEX,
                      "Region requirements %d and %d of index task %s "
                      "(UID %lld) in parent task %s (UID %lld) are potentially "
                      "interfering.  It's possible that this is a false "
                      "positive if there are projection region requirements "
                      "and each of the point tasks are non-interfering. "
                      "If the runtime is built in debug mode then it will "
                      "check that the region requirements of all points are "
                      "actually non-interfering. If you see no further error "
                      "messages for this index task launch then everything "
                      "is good.", idx1, idx2, get_task_name(), get_unique_id(),
                      parent_ctx->get_task_name(), parent_ctx->get_unique_id())
#endif
#ifdef DEBUG_LEGION
      interfering_requirements.insert(std::pair<unsigned,unsigned>(idx1,idx2));
#endif
    }

    //--------------------------------------------------------------------------
    RegionTreePath& IndexTask::get_privilege_path(unsigned idx)
    //--------------------------------------------------------------------------
    {
#ifdef DEBUG_LEGION
      assert(idx < privilege_paths.size());
#endif
      return privilege_paths[idx];
    }

    //--------------------------------------------------------------------------
    void IndexTask::resolve_false(bool speculated, bool launched)
    //--------------------------------------------------------------------------
    {
      // If we already launched, then we can just return
      // otherwise continue through to do the cleanup work
      if (launched)
        return;
      RtEvent execution_condition;
      // Fill in the index task map with the default future value
      if (redop == 0)
      {
        // Only need to do this if the internal domain exists, it
        // might not in a control replication context
        if (internal_space.exists())
        {
          // Get the domain that we will have to iterate over
          Domain local_domain;
          runtime->forest->find_launch_space_domain(internal_space, 
                                                    local_domain);
          // Handling the future map case
          if (predicate_false_future.impl != NULL)
          {
            ApEvent wait_on = predicate_false_future.impl->get_ready_event();
            if (wait_on.has_triggered())
            {
              const size_t result_size = 
                check_future_size(predicate_false_future.impl);
              const void *result = 
                predicate_false_future.impl->get_untyped_result(true,NULL,true);
              for (Domain::DomainPointIterator itr(local_domain); itr; itr++)
              {
                Future f = future_map.impl->get_future(itr.p, true/*internal*/);
                if (result_size > 0)
                  f.impl->set_result(result, result_size, false/*own*/);
                else
                  f.impl->set_result(NULL, 0, false/*own*/);
              }
            }
            else
            {
              // Add references so things won't be prematurely collected
              future_map.impl->add_base_resource_ref(DEFERRED_TASK_REF);
              predicate_false_future.impl->add_base_gc_ref(DEFERRED_TASK_REF,
                                                           this);
              DeferredFutureMapSetArgs args(future_map.impl,
                  predicate_false_future.impl, local_domain, this);
              execution_condition = 
                runtime->issue_runtime_meta_task(args, LG_LATENCY_WORK_PRIORITY,
                                               Runtime::protect_event(wait_on));
            }
          }
<<<<<<< HEAD
          else
          {
            for (Domain::DomainPointIterator itr(local_domain); itr; itr++)
            {
              Future f = future_map.impl->get_future(itr.p, true/*internal*/);
              if (predicate_false_size > 0)
                f.impl->set_result(predicate_false_result,
                                   predicate_false_size, false/*own*/);
              else
                f.impl->set_result(NULL, 0, false/*own*/);
            }
=======
        }
        else
        {
          for (Domain::DomainPointIterator itr(index_domain); itr; itr++)
          {
            Future f = future_map.impl->get_future(itr.p);
            if (predicate_false_size > 0)
              f.impl->set_result(predicate_false_result,
                                 predicate_false_size, false/*own*/);
            else
              f.impl->set_result(NULL, 0, false/*own*/);
          }
        }
      }
      else
      {
        // Handling a reduction case
        if (predicate_false_future.impl != NULL)
        {
          ApEvent wait_on = predicate_false_future.impl->get_ready_event();
          if (wait_on.has_triggered())
          {
            const size_t result_size = 
                        check_future_size(predicate_false_future.impl);
            if (result_size > 0)
              reduction_future.impl->set_result(
                predicate_false_future.impl->get_untyped_result(true,NULL,true),
                result_size, false/*own*/);
            else
              reduction_future.impl->set_result(NULL, 0, false/*own*/);
          }
          else
          {
            // Add references so they aren't garbage collected 
            reduction_future.impl->add_base_gc_ref(DEFERRED_TASK_REF, this);
            predicate_false_future.impl->add_base_gc_ref(DEFERRED_TASK_REF, 
                                                         this);
            DeferredFutureSetArgs args(reduction_future.impl,
                                    predicate_false_future.impl, this);
            execution_condition = 
              runtime->issue_runtime_meta_task(args, LG_LATENCY_WORK_PRIORITY,
                                               Runtime::protect_event(wait_on));
          }
        }
        else
        {
          if (predicate_false_size > 0)
            reduction_future.impl->set_result(predicate_false_result,
                                  predicate_false_size, false/*own*/);
          else
            reduction_future.impl->set_result(NULL, 0, false/*own*/);
        }
      }
      // Then clean up this task execution
      complete_mapping();
      complete_execution(execution_condition);
      resolve_speculation();
      trigger_children_complete();
      trigger_children_committed();
    }

    //--------------------------------------------------------------------------
    void IndexTask::early_map_task(void)
    //--------------------------------------------------------------------------
    {
      DETAILED_PROFILER(runtime, INDEX_EARLY_MAP_TASK_CALL);
      std::vector<unsigned> early_map_indexes;
      for (unsigned idx = 0; idx < regions.size(); idx++)
      {
        const RegionRequirement &req = regions[idx];
        if (req.must_premap())
          early_map_indexes.push_back(idx);
      }
      if (!early_map_indexes.empty())
      {
        early_map_regions(map_applied_conditions, early_map_indexes);
        if (!acquired_instances.empty())
          release_acquired_instances(acquired_instances);
      }
    }

    //--------------------------------------------------------------------------
    void IndexTask::early_map_regions(std::set<RtEvent> &applied_conditions,
                                      const std::vector<unsigned> &must_premap)
    //--------------------------------------------------------------------------
    {
      DETAILED_PROFILER(runtime, EARLY_MAP_REGIONS_CALL);
      // This always happens on the owner node so we can just do the 
      // normal trace info creation here without needing to check
      // whether we have a remote trace info
      const TraceInfo trace_info(this);
      ApEvent init_precondition = compute_init_precondition(trace_info);;
      // A little bit of suckinesss here, it's unclear if we have
      // our version infos with the proper versioning information
      // so we might need to "page" it in now.  We'll overlap it as
      // much as possible, but it will still suck. The common case is that
      // we don't have anything to premap though so we shouldn't be
      // doing this all that often.
      std::set<RtEvent> version_ready_events;
      for (std::vector<unsigned>::const_iterator it = must_premap.begin();
            it != must_premap.end(); it++)
      {
        VersionInfo &version_info = get_version_info(*it); 
        if (version_info.has_version_info())
          continue;
        runtime->forest->perform_versioning_analysis(this, *it, regions[*it],
                                         version_info, version_ready_events);
      }
      Mapper::PremapTaskInput input;
      Mapper::PremapTaskOutput output;
      // Initialize this to not have a new target processor
      output.new_target_proc = Processor::NO_PROC;
      output.profiling_priority = LG_THROUGHPUT_WORK_PRIORITY;
      // Set up the inputs and outputs 
      std::set<Memory> visible_memories;
      runtime->machine.get_visible_memories(target_proc, visible_memories);
      // At this point if we have any version ready events we need to wait
      if (!version_ready_events.empty())
      {
        RtEvent wait_on = Runtime::merge_events(version_ready_events);
        // This wait sucks but whatever for now
        wait_on.wait();
      }
      for (std::vector<unsigned>::const_iterator it = must_premap.begin();
            it != must_premap.end(); it++)
      {
        InstanceSet valid;    
        VersionInfo &version_info = get_version_info(*it);
        // Do the premapping
        if (request_valid_instances)
          runtime->forest->physical_premap_region(this, *it, regions[*it],
                                  version_info, valid, applied_conditions);
        // If we need visible instances, filter them as part of the conversion
        if (regions[*it].is_no_access())
          prepare_for_mapping(valid, input.valid_instances[*it]);
        else
          prepare_for_mapping(valid, visible_memories, 
                              input.valid_instances[*it]);
      }
      // Now invoke the mapper call
      if (mapper == NULL)
        mapper = runtime->find_mapper(current_proc, map_id);
      mapper->invoke_premap_task(this, &input, &output);
      // See if we need to update the new target processor
      if (output.new_target_proc.exists())
        this->target_proc = output.new_target_proc;
      // See if we have any profiling requests to handle
      if (!output.copy_prof_requests.empty())
      {
        filter_copy_request_kinds(mapper, 
            output.copy_prof_requests.requested_measurements,
            copy_profiling_requests, true/*warn*/);
        profiling_priority = output.profiling_priority;
#ifdef DEBUG_LEGION
        assert(!profiling_reported.exists());
#endif
        profiling_reported = Runtime::create_rt_user_event();
      }
      // Now do the registration
      for (std::vector<unsigned>::const_iterator it = must_premap.begin();
            it != must_premap.end(); it++)
      {
        VersionInfo &version_info = get_version_info(*it);
        InstanceSet &chosen_instances = early_mapped_regions[*it];
        std::map<unsigned,std::vector<MappingInstance> >::const_iterator 
          finder = output.premapped_instances.find(*it);
        if (finder == output.premapped_instances.end())
          REPORT_LEGION_ERROR(ERROR_INVALID_MAPPER_OUTPUT,
                        "Invalid mapper output from 'premap_task' invocation "
                        "on mapper %s. Mapper failed to map required premap "
                        "region requirement %d of task %s (ID %lld) launched "
                        "in parent task %s (ID %lld).", 
                        mapper->get_mapper_name(), *it, 
                        get_task_name(), get_unique_id(),
                        parent_ctx->get_task_name(), 
                        parent_ctx->get_unique_id())
        RegionTreeID bad_tree = 0;
        std::vector<FieldID> missing_fields;
        std::vector<PhysicalManager*> unacquired;
        int composite_index = runtime->forest->physical_convert_mapping(
            this, regions[*it], finder->second, 
            chosen_instances, bad_tree, missing_fields,
            runtime->unsafe_mapper ? NULL : get_acquired_instances_ref(),
            unacquired, !runtime->unsafe_mapper);
        if (bad_tree > 0)
          REPORT_LEGION_ERROR(ERROR_INVALID_MAPPER_OUTPUT,
                        "Invalid mapper output from 'premap_task' invocation "
                        "on mapper %s. Mapper provided an instance from "
                        "region tree %d for use in satisfying region "
                        "requirement %d of task %s (ID %lld) whose region "
                        "is from region tree %d.", mapper->get_mapper_name(),
                        bad_tree, *it,get_task_name(),get_unique_id(),
                        regions[*it].region.get_tree_id())
        if (!missing_fields.empty())
        {
          for (std::vector<FieldID>::const_iterator fit = 
                missing_fields.begin(); fit != missing_fields.end(); fit++)
          {
            const void *name; size_t name_size;
            if (!runtime->retrieve_semantic_information(
                regions[*it].region.get_field_space(), *fit,
                NAME_SEMANTIC_TAG, name, name_size, true, false))
              name = "(no name)";
            log_run.error("Missing instance for field %s (FieldID: %d)",
                          static_cast<const char*>(name), *it);
>>>>>>> 356cdff3
          }
          REPORT_LEGION_ERROR(ERROR_MISSING_INSTANCE_FIELD,
                        "Invalid mapper output from 'premap_task' invocation "
                        "on mapper %s. Mapper failed to specify instances "
                        "for %zd fields of region requirement %d of task %s "
                        "(ID %lld) launched in parent task %s (ID %lld). "
                        "The missing fields are listed below.",
                        mapper->get_mapper_name(), missing_fields.size(),
                        *it, get_task_name(), get_unique_id(),
                        parent_ctx->get_task_name(), 
                        parent_ctx->get_unique_id())
          
        }
        if (!unacquired.empty())
        {
          std::map<PhysicalManager*,std::pair<unsigned,bool> > 
            *acquired_instances = get_acquired_instances_ref();
          for (std::vector<PhysicalManager*>::const_iterator uit = 
                unacquired.begin(); uit != unacquired.end(); uit++)
          {
            if (acquired_instances->find(*uit) == acquired_instances->end())
              REPORT_LEGION_ERROR(ERROR_INVALID_MAPPER_OUTPUT,
                            "Invalid mapper output from 'premap_task' "
                            "invocation on mapper %s. Mapper selected "
                            "physical instance for region requirement "
                            "%d of task %s (ID %lld) which has already "
                            "been collected. If the mapper had properly "
                            "acquired this instance as part of the mapper "
                            "call it would have detected this. Please "
                            "update the mapper to abide by proper mapping "
                            "conventions.", mapper->get_mapper_name(),
                            (*it), get_task_name(), get_unique_id())
          }
          // If we did successfully acquire them, still issue the warning
          REPORT_LEGION_WARNING(LEGION_WARNING_MAPPER_FAILED_ACQUIRE,
                          "mapper %s failed to acquire instances "
                          "for region requirement %d of task %s (ID %lld) "
                          "in 'premap_task' call. You may experience "
                          "undefined behavior as a consequence.",
                          mapper->get_mapper_name(), *it, 
                          get_task_name(), get_unique_id());
        }
        if (composite_index >= 0)
          REPORT_LEGION_ERROR(ERROR_INVALID_MAPPER_OUTPUT,
                        "Invalid mapper output from 'premap_task' invocation "
                        "on mapper %s. Mapper requested composite instance "
                        "creation on region requirement %d of task %s "
                        "(ID %lld) launched in parent task %s (ID %lld).",
                        mapper->get_mapper_name(), *it,
                        get_task_name(), get_unique_id(),
                        parent_ctx->get_task_name(),
                        parent_ctx->get_unique_id())
        if (runtime->legion_spy_enabled)
          runtime->forest->log_mapping_decision(unique_op_id, parent_ctx, 
                                                *it, regions[*it],
                                                chosen_instances);
        if (!runtime->unsafe_mapper)
        {
          std::vector<LogicalRegion> regions_to_check(1, 
                                        regions[*it].region);
          for (unsigned check_idx = 0; 
                check_idx < chosen_instances.size(); check_idx++)
          {
            if (!chosen_instances[check_idx].get_manager()->meets_regions(
                                                          regions_to_check))
              REPORT_LEGION_ERROR(ERROR_INVALID_MAPPER_OUTPUT,
                            "Invalid mapper output from invocation of "
                            "'premap_task' on mapper %s. Mapper specified an "
                            "instance region requirement %d of task %s "
                            "(ID %lld) that does not meet the logical region "
                            "requirement. Task was launched in task %s "
                            "(ID %lld).", mapper->get_mapper_name(), *it, 
                            get_task_name(), get_unique_id(), 
                            parent_ctx->get_task_name(), 
                            parent_ctx->get_unique_id())
          }
        }
        // TODO: Implement physical tracing for premapped regions
        if (is_memoizing())
          assert(false);
        // Passed all the error checking tests so register it
        // Always defer the users, the point tasks will do that
        // for themselves when they map their regions
        const bool track_effects = 
          (!atomic_locks.empty() || !arrive_barriers.empty());
        ApEvent effects_done = 
          runtime->forest->physical_perform_updates_and_registration(
                              regions[*it], version_info, 
                              this, *it, init_precondition, completion_event,
                              chosen_instances, 
                              PhysicalTraceInfo(trace_info, *it), 
                              applied_conditions,
#ifdef DEBUG_LEGION
                              get_logging_name(), unique_op_id,
#endif
                              track_effects);
        if (effects_done.exists())
          effects_postconditions.insert(effects_done);
      }
    }

    //--------------------------------------------------------------------------
    bool IndexTask::distribute_task(void)
    //--------------------------------------------------------------------------
    {
      DETAILED_PROFILER(runtime, INDEX_DISTRIBUTE_CALL);
      if (is_origin_mapped())
      {
        // This will only get called if we had slices that couldn't map, but
        // they have now all mapped
#ifdef DEBUG_LEGION
        assert(slices.empty());
#endif
        // We're never actually run
        return false;
      }
      else
      {
        if (!is_sliced() && target_proc.exists() && 
            (target_proc != current_proc))
        {
          // Make a slice copy and send it away
          SliceTask *clone = clone_as_slice_task(internal_space, target_proc,
                                                 true/*needs slice*/,
                                                 stealable);
          runtime->send_task(clone);
          return false; // We have now been sent away
        }
        else
          return true; // Still local so we can be sliced
      }
    }

    //--------------------------------------------------------------------------
    RtEvent IndexTask::perform_mapping(MustEpochOp *owner/*=NULL*/,
                                       const DeferMappingArgs *args/*=NULL*/)
    //--------------------------------------------------------------------------
    {
      DETAILED_PROFILER(runtime, INDEX_PERFORM_MAPPING_CALL);
      // This will only get called if we had slices that failed to origin map 
#ifdef DEBUG_LEGION
      assert(!slices.empty());
      // Should never get duplicate invocations here
      assert(args == NULL);
#endif
      for (std::list<SliceTask*>::iterator it = slices.begin();
            it != slices.end(); /*nothing*/)
      {
        (*it)->trigger_mapping();
        it = slices.erase(it);
      }
      return RtEvent::NO_RT_EVENT;
    }

    //--------------------------------------------------------------------------
    void IndexTask::launch_task(void)
    //--------------------------------------------------------------------------
    {
      // should never be called
      assert(false);
    }

    //--------------------------------------------------------------------------
    bool IndexTask::is_stealable(void) const
    //--------------------------------------------------------------------------
    {
      // Index space tasks are never stealable, they must first be
      // split into slices which can then be stolen.  Note that slicing
      // always happens after premapping so we know stealing is safe.
      return false;
    }

    //--------------------------------------------------------------------------
    void IndexTask::map_and_launch(void)
    //--------------------------------------------------------------------------
    {
      // This should only ever be called if we had slices which failed to map
#ifdef DEBUG_LEGION
      assert(is_sliced());
      assert(!slices.empty());
#endif
      trigger_slices();
    }

    //--------------------------------------------------------------------------
    ApEvent IndexTask::get_task_completion(void) const
    //--------------------------------------------------------------------------
    {
      return get_completion_event();
    }

    //--------------------------------------------------------------------------
    TaskOp::TaskKind IndexTask::get_task_kind(void) const
    //--------------------------------------------------------------------------
    {
      return INDEX_TASK_KIND;
    }

    //--------------------------------------------------------------------------
    void IndexTask::trigger_task_complete(bool deferred /*=false*/)
    //--------------------------------------------------------------------------
    {
      DETAILED_PROFILER(runtime, INDEX_COMPLETE_CALL);
      // Trigger all the futures or set the reduction future result
      // and then trigger it
      if (redop != 0)
      {
        // Set the future if we actually ran the task or we speculated
        if ((speculation_state != RESOLVE_FALSE_STATE) || false_guard.exists())
        {
          // If we're doing a deterministic reduction this is the point
          // at which we can collapse all the futures down to a single
          // value since we know we have them all in the temporary futures
          if (deterministic_redop)
          {
            for (std::map<DomainPoint,std::pair<void*,size_t> >::const_iterator
                  it = temporary_futures.begin();
                  it != temporary_futures.end(); it++)
              fold_reduction_future(it->second.first, it->second.second,
                                    false/*owner*/, true/*exclusive*/);
          }
          reduction_future.impl->set_result(reduction_state,
                                            reduction_state_size, 
                                            false/*owner*/);
        }
      }
      else
        Runtime::trigger_event(future_map_ready);
      if (must_epoch != NULL)
      {
        if (!complete_preconditions.empty())
        {
          const RtEvent wait_on = Runtime::merge_events(complete_preconditions);
          if (wait_on.exists() && !wait_on.has_triggered())
            wait_on.wait();
        }
        must_epoch->notify_subop_complete(this);
      } 
#ifdef LEGION_SPY
      LegionSpy::log_operation_events(unique_op_id, ApEvent::NO_AP_EVENT,
                                      completion_event);
#endif
      // This will only be non-empty if we're doing program order execution
      if (!effects_postconditions.empty())
      {
#ifdef DEBUG_LEGION
        assert(runtime->program_order_execution);
#endif
        const RtEvent done = 
          Runtime::protect_merge_events(effects_postconditions);
        complete_preconditions.insert(done);
      }
      if (!complete_preconditions.empty())
        complete_operation(Runtime::merge_events(complete_preconditions));
      else
        complete_operation();
    }

    //--------------------------------------------------------------------------
    void IndexTask::trigger_task_commit(void)
    //--------------------------------------------------------------------------
    {
      DETAILED_PROFILER(runtime, INDEX_COMMIT_CALL);
      if (profiling_reported.exists())
      {
        if (outstanding_profiling_requests > 0)
        {
#ifdef DEBUG_LEGION
          assert(mapped_event.has_triggered());
#endif
          std::vector<IndexProfilingInfo> to_perform;
          {
            AutoLock o_lock(op_lock);
            to_perform.swap(profiling_info);
          }
          if (!to_perform.empty())
          {
            for (unsigned idx = 0; idx < to_perform.size(); idx++)
            {
              IndexProfilingInfo &info = to_perform[idx];
              const Realm::ProfilingResponse resp(info.buffer,info.buffer_size);
              info.total_reports = outstanding_profiling_requests;
              info.profiling_responses.attach_realm_profiling_response(resp);
              mapper->invoke_task_report_profiling(this, &info);
              free(info.buffer);
            }
            const int count = __sync_add_and_fetch(
                &outstanding_profiling_reported, to_perform.size());
#ifdef DEBUG_LEGION
            assert(count <= outstanding_profiling_requests);
#endif
            if (count == outstanding_profiling_requests)
              Runtime::trigger_event(profiling_reported);
          }
        }
        else
        {
          // We're not expecting any profiling callbacks so we need to
          // do one ourself to inform the mapper that there won't be any
          Mapping::Mapper::TaskProfilingInfo info;
          info.total_reports = 0;
          info.task_response = true;
          info.region_requirement_index = 0;
          info.fill_response = false; // make valgrind happy
          mapper->invoke_task_report_profiling(this, &info);    
          Runtime::trigger_event(profiling_reported);
        }
        commit_preconditions.insert(profiling_reported);
      }
      // If we have an origin-mapped slices then we need to check to see
      // if we're waiting on any profiling reports from them
      if (!origin_mapped_slices.empty())
      {
        for (std::deque<SliceTask*>::const_iterator it = 
              origin_mapped_slices.begin(); it != 
              origin_mapped_slices.end(); it++)
          (*it)->find_profiling_reported(commit_preconditions);
      }
      if (must_epoch != NULL)
      {
        if (!commit_preconditions.empty())
        {
          const RtEvent wait_on = Runtime::merge_events(commit_preconditions);
          if (wait_on.exists() && !wait_on.has_triggered())
            wait_on.wait();
        }
        must_epoch->notify_subop_commit(this);
        commit_operation(true/*deactivate*/);
      }
      else
      {
        // Mark that this operation is now committed
        if (!commit_preconditions.empty())
          commit_operation(true/*deactivate*/, 
              Runtime::merge_events(commit_preconditions));
        else
          commit_operation(true/*deactivate*/);
      }
    }

    //--------------------------------------------------------------------------
    bool IndexTask::pack_task(Serializer &rez, AddressSpaceID target)
    //--------------------------------------------------------------------------
    {
      // should never be called
      assert(false);
      return false;
    }

    //--------------------------------------------------------------------------
    bool IndexTask::unpack_task(Deserializer &derez, Processor current,
                                std::set<RtEvent> &ready_events)
    //--------------------------------------------------------------------------
    {
      // should never be called
      assert(false);
      return false;
    }

    //--------------------------------------------------------------------------
    void IndexTask::perform_inlining(void)
    //--------------------------------------------------------------------------
    {
      DETAILED_PROFILER(runtime, INDEX_PERFORM_INLINING_CALL);
      // See if there is anything to wait for
      std::set<ApEvent> wait_on_events;
      for (unsigned idx = 0; idx < futures.size(); idx++)
      {
        FutureImpl *impl = futures[idx].impl; 
        wait_on_events.insert(impl->get_ready_event());
      }
      for (unsigned idx = 0; idx < grants.size(); idx++)
      {
        GrantImpl *impl = grants[idx].impl;
        wait_on_events.insert(impl->acquire_grant());
      }
      for (unsigned idx = 0; idx < wait_barriers.size(); idx++)
      {
	ApEvent e = 
          Runtime::get_previous_phase(wait_barriers[idx].phase_barrier);
        wait_on_events.insert(e);
      }
      // Merge together all the events for the start condition 
      ApEvent start_condition = Runtime::merge_events(NULL, wait_on_events);
      // Enumerate all of the points of our index space and run
      // the task for each one of them either saving or reducing their futures
      Processor current = parent_ctx->get_executing_processor();
      // Select the variant to use
      VariantImpl *variant = parent_ctx->select_inline_variant(this);
      // See if we need to wait for anything
      if (start_condition.exists())
        start_condition.wait();
      // Save this for when things are being returned
      TaskContext *enclosing = parent_ctx;
      // Make a copy of our region requirements
      std::vector<RegionRequirement> copy_requirements(regions.size());
      for (unsigned idx = 0; idx < regions.size(); idx++)
        copy_requirements[idx] = regions[idx];
      bool first = true;
      for (Domain::DomainPointIterator itr(index_domain); itr; itr++)
      {
        // If this is not the first we have to restore the region
        // requirements from copy that we made before hand
        if (!first)
        {
          for (unsigned idx = 0; idx < regions.size(); idx++)
            regions[idx] = copy_requirements[idx];
        }
        else
          first = false;
        index_point = itr.p; 
        // Get our local args
        if (point_arguments.impl != NULL)
        {
          Future local_arg = 
            point_arguments.impl->get_future(index_point, false/*internal*/);
          if (local_arg.impl != NULL)
          {
            local_args = local_arg.impl->get_untyped_result(true, NULL, true);
            local_arglen = local_arg.impl->get_untyped_size(true);
          }
          else
          {
            local_args = NULL;
            local_arglen = 0;
          }
        }
        else
        {
          local_args = NULL;
          local_arglen = 0;
        }
        compute_point_region_requirements();
        InlineContext *inline_ctx = new InlineContext(runtime, enclosing, this);
        // Save the inner context as the parent ctx
        // parent_ctx = inline_ctx;
        variant->dispatch_inline(current, inline_ctx);
        // Return any created privilege state
        std::set<RtEvent> preconditions;
        inline_ctx->return_resources(enclosing, preconditions);
        if (!preconditions.empty())
        {
          const RtEvent wait_on = Runtime::merge_events(preconditions);
          if (wait_on.exists() && !wait_on.has_triggered())
            wait_on.wait();
        }
        // Then we can delete the inline context
        delete inline_ctx;
      }
      if (redop != 0)
        reduction_future.impl->set_result(reduction_state,
                                          reduction_state_size,false/*owner*/);
      // Trigger all our events event
      Runtime::trigger_event(completion_event);
    }

    //--------------------------------------------------------------------------
    void IndexTask::end_inline_task(const void *res, size_t res_size,bool owned)
    //--------------------------------------------------------------------------
    {
      if (redop == 0)
      {
        Future f = future_map.impl->get_future(index_point, true/*internal*/);
        f.impl->set_result(res, res_size, owned);
      }
      else
        fold_reduction_future(res, res_size, owned, true/*exclusive*/);
    }

    //--------------------------------------------------------------------------
    VersionInfo& IndexTask::get_version_info(unsigned idx)
    //--------------------------------------------------------------------------
    {
      return version_infos[idx];
    }

    //--------------------------------------------------------------------------
    std::map<PhysicalManager*,std::pair<unsigned,bool> >* 
                                     IndexTask::get_acquired_instances_ref(void)
    //--------------------------------------------------------------------------
    {
      return &acquired_instances;
    }

    //--------------------------------------------------------------------------
    SliceTask* IndexTask::clone_as_slice_task(IndexSpace is, Processor p,
                                              bool recurse, bool stealable)
    //--------------------------------------------------------------------------
    {
      DETAILED_PROFILER(runtime, INDEX_CLONE_AS_SLICE_CALL);
      SliceTask *result = runtime->get_available_slice_task(); 
      result->initialize_base_task(parent_ctx, false/*track*/, NULL/*deps*/,
                                   Predicate::TRUE_PRED, this->task_id);
      result->clone_multi_from(this, is, p, recurse, stealable);
      result->index_complete = this->completion_event;
      result->index_owner = this;
      result->remote_owner_uid = parent_ctx->get_unique_id();
      result->tpl = tpl;
      result->memo_state = memo_state;
      if (runtime->legion_spy_enabled)
        LegionSpy::log_index_slice(get_unique_id(), 
                                   result->get_unique_id());
      if (runtime->profiler != NULL)
        runtime->profiler->register_slice_owner(get_unique_op_id(),
                                                result->get_unique_op_id());
      return result;
    }

    //--------------------------------------------------------------------------
    void IndexTask::handle_future(const DomainPoint &point, const void *result,
                                  size_t result_size, bool owner)
    //--------------------------------------------------------------------------
    {
      DETAILED_PROFILER(runtime, INDEX_HANDLE_FUTURE);
#ifdef DEBUG_LEGION
      assert(reduction_op != NULL);
#endif
      // If we're doing a deterministic reduction then we need to 
      // buffer up these future values until we get all of them so
      // that we can fold them in a deterministic way
      if (deterministic_redop)
      {
        // Store it in our temporary futures
        if (owner)
        {
          // Hold the lock to protect the data structure
          AutoLock o_lock(op_lock);
#ifdef DEBUG_LEGION
          assert(temporary_futures.find(point) == temporary_futures.end());
#endif
          temporary_futures[point] = 
            std::pair<void*,size_t>(const_cast<void*>(result),result_size);
        }
        else
        {
          void *copy = legion_malloc(FUTURE_RESULT_ALLOC, result_size);
          memcpy(copy,result,result_size);
          // Hold the lock to protect the data structure
          AutoLock o_lock(op_lock);
#ifdef DEBUG_LEGION
          assert(temporary_futures.find(point) == temporary_futures.end());
#endif
          temporary_futures[point] = 
            std::pair<void*,size_t>(copy,result_size);
        }
      }
      else
        fold_reduction_future(result, result_size, owner, false/*exclusive*/);
    }

    //--------------------------------------------------------------------------
    void IndexTask::pack_profiling_requests(Serializer &rez,
                                            std::set<RtEvent> &applied) const
    //--------------------------------------------------------------------------
    {
      rez.serialize<size_t>(copy_profiling_requests.size());
      if (!copy_profiling_requests.empty())
      {
        for (unsigned idx = 0; idx < copy_profiling_requests.size(); idx++)
          rez.serialize(copy_profiling_requests[idx]);
        rez.serialize(profiling_priority);
        rez.serialize(runtime->find_utility_group());
        // Send a message to the owner with an update for the extra counts
        const RtUserEvent done_event = Runtime::create_rt_user_event();
        rez.serialize<RtEvent>(done_event);
        applied.insert(done_event);
      }
    }

    //--------------------------------------------------------------------------
    void IndexTask::add_copy_profiling_request(unsigned src_index,
            unsigned dst_index, Realm::ProfilingRequestSet &requests, bool fill)
    //--------------------------------------------------------------------------
    {
      // Nothing to do if we don't have any copy profiling requests
      if (copy_profiling_requests.empty())
        return;
#ifdef DEBUG_LEGION
      assert(src_index == dst_index);
#endif
      OpProfilingResponse response(this, src_index, dst_index, fill);
      Realm::ProfilingRequest &request = requests.add_request(
        runtime->find_utility_group(), LG_LEGION_PROFILING_ID, 
        &response, sizeof(response));
      for (std::vector<ProfilingMeasurementID>::const_iterator it = 
            copy_profiling_requests.begin(); it != 
            copy_profiling_requests.end(); it++)
        request.add_measurement((Realm::ProfilingMeasurementID)(*it));
      handle_profiling_update(1/*count*/);
    }

    //--------------------------------------------------------------------------
    void IndexTask::handle_profiling_response(
                                       const ProfilingResponseBase *base,
                                       const Realm::ProfilingResponse &response,
                                       const void *orig, size_t orig_length)
    //--------------------------------------------------------------------------
    {
      const OpProfilingResponse *task_prof = 
            static_cast<const OpProfilingResponse*>(base);
      // Check to see if we are done mapping, if not then we need to defer
      // this until we are done mapping so we know how many
      if (!mapped_event.has_triggered())
      {
        // Take the lock and see if we lost the race
        AutoLock o_lock(op_lock);
        if (!mapped_event.has_triggered())
        {
          // Save this profiling response for later until we know the
          // full count of profiling responses
          profiling_info.resize(profiling_info.size() + 1);
          IndexProfilingInfo &info = profiling_info.back();
          info.task_response = task_prof->task; 
          info.region_requirement_index = task_prof->src;
          info.fill_response = task_prof->fill;
          info.buffer_size = orig_length;
          info.buffer = malloc(orig_length);
          memcpy(info.buffer, orig, orig_length);
          return;
        }
      }
      // If we get here then we can handle the response now
      Mapping::Mapper::TaskProfilingInfo info;
      info.profiling_responses.attach_realm_profiling_response(response);
      info.task_response = task_prof->task; 
      info.region_requirement_index = task_prof->src;
      info.total_reports = outstanding_profiling_requests;
      info.fill_response = task_prof->fill;
      mapper->invoke_task_report_profiling(this, &info);
      const int count = __sync_add_and_fetch(&outstanding_profiling_reported,1);
#ifdef DEBUG_LEGION
      assert(count <= outstanding_profiling_requests);
#endif
      if (count == outstanding_profiling_requests)
        Runtime::trigger_event(profiling_reported);
    } 

    //--------------------------------------------------------------------------
    void IndexTask::handle_profiling_update(int count)
    //--------------------------------------------------------------------------
    {
#ifdef DEBUG_LEGION
      assert(count > 0);
      assert(!mapped_event.has_triggered());
#endif
      __sync_fetch_and_add(&outstanding_profiling_requests, count);
    }

    //--------------------------------------------------------------------------
    void IndexTask::register_must_epoch(void)
    //--------------------------------------------------------------------------
    {
      // should never be called
      assert(false);
    }

    //--------------------------------------------------------------------------
    FutureMapImpl* IndexTask::create_future_map(TaskContext *ctx,
                             IndexSpace launch_space, IndexSpace sharding_space) 
    //--------------------------------------------------------------------------
    {
#ifdef DEBUG_LEGION
      assert(!future_map_ready.exists() || future_map_ready.has_triggered());
#endif
      future_map_ready = Runtime::create_rt_user_event();
      return new FutureMapImpl(ctx, this, future_map_ready,index_domain,runtime,
            runtime->get_available_distributed_id(), runtime->address_space);
    }

    //--------------------------------------------------------------------------
    RtEvent IndexTask::find_intra_space_dependence(const DomainPoint &point)
    //--------------------------------------------------------------------------
    {
      AutoLock o_lock(op_lock);
      // Check to see if we already have it
      std::map<DomainPoint,RtEvent>::const_iterator finder = 
        intra_space_dependences.find(point);
      if (finder != intra_space_dependences.end())
        return finder->second;
      // Otherwise make a temporary one and record it for now
      const RtUserEvent pending_event = Runtime::create_rt_user_event();
      intra_space_dependences[point] = pending_event;
      pending_intra_space_dependences[point] = pending_event;
      return pending_event;
    }
    
    //--------------------------------------------------------------------------
    void IndexTask::record_intra_space_dependence(const DomainPoint &point,
                                                  const DomainPoint &next,
                                                  RtEvent point_mapped)
    //--------------------------------------------------------------------------
    {
      AutoLock o_lock(op_lock);
      std::map<DomainPoint,RtEvent>::iterator finder = 
        intra_space_dependences.find(point);
      if (finder != intra_space_dependences.end())
      {
        if (finder->second != point_mapped)
        {
          std::map<DomainPoint,RtUserEvent>::iterator pending_finder = 
            pending_intra_space_dependences.find(point);
#ifdef DEBUG_LEGION
          assert(pending_finder != pending_intra_space_dependences.end());
#endif
          Runtime::trigger_event(pending_finder->second, point_mapped);
          pending_intra_space_dependences.erase(pending_finder);
          finder->second = point_mapped;
        }
      }
      else
        intra_space_dependences[point] = point_mapped;
    }

    //--------------------------------------------------------------------------
    void IndexTask::record_reference_mutation_effect(RtEvent event)
    //--------------------------------------------------------------------------
    {
      AutoLock o_lock(op_lock);
      map_applied_conditions.insert(event);
    }

    //--------------------------------------------------------------------------
    void IndexTask::record_origin_mapped_slice(SliceTask *local_slice)
    //--------------------------------------------------------------------------
    {
      AutoLock o_lock(op_lock);
      origin_mapped_slices.push_back(local_slice);
    }

    //--------------------------------------------------------------------------
    void IndexTask::return_slice_mapped(unsigned points,
                                RtEvent applied_condition, ApEvent effects_done)
    //--------------------------------------------------------------------------
    {
      DETAILED_PROFILER(runtime, INDEX_RETURN_SLICE_MAPPED_CALL);
      bool need_trigger = false;
      bool trigger_children_completed = false;
      bool trigger_children_commit = false;
      {
        AutoLock o_lock(op_lock);
        mapped_points += points;
        if (applied_condition.exists())
          map_applied_conditions.insert(applied_condition);
        if (effects_done.exists())
          effects_postconditions.insert(effects_done);
        // Already know that mapped points is the same as total points
        if (mapped_points == total_points)
        {
          need_trigger = true;
          if ((complete_points == total_points) &&
              !children_complete_invoked)
          {
            trigger_children_completed = true;
            children_complete_invoked = true;
          }
          if ((committed_points == total_points) &&
              !children_commit_invoked)
          {
            trigger_children_commit = true;
            children_commit_invoked = true;
          }
        }
      }
      if (need_trigger)
      {
        // Do this before we record ourselves as being mapped or bad
        // things can happen with regards to tracing
        if (!effects_postconditions.empty())
        {
          ApUserEvent to_trigger;
          if (request_early_complete_no_trigger(to_trigger))
          {
            const TraceInfo trace_info(this);
            const ApEvent done = 
              Runtime::merge_events(&trace_info, effects_postconditions);
            effects_postconditions.clear();
            Runtime::trigger_event(to_trigger, done);
          }
          // Don't worry about the else case because that only happens
          // with inorder execution and we'll wait for it before completing
          // See IndexTask::trigger_task_complete
        }
        // Get the mapped precondition note we can now access this
        // without holding the lock because we know we've seen
        // all the responses so no one else will be mutating it.
        if (!map_applied_conditions.empty())
        {
          RtEvent map_condition = Runtime::merge_events(map_applied_conditions);
          complete_mapping(map_condition);
        }
        else
          complete_mapping();
      }
      if (trigger_children_completed)
        trigger_children_complete();
      if (trigger_children_commit)
        trigger_children_committed();
    }

    //--------------------------------------------------------------------------
    void IndexTask::return_slice_complete(unsigned points, 
                                          RtEvent slice_complete)
    //--------------------------------------------------------------------------
    {
      DETAILED_PROFILER(runtime, INDEX_RETURN_SLICE_COMPLETE_CALL);
      bool trigger_execution = false;
      bool need_trigger = false;
      {
        AutoLock o_lock(op_lock);
        if (slice_complete.exists())
          complete_preconditions.insert(slice_complete);
        complete_points += points;
#ifdef DEBUG_LEGION
        assert(!complete_received);
        assert(complete_points <= total_points);
#endif
        if (complete_points == total_points)
        {
          trigger_execution = true;
          if (!children_complete_invoked)
          {
            need_trigger = true;
            children_complete_invoked = true;
          }
        }
      }
      if (trigger_execution)
        complete_execution();
      if (need_trigger)
        trigger_children_complete();
    }

    //--------------------------------------------------------------------------
    void IndexTask::return_slice_commit(unsigned points, 
                                        RtEvent commit_precondition)
    //--------------------------------------------------------------------------
    {
      DETAILED_PROFILER(runtime, INDEX_RETURN_SLICE_COMMIT_CALL);
      bool need_trigger = false;
      {
        AutoLock o_lock(op_lock);
        if (commit_precondition.exists())
          commit_preconditions.insert(commit_precondition);
        committed_points += points;
#ifdef DEBUG_LEGION
        assert(committed_points <= total_points);
#endif
        if ((committed_points == total_points) && !children_commit_invoked)
        {
          need_trigger = true;
          children_commit_invoked = true;
        }
      }
      if (need_trigger)
        trigger_children_committed();
    } 

    //--------------------------------------------------------------------------
    void IndexTask::unpack_slice_mapped(Deserializer &derez, 
                                        AddressSpaceID source)
    //--------------------------------------------------------------------------
    {
      DerezCheck z(derez);
      size_t points;
      derez.deserialize(points);
      RtEvent applied_condition;
      derez.deserialize(applied_condition);
      ApEvent restrict_postcondition;
      derez.deserialize(restrict_postcondition);
#ifdef DEBUG_LEGION
      if (!is_origin_mapped())
      {
        std::map<DomainPoint,std::vector<LogicalRegion> > local_requirements;
        for (unsigned idx = 0; idx < points; idx++)
        {
          DomainPoint point;
          derez.deserialize(point);
          std::vector<LogicalRegion> &reqs = local_requirements[point];
          reqs.resize(regions.size());
          for (unsigned idx2 = 0; idx2 < regions.size(); idx2++)
            derez.deserialize(reqs[idx2]);
        }
        check_point_requirements(local_requirements);
      }
#endif
      return_slice_mapped(points, applied_condition, restrict_postcondition);
    }

    //--------------------------------------------------------------------------
    void IndexTask::unpack_slice_complete(Deserializer &derez)
    //--------------------------------------------------------------------------
    {
      DerezCheck z(derez);
      size_t points;
      derez.deserialize(points);
      RtEvent complete_precondition;
      derez.deserialize(complete_precondition);
      const RtEvent resources_returned =
        ResourceTracker::unpack_resources_return(derez, parent_ctx);
      if (redop > 0)
      {
        if (deterministic_redop)
        {
#ifdef DEBUG_LEGION
          assert(reduction_op != NULL);
#endif
          // Unpack these futures and save them so we can do a
          // deterministic reduction fold operation later
          for (unsigned idx = 0; idx < points; idx++)
          {
            DomainPoint p;
            derez.deserialize(p);
            size_t size;
            derez.deserialize(size);
            const void *ptr = derez.get_current_pointer();
            handle_future(p, ptr, size, false/*owner*/);
            derez.advance_pointer(size);
          }
        }
        else
        {
#ifdef DEBUG_LEGION
          assert(reduction_op != NULL);
#endif
          size_t reduc_size;
          derez.deserialize(reduc_size);
          const void *reduc_ptr = derez.get_current_pointer();
          fold_reduction_future(reduc_ptr, reduc_size,
                                false /*owner*/, false/*exclusive*/);
          // Advance the pointer on the deserializer
          derez.advance_pointer(reduc_size);
        }
      }
      if (resources_returned.exists())
      {
        if (complete_precondition.exists())
          return_slice_complete(points,
              Runtime::merge_events(complete_precondition, resources_returned));
        else
          return_slice_complete(points, resources_returned);
      }
      else
        return_slice_complete(points, complete_precondition);
    }

    //--------------------------------------------------------------------------
    void IndexTask::unpack_slice_commit(Deserializer &derez)
    //--------------------------------------------------------------------------
    {
      DerezCheck z(derez);
      size_t points;
      derez.deserialize(points);
      RtEvent commit_precondition;
      derez.deserialize(commit_precondition);
      return_slice_commit(points, commit_precondition);
    }

    //--------------------------------------------------------------------------
    void IndexTask::replay_analysis(void)
    //--------------------------------------------------------------------------
    {
#ifdef DEBUG_LEGION
      assert(is_replaying());
      assert(current_proc.exists());
#endif
#ifdef LEGION_SPY
      LegionSpy::log_replay_operation(unique_op_id);
#endif
      if (runtime->legion_spy_enabled)
      {
        for (unsigned idx = 0; idx < regions.size(); idx++)
          TaskOp::log_requirement(unique_op_id, idx, regions[idx]);
      }
      // Mark that this is origin mapped effectively in case we
      // have any remote tasks, do this before we clone it
      map_origin = true;
      SliceTask *new_slice = this->clone_as_slice_task(internal_space,
                                                       current_proc,
                                                       false, false);
      // Count how many total points we need for this index space task
      total_points = new_slice->enumerate_points();
      // We need to make one slice per point here in case we need to move
      // points to remote nodes. The way we do slicing right now prevents
      // us from knowing which point tasks are going remote until later in
      // the replay so we have to be pessimistic here
      new_slice->expand_replay_slices(slices);
      // Then do the replay on all the slices
      for (std::list<SliceTask*>::const_iterator it = 
            slices.begin(); it != slices.end(); it++)
        (*it)->replay_analysis();
    }

    //--------------------------------------------------------------------------
    /*static*/ void IndexTask::process_slice_mapped(Deserializer &derez,
                                                    AddressSpaceID source)
    //--------------------------------------------------------------------------
    {
      IndexTask *task;
      derez.deserialize(task);
      task->unpack_slice_mapped(derez, source);
    }

    //--------------------------------------------------------------------------
    /*static*/ void IndexTask::process_slice_complete(Deserializer &derez)
    //--------------------------------------------------------------------------
    {
      IndexTask *task;
      derez.deserialize(task);
      task->unpack_slice_complete(derez);
    }

    //--------------------------------------------------------------------------
    /*static*/ void IndexTask::process_slice_commit(Deserializer &derez)
    //--------------------------------------------------------------------------
    {
      IndexTask *task;
      derez.deserialize(task);
      task->unpack_slice_commit(derez);
    }

    //--------------------------------------------------------------------------
    /*static*/ void IndexTask::process_slice_find_intra_dependence(
                                                            Deserializer &derez)
    //--------------------------------------------------------------------------
    {
      IndexTask *task;
      derez.deserialize(task);
      DomainPoint point;
      derez.deserialize(point);
      RtUserEvent to_trigger;
      derez.deserialize(to_trigger);
      const RtEvent result = task->find_intra_space_dependence(point);
      Runtime::trigger_event(to_trigger, result);
    }

    //--------------------------------------------------------------------------
    /*static*/ void IndexTask::process_slice_record_intra_dependence(
                                                            Deserializer &derez)
    //--------------------------------------------------------------------------
    {
      IndexTask *task;
      derez.deserialize(task);
      DomainPoint point, next;
      derez.deserialize(point);
      derez.deserialize(next);
      RtEvent mapped_event;
      derez.deserialize(mapped_event);
      task->record_intra_space_dependence(point, next, mapped_event);
    }

#ifdef DEBUG_LEGION
    //--------------------------------------------------------------------------
    void IndexTask::check_point_requirements(
            const std::map<DomainPoint,std::vector<LogicalRegion> > &point_reqs)
    //--------------------------------------------------------------------------
    {
      std::set<std::pair<unsigned,unsigned> > local_interfering = 
        interfering_requirements;
      // Handle any region requirements that interfere with itself
      for (unsigned idx = 0; idx < regions.size(); idx++)
      {
        const RegionRequirement &req = regions[idx];
        if (!IS_WRITE(req) || (req.must_premap() && !IS_EXCLUSIVE(req)))
          continue;
        local_interfering.insert(std::pair<unsigned,unsigned>(idx,idx));
      }
      // If the projection functions are invertible then we don't have to 
      // worry about interference because the runtime knows how to hook
      // up those kinds of dependences
      for (std::set<std::pair<unsigned,unsigned> >::iterator it = 
            local_interfering.begin(); it != local_interfering.end(); /*none*/)
      {
        if (it->first == it->second)
        {
          const RegionRequirement &req = regions[it->first];
          if (req.handle_type != SINGULAR)
          {
            ProjectionFunction *func = 
              runtime->find_projection_function(req.projection);   
            if (func->is_invertible)
            {
              std::set<std::pair<unsigned,unsigned> >::iterator to_del = it++;
              local_interfering.erase(to_del); 
              continue;
            }
          }
        }
        // If we make it here then keep going
        it++;
      }
      // Nothing to do if there are no interfering requirements
      if (local_interfering.empty())
        return;
      // Make sure that all the slices coming back here are serialized
      AutoLock o_lock(op_lock);
      for (std::map<DomainPoint,std::vector<LogicalRegion> >::const_iterator 
            pit = point_reqs.begin(); pit != point_reqs.end(); pit++)
      { 
        const std::vector<LogicalRegion> &point_reqs = pit->second;
        for (std::map<DomainPoint,std::vector<LogicalRegion> >::const_iterator
              oit = point_requirements.begin(); 
              oit != point_requirements.end(); oit++)
        {
          const std::vector<LogicalRegion> &other_reqs = oit->second;
          const bool same_point = (pit->first == oit->first);
          // Now check for interference with any other points
          for (std::set<std::pair<unsigned,unsigned> >::const_iterator it =
                local_interfering.begin(); it !=
                local_interfering.end(); it++)
          {
            // Skip same region requireemnt for same point
            if (same_point && (it->first == it->second))
              continue;
            // If either one are the NO_REGION then there is no interference
            if (!point_reqs[it->first].exists() || 
                !other_reqs[it->second].exists())
              continue;
            if (!runtime->forest->are_disjoint(
                  point_reqs[it->first].get_index_space(), 
                  other_reqs[it->second].get_index_space()))
            {
              switch (pit->first.get_dim())
              {
                case 1:
                  {
                    REPORT_LEGION_ERROR(ERROR_INDEX_SPACE_TASK,
                              "Index space task launch has intefering "
                              "region requirements %d of point %lld and region "
                              "requirement %d of point %lld of %s (UID %lld) "
                              "in parent task %s (UID %lld) are interfering.",
                              it->first, pit->first[0], it->second,
                              oit->first[0], get_task_name(), get_unique_id(),
                              parent_ctx->get_task_name(),
                              parent_ctx->get_unique_id());
                    break;
                  }
#if LEGION_MAX_DIM >= 2
                case 2:
                  {
                    REPORT_LEGION_ERROR(ERROR_INDEX_SPACE_TASK,
                              "Index space task launch has intefering "
                              "region requirements %d of point (%lld,%lld) and "
                              "region requirement %d of point (%lld,%lld) of "
                              "%s (UID %lld) in parent task %s (UID %lld) are "
                              "interfering.", it->first, pit->first[0],
                              pit->first[1], it->second, oit->first[0],
                              oit->first[1], get_task_name(), get_unique_id(),
                              parent_ctx->get_task_name(),
                              parent_ctx->get_unique_id());
                    break;
                  }
#endif
#if LEGION_MAX_DIM >= 3
                case 3:
                  {
                    REPORT_LEGION_ERROR(ERROR_INDEX_SPACE_TASK,
                              "Index space task launch has intefering "
                              "region requirements %d of point (%lld,%lld,%lld)"
                              " and region requirement %d of point "
                              "(%lld,%lld,%lld) of %s (UID %lld) in parent "
                              "task %s (UID %lld) are interfering.", it->first,
                              pit->first[0], pit->first[1], pit->first[2],
                              it->second, oit->first[0], oit->first[1],
                              oit->first[2], get_task_name(), get_unique_id(),
                              parent_ctx->get_task_name(),
                              parent_ctx->get_unique_id());
                    break;
                  }
#endif
#if LEGION_MAX_DIM >= 4
                case 4:
                  {
                    REPORT_LEGION_ERROR(ERROR_INDEX_SPACE_TASK,
                              "Index space task launch has intefering "
                              "region requirements %d of point "
                              "(%lld,%lld,%lld,%lld)"
                              " and region requirement %d of point "
                              "(%lld,%lld,%lld,%lld) of %s (UID %lld) in parent"
                              " task %s (UID %lld) are interfering.", it->first,
                              pit->first[0], pit->first[1], pit->first[2],
                              pit->first[3], it->second, oit->first[0], 
                              oit->first[1], oit->first[2], oit->first[3],
                              get_task_name(), get_unique_id(),
                              parent_ctx->get_task_name(),
                              parent_ctx->get_unique_id());
                    break;
                  }
#endif
#if LEGION_MAX_DIM >= 5
                case 5:
                  {
                    REPORT_LEGION_ERROR(ERROR_INDEX_SPACE_TASK,
                              "Index space task launch has intefering "
                              "region requirements %d of point "
                              "(%lld,%lld,%lld,%lld,%lld)"
                              " and region requirement %d of point "
                              "(%lld,%lld,%lld,%lld,%lld) of %s (UID %lld) "
                              "in parent task %s (UID %lld) are interfering.",
                              it->first, pit->first[0], pit->first[1], 
                              pit->first[2], pit->first[3], pit->first[4],
                              it->second, oit->first[0], oit->first[1], 
                              oit->first[2], oit->first[3], oit->first[4],
                              get_task_name(), get_unique_id(),
                              parent_ctx->get_task_name(),
                              parent_ctx->get_unique_id());
                    break;
                  }
#endif
#if LEGION_MAX_DIM >= 6
                case 6:
                  {
                    REPORT_LEGION_ERROR(ERROR_INDEX_SPACE_TASK,
                              "Index space task launch has intefering "
                              "region requirements %d of point "
                              "(%lld,%lld,%lld,%lld,%lld,%lld)"
                              " and region requirement %d of point "
                              "(%lld,%lld,%lld,%lld,%lld,%lld) of %s " 
                              "(UID %lld) in parent task %s (UID %lld) "
                              "are interfering.",
                              it->first, pit->first[0], pit->first[1], 
                              pit->first[2], pit->first[3], pit->first[4],
                              pit->first[5], it->second, oit->first[0], 
                              oit->first[1], oit->first[2], oit->first[3], 
                              oit->first[4], oit->first[5],
                              get_task_name(), get_unique_id(),
                              parent_ctx->get_task_name(),
                              parent_ctx->get_unique_id());
                    break;
                  }
#endif
#if LEGION_MAX_DIM >= 7
                case 7:
                  {
                    REPORT_LEGION_ERROR(ERROR_INDEX_SPACE_TASK,
                              "Index space task launch has intefering "
                              "region requirements %d of point "
                              "(%lld,%lld,%lld,%lld,%lld,%lld,%lld)"
                              " and region requirement %d of point "
                              "(%lld,%lld,%lld,%lld,%lld,%lld,%lld) of %s "
                              "(UID %lld) in parent task %s (UID %lld) "
                              "are interfering.",
                              it->first, pit->first[0], pit->first[1], 
                              pit->first[2], pit->first[3], pit->first[4],
                              pit->first[5], pit->first[6], it->second, 
                              oit->first[0], oit->first[1], oit->first[2], 
                              oit->first[3], oit->first[4], oit->first[5],
                              oit->first[6], get_task_name(), get_unique_id(),
                              parent_ctx->get_task_name(),
                              parent_ctx->get_unique_id());
                    break;
                  }
#endif
#if LEGION_MAX_DIM >= 8
                case 8:
                  {
                    REPORT_LEGION_ERROR(ERROR_INDEX_SPACE_TASK,
                              "Index space task launch has intefering "
                              "region requirements %d of point "
                              "(%lld,%lld,%lld,%lld,%lld,%lld,%lld,%lld)"
                              " and region requirement %d of point "
                              "(%lld,%lld,%lld,%lld,%lld,%lld,%lld,%lld) "
                              "of %s (UID %lld) in parent task %s (UID %lld) "
                              "are interfering.",
                              it->first, pit->first[0], pit->first[1], 
                              pit->first[2], pit->first[3], pit->first[4],
                              pit->first[5], pit->first[6], pit->first[7],
                              it->second, oit->first[0], oit->first[1], 
                              oit->first[2], oit->first[3], oit->first[4], 
                              oit->first[5], oit->first[6], oit->first[7],
                              get_task_name(), get_unique_id(),
                              parent_ctx->get_task_name(),
                              parent_ctx->get_unique_id());
                    break;
                  }
#endif
#if LEGION_MAX_DIM >= 9
                case 9:
                  {
                    REPORT_LEGION_ERROR(ERROR_INDEX_SPACE_TASK,
                              "Index space task launch has intefering "
                              "region requirements %d of point "
                              "(%lld,%lld,%lld,%lld,%lld,%lld,%lld,%lld,%lld)"
                              " and region requirement %d of point "
                              "(%lld,%lld,%lld,%lld,%lld,%lld,%lld,%lld,%lld) "
                              "of %s (UID %lld) in parent task %s (UID %lld) "
                              "are interfering.",
                              it->first, pit->first[0], pit->first[1], 
                              pit->first[2], pit->first[3], pit->first[4],
                              pit->first[5], pit->first[6], pit->first[7],
                              pit->first[8], it->second, oit->first[0], 
                              oit->first[1], oit->first[2], oit->first[3], 
                              oit->first[4], oit->first[5], oit->first[6], 
                              oit->first[7], oit->first[8],
                              get_task_name(), get_unique_id(),
                              parent_ctx->get_task_name(),
                              parent_ctx->get_unique_id());
                    break;
                  }
#endif
                default:
                  assert(false);
              }
            }
          }
        }
        // Add it to the set of point requirements
        point_requirements.insert(*pit);
      }
    }
#endif

    /////////////////////////////////////////////////////////////
    // Slice Task 
    /////////////////////////////////////////////////////////////

    //--------------------------------------------------------------------------
    SliceTask::SliceTask(Runtime *rt)
      : MultiTask(rt)
    //--------------------------------------------------------------------------
    {
    }

    //--------------------------------------------------------------------------
    SliceTask::SliceTask(const SliceTask &rhs)
      : MultiTask(NULL)
    //--------------------------------------------------------------------------
    {
      // should never be called
      assert(false);
    }

    //--------------------------------------------------------------------------
    SliceTask::~SliceTask(void)
    //--------------------------------------------------------------------------
    {
    }

    //--------------------------------------------------------------------------
    SliceTask& SliceTask::operator=(const SliceTask &rhs)
    //--------------------------------------------------------------------------
    {
      // should never be called
      assert(false);
      return *this;
    }

    //--------------------------------------------------------------------------
    void SliceTask::activate(void)
    //--------------------------------------------------------------------------
    {
      DETAILED_PROFILER(runtime, SLICE_ACTIVATE_CALL);
      activate_multi();
      // Slice tasks never have to resolve speculation
      resolve_speculation();
      index_complete = ApEvent::NO_AP_EVENT;
      num_unmapped_points = 0;
      num_uncomplete_points = 0;
      num_uncommitted_points = 0;
      index_owner = NULL;
      remote_owner_uid = 0;
      remote_trace_info = NULL;
      remote_unique_id = get_unique_id();
      origin_mapped = false;
    }

    //--------------------------------------------------------------------------
    void SliceTask::deactivate(void)
    //--------------------------------------------------------------------------
    {
      DETAILED_PROFILER(runtime, SLICE_DEACTIVATE_CALL);
      deactivate_multi();
      // Deactivate all our points 
      for (std::vector<PointTask*>::const_iterator it = points.begin();
            it != points.end(); it++)
      {
        // Check to see if we are origin mapped or not which 
        // determines whether we should commit this operation or
        // just deactivate it like normal
        if (is_origin_mapped() && !is_remote())
          (*it)->deactivate();
        else
          (*it)->commit_operation(true/*deactivate*/);
      }
      points.clear(); 
      if (remote_trace_info != NULL)
        delete remote_trace_info;
      if (!acquired_instances.empty())
        release_acquired_instances(acquired_instances);
#ifdef DEBUG_LEGION
      assert(local_regions.empty());
      assert(local_fields.empty());
#endif
      acquired_instances.clear();
      map_applied_conditions.clear();
      complete_preconditions.clear();
      commit_preconditions.clear();
      created_regions.clear();
      created_fields.clear();
      created_field_spaces.clear();
      created_index_spaces.clear();
      created_index_partitions.clear();
      unique_intra_space_deps.clear();
      runtime->free_slice_task(this);
    }

    //--------------------------------------------------------------------------
    void SliceTask::trigger_dependence_analysis(void)
    //--------------------------------------------------------------------------
    {
      // should never be called
      assert(false);
    }

    //--------------------------------------------------------------------------
    void SliceTask::resolve_false(bool speculated, bool launched)
    //--------------------------------------------------------------------------
    {
      // should never be called
      assert(false);
    }

    //--------------------------------------------------------------------------
    void SliceTask::early_map_task(void)
    //--------------------------------------------------------------------------
    {
      // Slices are already done with early mapping 
    }

    //--------------------------------------------------------------------------
    std::map<PhysicalManager*,std::pair<unsigned,bool> >* 
                                     SliceTask::get_acquired_instances_ref(void)
    //--------------------------------------------------------------------------
    {
      return &acquired_instances;
    }

    //--------------------------------------------------------------------------
    void SliceTask::check_target_processors(void) const
    //--------------------------------------------------------------------------
    {
#ifdef DEBUG_LEGION
      assert(!points.empty());
#endif
      if (points.size() == 1)
        return;
      const AddressSpaceID target_space = 
        runtime->find_address_space(points[0]->target_proc);
      for (unsigned idx = 1; idx < points.size(); idx++)
      {
        if (target_space != 
            runtime->find_address_space(points[idx]->target_proc))
          REPORT_LEGION_ERROR(ERROR_INVALID_MAPPER_OUTPUT,
                      "Invalid mapper output: two different points in one "
                      "slice of %s (UID %lld) mapped to processors in two"
                      "different address spaces (%d and %d) which is illegal.",
                      get_task_name(), get_unique_id(), target_space,
                      runtime->find_address_space(points[idx]->target_proc))
      }
    }

    //--------------------------------------------------------------------------
    void SliceTask::update_target_processor(void)
    //--------------------------------------------------------------------------
    {
      if (points.empty())
        return;
#ifdef DEBUG_LEGION
      check_target_processors();
#endif
      this->target_proc = points[0]->target_proc;
    }

    //--------------------------------------------------------------------------
    bool SliceTask::distribute_task(void)
    //--------------------------------------------------------------------------
    {
      DETAILED_PROFILER(runtime, SLICE_DISTRIBUTE_CALL);
      update_target_processor();
      if (target_proc.exists() && (target_proc != current_proc))
      {
        runtime->send_task(this);
        // The runtime will deactivate this task
        // after it has been sent
        return false;
      }
      return true;
    }

    //--------------------------------------------------------------------------
    RtEvent SliceTask::perform_mapping(MustEpochOp *epoch_owner/*=NULL*/,
                                       const DeferMappingArgs *args/*=NULL*/)
    //--------------------------------------------------------------------------
    {
      DETAILED_PROFILER(runtime, SLICE_PERFORM_MAPPING_CALL);
#ifdef DEBUG_LEGION
      // Should never get duplicate invocations here
      assert(args == NULL);
#endif
      // Check to see if we already enumerated all the points, if
      // not then do so now
      if (points.empty())
        enumerate_points();
      // Once we start mapping then we are no longer stealable
      stealable = false;
      std::set<RtEvent> mapped_events;
      for (std::vector<PointTask*>::const_iterator it = 
            points.begin(); it != points.end(); it++)
      {
        const RtEvent map_event = (*it)->perform_mapping(epoch_owner);
        if (map_event.exists())
          mapped_events.insert(map_event);
      }
      if (!mapped_events.empty())
        return Runtime::merge_events(mapped_events);
      return RtEvent::NO_RT_EVENT;
    }

    //--------------------------------------------------------------------------
    void SliceTask::launch_task(void)
    //--------------------------------------------------------------------------
    {
      DETAILED_PROFILER(runtime, SLICE_LAUNCH_CALL);
#ifdef DEBUG_LEGION
      assert(!points.empty());
#endif
      // Launch all of our child points
      for (unsigned idx = 0; idx < points.size(); idx++)
        points[idx]->launch_task();
    }

    //--------------------------------------------------------------------------
    bool SliceTask::is_stealable(void) const
    //--------------------------------------------------------------------------
    {
      return ((!map_origin) && stealable);
    }

    //--------------------------------------------------------------------------
    void SliceTask::map_and_launch(void)
    //--------------------------------------------------------------------------
    {
      DETAILED_PROFILER(runtime, SLICE_MAP_AND_LAUNCH_CALL);
      // First enumerate all of our points if we haven't already done so
      if (points.empty())
        enumerate_points();
      // Mark that this task is no longer stealable.  Once we start
      // executing things onto a specific processor slices cannot move.
      stealable = false;
#ifdef DEBUG_LEGION
      assert(!points.empty());
#endif
      const size_t num_points = points.size();
      for (unsigned idx = 0; idx < num_points; idx++)
      {
        PointTask *point = points[idx];
        const RtEvent map_event = point->perform_mapping();
        if (map_event.exists() && !map_event.has_triggered())
          point->defer_launch_task(map_event);
        else
          point->launch_task();
      }
    }

    //--------------------------------------------------------------------------
    ApEvent SliceTask::get_task_completion(void) const
    //--------------------------------------------------------------------------
    {
      return index_complete;
    }

    //--------------------------------------------------------------------------
    TaskOp::TaskKind SliceTask::get_task_kind(void) const
    //--------------------------------------------------------------------------
    {
      return SLICE_TASK_KIND;
    }

    //--------------------------------------------------------------------------
    bool SliceTask::pack_task(Serializer &rez, AddressSpaceID target)
    //--------------------------------------------------------------------------
    {
      DETAILED_PROFILER(runtime, SLICE_PACK_TASK_CALL);
      // Check to see if we are stealable or not yet fully sliced,
      // if both are false and we're not remote, then we can send the state
      // now or check to see if we are remotely mapped
      RezCheck z(rez);
      // Preamble used in TaskOp::unpack
      rez.serialize(points.size());
      pack_multi_task(rez, target);
      rez.serialize(index_owner);
      rez.serialize(index_complete);
      rez.serialize(remote_unique_id);
      rez.serialize(origin_mapped);
      rez.serialize(remote_owner_uid);
      rez.serialize(internal_space);
      if (redop == 0)
      {
#ifdef DEBUG_LEGION
        assert(future_map.impl != NULL);
#endif
        rez.serialize(future_map.impl->did);
        rez.serialize(future_map.impl->future_map_domain);
        rez.serialize(future_map.impl->get_ready_event());
      }
      if (predicate_false_future.impl != NULL)
        rez.serialize(predicate_false_future.impl->did);
      else
        rez.serialize<DistributedID>(0);
      rez.serialize(predicate_false_size);
      if (predicate_false_size > 0)
        rez.serialize(predicate_false_result, predicate_false_size);
      for (unsigned idx = 0; idx < points.size(); idx++)
      {
        points[idx]->pack_task(rez, target);
      }
      // If we don't have any points, we have to pack up the argument map
      // and any trace info that we need for doing remote tracing
      if (points.empty())
      {
        if (remote_trace_info == NULL)
        {
          const TraceInfo trace_info = (remote_trace_info == NULL) ?
            TraceInfo(this) : *remote_trace_info; 
          std::set<RtEvent> applied;
          trace_info.pack_remote_trace_info(rez, target, applied);
          // Pass any applied events back to the index owner
          if (!applied.empty())
          {
            for (std::set<RtEvent>::const_iterator it =
                  applied.begin(); it != applied.end(); it++)
              index_owner->record_reference_mutation_effect(*it);
          }
        }
        else
        {
#ifdef DEBUG_LEGION
          // Should be empty before
          assert(map_applied_conditions.empty());
#endif
          remote_trace_info->pack_remote_trace_info(rez, target, 
                                                    map_applied_conditions);
#ifdef DEBUG_LEGION
          // Should be empty after too
          assert(map_applied_conditions.empty());
#endif
        }
        if (point_arguments.impl != NULL)
        {
          rez.serialize(point_arguments.impl->did);
          rez.serialize(point_arguments.impl->future_map_domain);
          rez.serialize(point_arguments.impl->get_ready_event());
        }
        else
          rez.serialize<DistributedID>(0);
        rez.serialize<size_t>(point_futures.size());
        for (unsigned idx = 0; idx < point_futures.size(); idx++)
        {
          FutureMapImpl *impl = point_futures[idx].impl;
          rez.serialize(impl->did);
          rez.serialize(impl->future_map_domain);
          rez.serialize(impl->get_ready_event());
        }
      }
      if (is_origin_mapped())
      {
        // If we're not remote and origin mapped then we need
        // to hold onto these version infos until we are done
        // with the whole index space task, so tell our owner
        // Similarly for slices being removed remotely but are
        // origin mapped we may need to receive profiling feedback
        // to this node so also hold onto these slices until the
        // index space is done
        index_owner->record_origin_mapped_slice(this);
        return false;
      }
      // Always return true for slice tasks since they should
      // always be deactivated after they are sent somewhere else
      return true;
    }
    
    //--------------------------------------------------------------------------
    bool SliceTask::unpack_task(Deserializer &derez, Processor current,
                                std::set<RtEvent> &ready_events)
    //--------------------------------------------------------------------------
    {
      DETAILED_PROFILER(runtime, SLICE_UNPACK_TASK_CALL);
      DerezCheck z(derez);
      size_t num_points;
      derez.deserialize(num_points);
      unpack_multi_task(derez, ready_events);
      set_current_proc(current);
      derez.deserialize(index_owner);
      derez.deserialize(index_complete);
      derez.deserialize(remote_unique_id); 
      derez.deserialize(origin_mapped);
      derez.deserialize(remote_owner_uid);
      derez.deserialize(internal_space);
      if (runtime->legion_spy_enabled)
        LegionSpy::log_slice_slice(remote_unique_id, get_unique_id());
      if (runtime->profiler != NULL)
        runtime->profiler->register_slice_owner(remote_unique_id,
            get_unique_op_id());
      num_unmapped_points = num_points;
      num_uncomplete_points = num_points;
      num_uncommitted_points = num_points;
      // Check to see if we ended up back on the original node
      // We have to do this before unpacking the points
      if (is_remote())
      {
        RtEvent ctx_ready;
        parent_ctx = runtime->find_context(remote_owner_uid, false, &ctx_ready);
        if (ctx_ready.exists())
          ready_events.insert(ctx_ready);
      }
      else
        parent_ctx = index_owner->parent_ctx;
      if (redop == 0)
      {
        DistributedID future_map_did;
        derez.deserialize(future_map_did);
        Domain future_map_domain;
        derez.deserialize(future_map_domain);
        RtEvent ready_event;
        derez.deserialize(ready_event);
        WrapperReferenceMutator mutator(ready_events);
        future_map = FutureMap(
            runtime->find_or_create_future_map(future_map_did, parent_ctx, 
                                future_map_domain, ready_event, &mutator)); 
      }
      // Unpack the predicate false infos
      DistributedID pred_false_did;
      derez.deserialize(pred_false_did);
      if (pred_false_did != 0)
      {
        WrapperReferenceMutator mutator(ready_events);
        FutureImpl *impl = 
          runtime->find_or_create_future(pred_false_did, &mutator);
        impl->add_base_gc_ref(FUTURE_HANDLE_REF, &mutator);
        predicate_false_future = Future(impl, false/*need reference*/);
      }
      derez.deserialize(predicate_false_size);
      if (predicate_false_size > 0)
      {
#ifdef DEBUG_LEGION
        assert(predicate_false_result == NULL);
#endif
        predicate_false_result = malloc(predicate_false_size);
        derez.deserialize(predicate_false_result, predicate_false_size);
      }
      for (unsigned idx = 0; idx < num_points; idx++)
      {
        PointTask *point = runtime->get_available_point_task(); 
        point->slice_owner = this;
        point->unpack_task(derez, current, ready_events);
        point->parent_ctx = parent_ctx;
        points.push_back(point);
        if (runtime->legion_spy_enabled)
          LegionSpy::log_slice_point(get_unique_id(), 
                                     point->get_unique_id(),
                                     point->index_point);
      }
      if (num_points == 0)
      {
#ifdef DEBUG_LEGION
        assert(remote_trace_info == NULL);
#endif
        remote_trace_info = 
          TraceInfo::unpack_remote_trace_info(derez, this, runtime);
        DistributedID future_map_did;
        derez.deserialize(future_map_did);
        if (future_map_did > 0)
        {
          Domain future_map_domain;
          derez.deserialize(future_map_domain);
          RtEvent ready_event;
          derez.deserialize(ready_event);
          WrapperReferenceMutator mutator(ready_events);
          FutureMapImpl *impl = runtime->find_or_create_future_map(
              future_map_did, parent_ctx, future_map_domain, 
              ready_event, &mutator);
          impl->add_base_gc_ref(FUTURE_HANDLE_REF, &mutator);
          point_arguments = FutureMap(impl, false/*need reference*/);
        }
        size_t num_point_futures;
        derez.deserialize(num_point_futures);
        if (num_point_futures > 0)
        {
          RtEvent ready_event;
          Domain future_map_domain;
          point_futures.resize(num_point_futures);
          WrapperReferenceMutator mutator(ready_events);
          for (unsigned idx = 0; idx < num_point_futures; idx++)
          {
            derez.deserialize(future_map_did);
            derez.deserialize(future_map_domain);
            derez.deserialize(ready_event);
            FutureMapImpl *impl = runtime->find_or_create_future_map(
                    future_map_did, parent_ctx, future_map_domain,
                    ready_event, &mutator);
            impl->add_base_gc_ref(FUTURE_HANDLE_REF, &mutator);
            point_futures[idx] = FutureMap(impl, false/*need reference*/);
          }
        }
        // Set the first mapping to false since we know things are mapped
        first_mapping = false;
      }
      // Return true to add this to the ready queue
      return true;
    }

    //--------------------------------------------------------------------------
    void SliceTask::perform_inlining(void)
    //--------------------------------------------------------------------------
    {
      // should never be called
      assert(false);
    }

    //--------------------------------------------------------------------------
    SliceTask* SliceTask::clone_as_slice_task(IndexSpace is, Processor p,
                                              bool recurse, bool stealable)
    //--------------------------------------------------------------------------
    {
      DETAILED_PROFILER(runtime, SLICE_CLONE_AS_SLICE_CALL);
      SliceTask *result = runtime->get_available_slice_task(); 
      result->initialize_base_task(parent_ctx,  false/*track*/, NULL/*deps*/,
                                   Predicate::TRUE_PRED, this->task_id);
      result->clone_multi_from(this, is, p, recurse, stealable);
      result->index_complete = this->index_complete;
      result->index_owner = this->index_owner;
      result->remote_owner_uid = this->remote_owner_uid;
      result->tpl = tpl;
      result->memo_state = memo_state;
      if (runtime->legion_spy_enabled)
        LegionSpy::log_slice_slice(get_unique_id(), 
                                   result->get_unique_id());
      if (runtime->profiler != NULL)
        runtime->profiler->register_slice_owner(get_unique_op_id(),
            result->get_unique_op_id());
      return result;
    }

    //--------------------------------------------------------------------------
    void SliceTask::handle_future(const DomainPoint &point, const void *result,
                                  size_t result_size, bool owner)
    //--------------------------------------------------------------------------
    {
      DETAILED_PROFILER(runtime, SLICE_HANDLE_FUTURE_CALL);
      if (redop > 0)
      {
        if (is_remote())
        {
          // Store the future result in our temporary futures unless we're 
          // doing a non-deterministic reduction in which case we can eagerly
          // fold this now into our reduction buffer
          if (deterministic_redop)
          {
            // Store it in our temporary futures
            if (owner)
            {
              // Hold the lock to protect the data structure
              AutoLock o_lock(op_lock);
#ifdef DEBUG_LEGION
              assert(temporary_futures.find(point) == temporary_futures.end());
#endif
              temporary_futures[point] = 
                std::pair<void*,size_t>(const_cast<void*>(result),result_size);
            }
            else
            {
              void *copy = legion_malloc(FUTURE_RESULT_ALLOC, result_size);
              memcpy(copy,result,result_size);
              // Hold the lock to protect the data structure
              AutoLock o_lock(op_lock);
#ifdef DEBUG_LEGION
              assert(temporary_futures.find(point) == temporary_futures.end());
#endif
              temporary_futures[point] = 
                std::pair<void*,size_t>(copy,result_size);
            }
          }
          else
            fold_reduction_future(result, result_size,owner,false/*exclusive*/);
        }
        else
          index_owner->handle_future(point, result, result_size, owner);
      }
      else
      {
        Future f = future_map.impl->get_future(point, true/*internal only*/);
        f.impl->set_result(result, result_size, owner);
      }
    }

    //--------------------------------------------------------------------------
    void SliceTask::register_must_epoch(void)
    //--------------------------------------------------------------------------
    {
#ifdef DEBUG_LEGION
      assert(must_epoch != NULL);
#endif
      if (points.empty())
        enumerate_points();
      must_epoch->register_slice_task(this);
      for (unsigned idx = 0; idx < points.size(); idx++)
      {
        PointTask *point = points[idx];
        must_epoch->register_single_task(point, must_epoch_index);
      }
    }

    //--------------------------------------------------------------------------
    PointTask* SliceTask::clone_as_point_task(const DomainPoint &point)
    //--------------------------------------------------------------------------
    {
      DETAILED_PROFILER(runtime, SLICE_CLONE_AS_POINT_CALL);
      PointTask *result = runtime->get_available_point_task();
      result->initialize_base_task(parent_ctx, false/*track*/, NULL/*deps*/,
                                   Predicate::TRUE_PRED, this->task_id);
      result->clone_task_op_from(this, this->target_proc, 
                                 false/*stealable*/, true/*duplicate*/);
      result->is_index_space = true;
      result->must_epoch_task = this->must_epoch_task;
      result->index_domain = this->index_domain;
      result->tpl = tpl;
      result->memo_state = memo_state;
      // Grab any remote trace info that we need from the slice
      if (remote_trace_info != NULL)
      {
#ifdef DEBUG_LEGION
        assert(result->remote_trace_info == NULL);
#endif
        result->remote_trace_info = new TraceInfo(*remote_trace_info, result);
      }
      // Now figure out our local point information
      result->initialize_point(this, point, point_arguments, point_futures);
      if (runtime->legion_spy_enabled)
        LegionSpy::log_slice_point(get_unique_id(), 
                                   result->get_unique_id(),
                                   result->index_point);
      return result;
    }

    //--------------------------------------------------------------------------
    size_t SliceTask::enumerate_points(void)
    //--------------------------------------------------------------------------
    {
      DETAILED_PROFILER(runtime, SLICE_ENUMERATE_POINTS_CALL);
      Domain internal_domain;
      runtime->forest->find_launch_space_domain(internal_space,internal_domain);
      const size_t num_points = internal_domain.get_volume();
#ifdef DEBUG_LEGION
      assert(num_points > 0);
#endif
      unsigned point_idx = 0;
      points.resize(num_points);
      // Enumerate all the points in our slice and make point tasks
      for (Domain::DomainPointIterator itr(internal_domain); 
            itr; itr++, point_idx++)
        points[point_idx] = clone_as_point_task(itr.p);
      // Compute any projection region requirements
      for (unsigned idx = 0; idx < regions.size(); idx++)
      {
        if (regions[idx].handle_type == SINGULAR)
          continue;
        else 
        {
          ProjectionFunction *function = 
            runtime->find_projection_function(regions[idx].projection);
          function->project_points(regions[idx], idx, runtime, 
                                   index_domain, points);
        }
      }
      // Update the no access regions
      for (unsigned idx = 0; idx < num_points; idx++)
        points[idx]->complete_point_projection();
      // Mark how many points we have
      num_unmapped_points = num_points;
      num_uncomplete_points = num_points;
      num_uncommitted_points = num_points;
      return num_points;
    } 

    //--------------------------------------------------------------------------
    const void* SliceTask::get_predicate_false_result(size_t &result_size)
    //--------------------------------------------------------------------------
    {
      if (predicate_false_future.impl != NULL)
      {
        // Wait for the future to be ready
        ApEvent wait_on = predicate_false_future.impl->get_ready_event();
        wait_on.wait(); 
        result_size = predicate_false_future.impl->get_untyped_size(true);
        return predicate_false_future.impl->get_untyped_result(true,NULL,true);
      }
      else
      {
        result_size = predicate_false_size;
        return predicate_false_result;
      }
    }

    //--------------------------------------------------------------------------
    void SliceTask::trigger_task_complete(bool deferred /*=false*/)
    //--------------------------------------------------------------------------
    {
      trigger_slice_complete();
    }

    //--------------------------------------------------------------------------
    void SliceTask::trigger_task_commit(void)
    //--------------------------------------------------------------------------
    {
      trigger_slice_commit();
    } 

    //--------------------------------------------------------------------------
    void SliceTask::record_reference_mutation_effect(RtEvent event)
    //--------------------------------------------------------------------------
    {
      map_applied_conditions.insert(event);
    }

    //--------------------------------------------------------------------------
    void SliceTask::return_privileges(TaskContext *point_context,
                                      std::set<RtEvent> &preconditions)
    //--------------------------------------------------------------------------
    {
      // If we're remote, pass our privileges back to ourself
      // otherwise pass them directly back to the index owner
      if (is_remote())
        point_context->return_resources(this, preconditions);
      else
        point_context->return_resources(parent_ctx, preconditions);
    }

    //--------------------------------------------------------------------------
    void SliceTask::record_child_mapped(RtEvent child_complete,
                                        ApEvent effects_done)
    //--------------------------------------------------------------------------
    {
      bool needs_trigger = false;
      {
        AutoLock o_lock(op_lock);
        if (child_complete.exists())
          map_applied_conditions.insert(child_complete);
        if (effects_done.exists())
          effects_postconditions.insert(effects_done);
#ifdef DEBUG_LEGION
        assert(num_unmapped_points > 0);
#endif
        num_unmapped_points--;
        if (num_unmapped_points == 0)
          needs_trigger = true;
      }
      if (needs_trigger)
        trigger_slice_mapped();
    }

    //--------------------------------------------------------------------------
    void SliceTask::record_child_complete(RtEvent child_complete)
    //--------------------------------------------------------------------------
    {
      bool needs_trigger = false;
      {
        AutoLock o_lock(op_lock);
        if (child_complete.exists())
          complete_preconditions.insert(child_complete);
#ifdef DEBUG_LEGION
        assert(num_uncomplete_points > 0);
#endif
        num_uncomplete_points--;
        if ((num_uncomplete_points == 0) && !children_complete_invoked)
        {
          needs_trigger = true;
          children_complete_invoked = true;
        }
      }
      if (needs_trigger)
        trigger_children_complete();
    }

    //--------------------------------------------------------------------------
    void SliceTask::record_child_committed(RtEvent commit_precondition)
    //--------------------------------------------------------------------------
    {
      bool needs_trigger = false;
      {
        AutoLock o_lock(op_lock);
#ifdef DEBUG_LEGION
        assert(num_uncommitted_points > 0);
#endif
        if (commit_precondition.exists())
          commit_preconditions.insert(commit_precondition);
        num_uncommitted_points--;
        if ((num_uncommitted_points == 0) && !children_commit_invoked)
        {
          needs_trigger = true;
          children_commit_invoked = true;
        }
      }
      if (needs_trigger)
        trigger_children_committed();
    }

    //--------------------------------------------------------------------------
    void SliceTask::trigger_slice_mapped(void)
    //--------------------------------------------------------------------------
    {
      DETAILED_PROFILER(runtime, SLICE_MAPPED_CALL);
      RtEvent applied_condition;
      if (!map_applied_conditions.empty())
        applied_condition = Runtime::merge_events(map_applied_conditions);
      // Include all the points in the effects postcondition
      // since they all need to be merged into the summary for the index task
      for (unsigned idx = 0; idx < points.size(); idx++)
      {
        const ApEvent point_completion = points[idx]->get_task_completion();
        // Always record this for tracing purposes
        if (((tpl != NULL) && tpl->is_recording()) ||
            ((remote_trace_info != NULL) && remote_trace_info->recording))
        {
          effects_postconditions.insert(point_completion);
        }
        else
        {
#ifndef LEGION_SPY
          if (!point_completion.has_triggered())
#endif
            effects_postconditions.insert(point_completion);
        }
      }
      if (is_remote())
      {
        // Only need to send something back if this wasn't origin mapped 
        if (!is_origin_mapped())
        {
          Serializer rez;
          pack_remote_mapped(rez, applied_condition);
          runtime->send_slice_remote_mapped(orig_proc, rez);
        }
      }
      else
      {
#ifdef DEBUG_LEGION
        // In debug mode, get all our point region requirements and
        // then pass them back to the index space task
        std::map<DomainPoint,std::vector<LogicalRegion> > local_requirements;
        for (std::vector<PointTask*>::const_iterator it = 
              points.begin(); it != points.end(); it++)
        {
          std::vector<LogicalRegion> &reqs = 
            local_requirements[(*it)->index_point];
          reqs.resize(regions.size());
          for (unsigned idx = 0; idx < regions.size(); idx++)
            reqs[idx] = (*it)->regions[idx].region;
        }
        index_owner->check_point_requirements(local_requirements);
#endif
        if (!effects_postconditions.empty())
        {
          const TraceInfo trace_info = (remote_trace_info == NULL) ?
            TraceInfo(this) : *remote_trace_info;
          ApEvent effects_done = 
            Runtime::merge_events(&trace_info, effects_postconditions);
          index_owner->return_slice_mapped(points.size(),
                                           applied_condition, effects_done);
        }
        else
          index_owner->return_slice_mapped(points.size(),
                             applied_condition, ApEvent::NO_AP_EVENT);
      }
      complete_mapping(applied_condition); 
      complete_execution();
    }

    //--------------------------------------------------------------------------
    void SliceTask::trigger_slice_complete(void)
    //--------------------------------------------------------------------------
    {
      DETAILED_PROFILER(runtime, SLICE_COMPLETE_CALL);
      RtEvent complete_precondition;
      if (!complete_preconditions.empty())
        complete_precondition = Runtime::merge_events(complete_preconditions);
      // For remote cases we have to keep track of the events for
      // returning any created logical state, we can't commit until
      // it is returned or we might prematurely release the references
      // that we hold on the version state objects
      if (is_remote())
      {
#ifdef DEBUG_LEGION
        // Should have no resource return preconditions
        assert(complete_preconditions.empty());
#endif
        // Send back the message saying that this slice is complete
        Serializer rez;
        pack_remote_complete(rez, complete_precondition);
        runtime->send_slice_remote_complete(orig_proc, rez);
      }
      else
      {
        index_owner->return_slice_complete(points.size(),complete_precondition);
      }
      if (!acquired_instances.empty())
        release_acquired_instances(acquired_instances);
      complete_operation();
    }

    //--------------------------------------------------------------------------
    void SliceTask::trigger_slice_commit(void)
    //--------------------------------------------------------------------------
    {
      DETAILED_PROFILER(runtime, SLICE_COMMIT_CALL);
      RtEvent commit_precondition;
      if (!commit_preconditions.empty())
        commit_precondition = Runtime::merge_events(commit_preconditions);
      if (is_remote())
      {
        Serializer rez;
        pack_remote_commit(rez, commit_precondition);
        runtime->send_slice_remote_commit(orig_proc, rez);
      }
      else
      {
        // created and deleted privilege information already passed back
        // futures already sent back
        index_owner->return_slice_commit(points.size(), commit_precondition);
      }
      if (!commit_preconditions.empty())
        commit_operation(true/*deactivate*/, commit_precondition);
      else
        commit_operation(true/*deactivate*/);
    }

    //--------------------------------------------------------------------------
    void SliceTask::pack_remote_mapped(Serializer &rez, 
                                       RtEvent applied_condition)
    //--------------------------------------------------------------------------
    {
      rez.serialize(index_owner);
      RezCheck z(rez);
      rez.serialize(points.size());
      rez.serialize(applied_condition);
      if (!effects_postconditions.empty())
      {
        const TraceInfo trace_info = (remote_trace_info == NULL) ?
          TraceInfo(this) : *remote_trace_info;
        ApEvent effects_done =
          Runtime::merge_events(&trace_info, effects_postconditions);
        rez.serialize(effects_done);
      }
      else
        rez.serialize(ApEvent::NO_AP_EVENT);
#ifdef DEBUG_LEGION
      if (!is_origin_mapped())
      {
        for (std::vector<PointTask*>::const_iterator it = 
              points.begin(); it != points.end(); it++)
        {
          rez.serialize((*it)->index_point);
          for (unsigned idx = 0; idx < regions.size(); idx++)
            rez.serialize((*it)->regions[idx].region);
        }
      }
#endif
    }

    //--------------------------------------------------------------------------
    void SliceTask::pack_remote_complete(Serializer &rez, 
                                         RtEvent applied_condition)
    //--------------------------------------------------------------------------
    {
      // Send back any created state that our point tasks made
      AddressSpaceID target = runtime->find_address_space(orig_proc);
      for (std::vector<PointTask*>::const_iterator it = points.begin();
            it != points.end(); it++)
        (*it)->send_back_created_state(target);
      rez.serialize(index_owner);
      RezCheck z(rez);
      rez.serialize<size_t>(points.size());
      rez.serialize(applied_condition);
      // Serialize the privilege state
      pack_resources_return(rez, target); 
      // Now pack up the future results
      if (redop > 0)
      {
        if (deterministic_redop)
        {
          // Same as above but without the extra rez check
#ifdef DEBUG_LEGION
          assert(temporary_futures.size() == points.size());
#endif
          for (std::map<DomainPoint,std::pair<void*,size_t> >::const_iterator 
                it = temporary_futures.begin(); 
                it != temporary_futures.end(); it++)
          {
            rez.serialize(it->first);
            rez.serialize(it->second.second);
            rez.serialize(it->second.first,it->second.second);
          }
        }
        else
        {
          rez.serialize<size_t>(reduction_state_size);
          rez.serialize(reduction_state,reduction_state_size);
        }
      }
    }

    //--------------------------------------------------------------------------
    void SliceTask::pack_remote_commit(Serializer &rez, 
                                       RtEvent applied_condition)
    //--------------------------------------------------------------------------
    {
      rez.serialize(index_owner);
      RezCheck z(rez);
      rez.serialize(points.size());
      rez.serialize(applied_condition);
    }

    //--------------------------------------------------------------------------
    /*static*/ void SliceTask::handle_slice_return(Runtime *rt, 
                                                   Deserializer &derez)
    //--------------------------------------------------------------------------
    {
      DerezCheck z(derez);
      RtUserEvent ready_event;
      derez.deserialize(ready_event);
      Runtime::trigger_event(ready_event);
    }

    //--------------------------------------------------------------------------
    void SliceTask::register_region_creations(std::set<LogicalRegion> &regs)
    //--------------------------------------------------------------------------
    {
      AutoLock o_lock(op_lock);
      if (!created_regions.empty())
      {
        for (std::set<LogicalRegion>::const_iterator it = regs.begin();
              it != regs.end(); it++)
        {
#ifdef DEBUG_LEGION
          assert(created_regions.find(*it) == created_regions.end());
#endif
          created_regions.insert(*it);
        }
      }
      else
        created_regions.swap(regs);
    }

    //--------------------------------------------------------------------------
    void SliceTask::register_region_deletions(std::vector<LogicalRegion> &regs,
                                              std::set<RtEvent> &preconditions)
    //--------------------------------------------------------------------------
    {
      AutoLock o_lock(op_lock);
      if (!deleted_regions.empty())
        deleted_regions.insert(deleted_regions.end(), regs.begin(), regs.end());
      else
        deleted_regions.swap(regs);
    }

    //--------------------------------------------------------------------------
    void SliceTask::register_field_creations(
                               std::set<std::pair<FieldSpace,FieldID> > &fields)
    //--------------------------------------------------------------------------
    {
      AutoLock o_lock(op_lock);
      if (!created_fields.empty())
      {
        for (std::set<std::pair<FieldSpace,FieldID> >::const_iterator it = 
              fields.begin(); it != fields.end(); it++)
        {
#ifdef DEBUG_LEGION
          assert(created_fields.find(*it) == created_fields.end());
#endif
          created_fields.insert(*it);
        }
      }
      else
        created_fields.swap(fields);
    }

    //--------------------------------------------------------------------------
    void SliceTask::register_field_deletions(
                            std::vector<std::pair<FieldSpace,FieldID> > &fields,
                            std::set<RtEvent> &preconditions)
    //--------------------------------------------------------------------------
    {
      AutoLock o_lock(op_lock);
      if (!deleted_fields.empty())
        deleted_fields.insert(deleted_fields.end(), 
                              fields.begin(), fields.end());
      else
        deleted_fields.swap(fields);
    }

    //--------------------------------------------------------------------------
    void SliceTask::register_field_space_creations(std::set<FieldSpace> &spaces)
    //--------------------------------------------------------------------------
    {
      AutoLock o_lock(op_lock);
      if (!created_field_spaces.empty())
      {
        for (std::set<FieldSpace>::const_iterator it = spaces.begin();
              it != spaces.end(); it++)
        {
#ifdef DEBUG_LEGION
          assert(created_field_spaces.find(*it) == created_field_spaces.end());
#endif
          created_field_spaces.insert(*it);
        }
      }
      else
        created_field_spaces.swap(spaces);
    }

    //--------------------------------------------------------------------------
    void SliceTask::register_latent_field_spaces(
                                          std::map<FieldSpace,unsigned> &spaces)
    //--------------------------------------------------------------------------
    {
      AutoLock o_lock(op_lock);
      if (!latent_field_spaces.empty())
      {
        for (std::map<FieldSpace,unsigned>::const_iterator it = 
              spaces.begin(); it != spaces.end(); it++)
        {
          std::map<FieldSpace,unsigned>::iterator finder = 
            latent_field_spaces.find(it->first);
          if (finder == latent_field_spaces.end())
            latent_field_spaces.insert(*it);
          else
            finder->second += it->second;
        }
      }
      else
        latent_field_spaces.swap(spaces);
    }

    //--------------------------------------------------------------------------
    void SliceTask::register_field_space_deletions(std::vector<FieldSpace> &sps,
                                               std::set<RtEvent> &preconditions)
    //--------------------------------------------------------------------------
    {
      AutoLock o_lock(op_lock);
      if (!deleted_field_spaces.empty())
        deleted_field_spaces.insert(deleted_field_spaces.end(), 
                                    sps.begin(), sps.end());
      else
        deleted_field_spaces.swap(sps);
    }

    //--------------------------------------------------------------------------
    void SliceTask::register_index_space_creations(std::set<IndexSpace> &spaces)
    //--------------------------------------------------------------------------
    {
      AutoLock o_lock(op_lock);
      if (!created_index_spaces.empty())
      {
        for (std::set<IndexSpace>::const_iterator it = spaces.begin();
              it != spaces.end(); it++)
        {
#ifdef DEBUG_LEGION
          assert(created_index_spaces.find(*it) == created_index_spaces.end());
#endif
          created_index_spaces.insert(*it);
        }
      }
      else
        created_index_spaces.swap(spaces);
    }

    //--------------------------------------------------------------------------
    void SliceTask::register_index_space_deletions(std::vector<IndexSpace> &sps,
                                               std::set<RtEvent> &preconditions)
    //--------------------------------------------------------------------------
    {
      AutoLock o_lock(op_lock);
      if (!deleted_index_spaces.empty())
        deleted_index_spaces.insert(deleted_index_spaces.end(), 
                                    sps.begin(), sps.end());
      else
        deleted_index_spaces.swap(sps);
    }

    //--------------------------------------------------------------------------
    void SliceTask::register_index_partition_creations(
                                                std::set<IndexPartition> &parts)
    //--------------------------------------------------------------------------
    {
      AutoLock o_lock(op_lock);
      if (!created_index_partitions.empty())
      {
        for (std::set<IndexPartition>::const_iterator it = parts.begin();
              it != parts.end(); it++)
        {
#ifdef DEBUG_LEGION
          assert(created_index_partitions.find(*it) == 
                 created_index_partitions.end());
#endif
          created_index_partitions.insert(*it);
        }
      }
      else
        created_index_partitions.swap(parts);
    }

    //--------------------------------------------------------------------------
    void SliceTask::register_index_partition_deletions(
           std::vector<IndexPartition> &parts, std::set<RtEvent> &preconditions)
    //--------------------------------------------------------------------------
    {
      AutoLock o_lock(op_lock);
      if (!deleted_index_partitions.empty())
        deleted_index_partitions.insert(deleted_index_partitions.end(),
                                        parts.begin(), parts.end());
      else
        deleted_index_partitions.swap(parts);
    }

    //--------------------------------------------------------------------------
    void SliceTask::expand_replay_slices(std::list<SliceTask*> &slices)
    //--------------------------------------------------------------------------
    {
#ifdef DEBUG_LEGION
      assert(!points.empty());
      assert(is_origin_mapped());
#endif
      // For each point give it its own slice owner in case we need to
      // to move it remotely as part of the replay
      while (points.size() > 1)
      {
        PointTask *point = points.back();
        points.pop_back();
        SliceTask *new_owner = clone_as_slice_task(internal_space,
                current_proc, false/*recurse*/, false/*stealable*/);
        point->slice_owner = new_owner;
        new_owner->points.push_back(point);
        new_owner->num_unmapped_points = 1;
        new_owner->num_uncomplete_points = 1;
        new_owner->num_uncommitted_points = 1;
        slices.push_back(new_owner);
      }
      // Always add ourselves as the last point
      slices.push_back(this);
      num_unmapped_points = points.size();
      num_uncomplete_points = points.size();
      num_uncommitted_points = points.size();
    }

    //--------------------------------------------------------------------------
    void SliceTask::replay_analysis(void)
    //--------------------------------------------------------------------------
    {
      for (unsigned idx = 0; idx < points.size(); idx++)
      {
        PointTask *point = points[idx];
        point->replay_analysis();
      }
    }

    //--------------------------------------------------------------------------
    void SliceTask::complete_replay(ApEvent instance_ready_event)
    //--------------------------------------------------------------------------
    {
      for (unsigned idx = 0; idx < points.size(); idx++)
        points[idx]->complete_replay(instance_ready_event);
    }

    //--------------------------------------------------------------------------
    void SliceTask::find_profiling_reported(std::set<RtEvent> &preconditions)
    //--------------------------------------------------------------------------
    {
      for (std::vector<PointTask*>::const_iterator it = 
            points.begin(); it != points.end(); it++)
      {
        const RtEvent profiling_reported = (*it)->get_profiling_reported();
        if (profiling_reported.exists())
          preconditions.insert(profiling_reported);
      }
    }

    //--------------------------------------------------------------------------
    RtEvent SliceTask::find_intra_space_dependence(const DomainPoint &point)
    //--------------------------------------------------------------------------
    {
      // See if we can find or make it
      {
        AutoLock o_lock(op_lock);
        std::map<DomainPoint,RtEvent>::const_iterator finder = 
          intra_space_dependences.find(point);
        // If we've already got it then we're done
        if (finder != intra_space_dependences.end())
          return finder->second;
#ifdef DEBUG_LEGION
        assert(!points.empty());
#endif
        // Next see if it is one of our local points
        for (std::vector<PointTask*>::const_iterator it = 
              points.begin(); it != points.end(); it++)
        {
          if ((*it)->index_point != point)
            continue;
          // Don't save this in our intra_space_dependences data structure!
          // Doing so could mess up our optimization for detecting when 
          // we need to send dependences back to the origin
          // See SliceTask::record_intra_space_dependence
          return (*it)->get_mapped_event();
        }
        // If we're remote, make up an event and send a message to go find it
        if (is_remote())
        {
          const RtUserEvent temp_event = Runtime::create_rt_user_event();
          // Send the message to the owner to go find it
          Serializer rez;
          rez.serialize(index_owner);
          rez.serialize(point);
          rez.serialize(temp_event);
          runtime->send_slice_find_intra_space_dependence(orig_proc, rez);
          // Save this is for ourselves
          intra_space_dependences[point] = temp_event;
          return temp_event;
        }
      }
      // If we make it down here then we're on the same node as the 
      // index_owner so we can just as it what the answer and save it
      const RtEvent result = index_owner->find_intra_space_dependence(point);
      AutoLock o_lock(op_lock);
      intra_space_dependences[point] = result;
      return result;
    }

    //--------------------------------------------------------------------------
    void SliceTask::record_intra_space_dependence(const DomainPoint &point,
                                                  const DomainPoint &next,
                                                  RtEvent point_mapped)
    //--------------------------------------------------------------------------
    {
      // Check to see if we already sent it already
      {
        const std::pair<DomainPoint,DomainPoint> key(point, next);
        AutoLock o_lock(op_lock);
        std::map<DomainPoint,RtEvent>::const_iterator finder = 
          intra_space_dependences.find(point);
        if (finder != intra_space_dependences.end())
        {
#ifdef DEBUG_LEGION
          assert(finder->second == point_mapped);
#endif
          // For control replication we need the index owner to see all
          // the unique sets of dependences, see if we've seen this 
          // combination before, if not, allow it to be sent back
          // to the index owner for it's own visibility
          std::set<std::pair<DomainPoint,DomainPoint> >::const_iterator
            key_finder = unique_intra_space_deps.find(key);
          if (key_finder != unique_intra_space_deps.end())
            return;
        }
        else
          // Otherwise save it and then let it flow back to the index owner
          intra_space_dependences[point] = point_mapped;
        // Always save this if we make it here
        unique_intra_space_deps.insert(key);
      }
      if (is_remote())
      {
        Serializer rez;
        {
          RezCheck z(rez);
          rez.serialize(index_owner);
          rez.serialize(point);
          rez.serialize(next);
          rez.serialize(point_mapped);
        }
        runtime->send_slice_record_intra_space_dependence(orig_proc, rez);
      }
      else
        index_owner->record_intra_space_dependence(point, next, point_mapped);
    }

  }; // namespace Internal 
}; // namespace Legion 

#undef PRINT_REG

// EOF
<|MERGE_RESOLUTION|>--- conflicted
+++ resolved
@@ -2735,6 +2735,16 @@
               }
           }
         }
+#ifdef DEBUG_LEGION
+        assert(!profiling_reported.exists());
+        assert(outstanding_profiling_requests == 0);
+#endif
+        profiling_reported = Runtime::create_rt_user_event();
+        // Increment the number of profiling responses here since we
+        // know that we're going to get one for launching the task
+        // No need for the lock since no outstanding physical analyses
+        // can be running yet
+        outstanding_profiling_requests = 1;
       }
       if (!output.copy_prof_requests.empty())
       {
@@ -2742,6 +2752,8 @@
             output.copy_prof_requests.requested_measurements,
             copy_profiling_requests, true/*warn*/);
         profiling_priority = output.profiling_priority;
+        if (!profiling_reported.exists())
+          profiling_reported = Runtime::create_rt_user_event();
       }
       // See whether the mapper picked a variant or a generator
       VariantImpl *variant_impl = NULL;
@@ -3434,87 +3446,7 @@
       mapper->invoke_map_task(this, &input, &output);
       // Now we can convert the mapper output into our physical instances
       finalize_map_task_output(input, output, must_epoch_owner,valid_instances);
-<<<<<<< HEAD
-=======
-      // Sort out any profiling requests that we need to perform
-      if (!output.task_prof_requests.empty())
-      {
-        profiling_priority = output.profiling_priority;
-        // If we do any legion specific checks, make sure we ask
-        // Realm for the proc profiling info so that we can get
-        // a callback to report our profiling information
-        bool has_proc_request = false;
-        // Filter profiling requests into those for copies and the actual task
-        for (std::set<ProfilingMeasurementID>::const_iterator it = 
-              output.task_prof_requests.requested_measurements.begin(); it !=
-              output.task_prof_requests.requested_measurements.end(); it++)
-        {
-          if ((*it) > Mapping::PMID_LEGION_FIRST)
-          {
-            // If we haven't seen a proc usage yet, then add it
-            // to the realm requests to ensure we get a callback
-            // for this task. We know we'll see it before this
-            // because the measurement IDs are in order
-            if (!has_proc_request)
-              task_profiling_requests.push_back(
-                  (ProfilingMeasurementID)Realm::PMID_OP_PROC_USAGE);
-            // These are legion profiling requests and currently
-            // are only profiling task information
-            task_profiling_requests.push_back(*it);
-            continue;
-          }
-          switch ((Realm::ProfilingMeasurementID)*it)
-          {
-            case Realm::PMID_OP_PROC_USAGE:
-              has_proc_request = true; // Then fall through
-            case Realm::PMID_OP_STATUS:
-            case Realm::PMID_OP_BACKTRACE:
-            case Realm::PMID_OP_TIMELINE:
-            case Realm::PMID_PCTRS_CACHE_L1I:
-            case Realm::PMID_PCTRS_CACHE_L1D:
-            case Realm::PMID_PCTRS_CACHE_L2:
-            case Realm::PMID_PCTRS_CACHE_L3:
-            case Realm::PMID_PCTRS_IPC:
-            case Realm::PMID_PCTRS_TLB:
-            case Realm::PMID_PCTRS_BP:
-              {
-                // Just task
-                task_profiling_requests.push_back(*it);
-                break;
-              }
-            default:
-              {
-                REPORT_LEGION_WARNING(LEGION_WARNING_MAPPER_REQUESTED_PROFILING,
-                              "Mapper %s requested a profiling "
-                    "measurement of type %d which is not applicable to "
-                    "task %s (UID %lld) and will be ignored.",
-                    mapper->get_mapper_name(), *it, get_task_name(),
-                    get_unique_id());
-              }
-          }
-        }
-#ifdef DEBUG_LEGION
-        assert(!profiling_reported.exists());
-        assert(outstanding_profiling_requests == 0);
-#endif
-        profiling_reported = Runtime::create_rt_user_event();
-        // Increment the number of profiling responses here since we
-        // know that we're going to get one for launching the task
-        // No need for the lock since no outstanding physical analyses
-        // can be running yet
-        outstanding_profiling_requests = 1;
-      }
-      if (!output.copy_prof_requests.empty())
-      {
-        filter_copy_request_kinds(mapper, 
-            output.copy_prof_requests.requested_measurements,
-            copy_profiling_requests, true/*warn*/);
-        profiling_priority = output.profiling_priority;
-        if (!profiling_reported.exists())
-          profiling_reported = Runtime::create_rt_user_event();
-      } 
-
->>>>>>> 356cdff3
+
       if (is_recording())
       {
 #ifdef DEBUG_LEGION
@@ -8216,7 +8148,6 @@
                                                Runtime::protect_event(wait_on));
             }
           }
-<<<<<<< HEAD
           else
           {
             for (Domain::DomainPointIterator itr(local_domain); itr; itr++)
@@ -8228,18 +8159,6 @@
               else
                 f.impl->set_result(NULL, 0, false/*own*/);
             }
-=======
-        }
-        else
-        {
-          for (Domain::DomainPointIterator itr(index_domain); itr; itr++)
-          {
-            Future f = future_map.impl->get_future(itr.p);
-            if (predicate_false_size > 0)
-              f.impl->set_result(predicate_false_result,
-                                 predicate_false_size, false/*own*/);
-            else
-              f.impl->set_result(NULL, 0, false/*own*/);
           }
         }
       }
@@ -8434,7 +8353,6 @@
               name = "(no name)";
             log_run.error("Missing instance for field %s (FieldID: %d)",
                           static_cast<const char*>(name), *it);
->>>>>>> 356cdff3
           }
           REPORT_LEGION_ERROR(ERROR_MISSING_INSTANCE_FIELD,
                         "Invalid mapper output from 'premap_task' invocation "
