--- conflicted
+++ resolved
@@ -92,16 +92,13 @@
       virtual void perform_global_registration_callbacks(
                      Realm::DSOReferenceImplementation *dso, RtEvent local_done,
                      RtEvent global_done, std::set<RtEvent> &preconditions);
-<<<<<<< HEAD
+      virtual void handle_registration_callback_effects(RtEvent effects) = 0;
       virtual void print_once(FILE *f, const char *message) const;
       virtual void log_once(Realm::LoggerMessage &message) const;
       virtual ShardID get_shard_id(void) const;
       virtual size_t get_num_shards(void) const;
       virtual Future consensus_match(const void *input, void *output,
                                      size_t num_elements, size_t element_size);
-=======
-      virtual void handle_registration_callback_effects(RtEvent effects) = 0;
->>>>>>> 95393d2c
     public:
       virtual VariantID register_variant(const TaskVariantRegistrar &registrar,
                                   const void *user_data, size_t user_data_size,
@@ -1611,6 +1608,7 @@
       virtual void perform_global_registration_callbacks(
                      Realm::DSOReferenceImplementation *dso, RtEvent local_done,
                      RtEvent global_done, std::set<RtEvent> &preconditions);
+      virtual void handle_registration_callback_effects(RtEvent effects);
       virtual void print_once(FILE *f, const char *message) const;
       virtual void log_once(Realm::LoggerMessage &message) const;
       virtual ShardID get_shard_id(void) const;
