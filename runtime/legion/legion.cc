/* Copyright 2021 Stanford University, NVIDIA Corporation
 *
 * Licensed under the Apache License, Version 2.0 (the "License");
 * you may not use this file except in compliance with the License.
 * You may obtain a copy of the License at
 *
 *     http://www.apache.org/licenses/LICENSE-2.0
 *
 * Unless required by applicable law or agreed to in writing, software
 * distributed under the License is distributed on an "AS IS" BASIS,
 * WITHOUT WARRANTIES OR CONDITIONS OF ANY KIND, either express or implied.
 * See the License for the specific language governing permissions and
 * limitations under the License.
 */

#include "legion.h"
#include "legion/runtime.h"
#include "legion/legion_ops.h"
#include "legion/legion_tasks.h"
#include "legion/legion_context.h"
#include "legion/legion_profiling.h"
#include "legion/legion_allocation.h"

namespace Legion {
    namespace Internal {
      LEGION_EXTERN_LOGGER_DECLARATIONS
    };

    // Make sure all the handle types are trivially copyable.

    // Note: GCC 4.9 breaks even with C++11, so for now peg this on
    // C++14 until we deprecate GCC 4.9 support.
#if __cplusplus >= 201402L
    static_assert(std::is_trivially_copyable<IndexSpace>::value,
                  "IndexSpace is not trivially copyable");
    static_assert(std::is_trivially_copyable<IndexPartition>::value,
                  "IndexPartition is not trivially copyable");
    static_assert(std::is_trivially_copyable<FieldSpace>::value,
                  "FieldSpace is not trivially copyable");
    static_assert(std::is_trivially_copyable<LogicalRegion>::value,
                  "LogicalRegion is not trivially copyable");
    static_assert(std::is_trivially_copyable<LogicalPartition>::value,
                  "LogicalPartition is not trivially copyable");
#define DIMFUNC(DIM) \
    static_assert(std::is_trivially_copyable<IndexSpaceT<DIM> >::value, \
                  "IndexSpaceT is not trivially copyable"); \
    static_assert(std::is_trivially_copyable<IndexPartitionT<DIM> >::value, \
                  "IndexPartitionT is not trivially copyable"); \
    static_assert(std::is_trivially_copyable<LogicalRegionT<DIM> >::value, \
                  "LogicalRegionT is not trivially copyable"); \
    static_assert(std::is_trivially_copyable<LogicalPartitionT<DIM> >::value, \
                  "LogicalPartitionT is not trivially copyable");
    LEGION_FOREACH_N(DIMFUNC)
#undef DIMFUNC
#endif

    const LogicalRegion LogicalRegion::NO_REGION = LogicalRegion();
    const LogicalPartition LogicalPartition::NO_PART = LogicalPartition();  
    const Domain Domain::NO_DOMAIN = Domain();

    // Cache static type tags so we don't need to recompute them all the time
#define DIMFUNC(DIM) \
    static const TypeTag TYPE_TAG_##DIM##D = \
      Internal::NT_TemplateHelper::encode_tag<DIM,coord_t>();
    LEGION_FOREACH_N(DIMFUNC)
#undef DIMFUNC

    /////////////////////////////////////////////////////////////
    // Mappable 
    /////////////////////////////////////////////////////////////

    //--------------------------------------------------------------------------
    Mappable::Mappable(void)
      : map_id(0),tag(0),parent_task(NULL),mapper_data(NULL),mapper_data_size(0)
    //--------------------------------------------------------------------------
    {
    }

    /////////////////////////////////////////////////////////////
    // Task 
    /////////////////////////////////////////////////////////////

    //--------------------------------------------------------------------------
    Task::Task(void)
      : Mappable(), task_id(0), args(NULL), arglen(0), is_index_space(false),
        must_epoch_task(false), local_args(NULL), local_arglen(0),
        steal_count(0),stealable(false),speculated(false),local_function(false)
    //--------------------------------------------------------------------------
    {
    }

    /////////////////////////////////////////////////////////////
    // Copy 
    /////////////////////////////////////////////////////////////

    //--------------------------------------------------------------------------
    Copy::Copy(void)
      : Mappable(), is_index_space(false)
    //--------------------------------------------------------------------------
    {
    }

    /////////////////////////////////////////////////////////////
    // Inline Mapping 
    /////////////////////////////////////////////////////////////

    //--------------------------------------------------------------------------
    InlineMapping::InlineMapping(void)
      : Mappable(), layout_constraint_id(0)
    //--------------------------------------------------------------------------
    {
    }

    /////////////////////////////////////////////////////////////
    // Acquire 
    /////////////////////////////////////////////////////////////

    //--------------------------------------------------------------------------
    Acquire::Acquire(void)
      : Mappable()
    //--------------------------------------------------------------------------
    {
    }

    /////////////////////////////////////////////////////////////
    // Release 
    /////////////////////////////////////////////////////////////

    //--------------------------------------------------------------------------
    Release::Release(void)
      : Mappable()
    //--------------------------------------------------------------------------
    {
    }

    /////////////////////////////////////////////////////////////
    // Close 
    /////////////////////////////////////////////////////////////

    //--------------------------------------------------------------------------
    Close::Close(void)
      : Mappable()
    //--------------------------------------------------------------------------
    {
    }

    /////////////////////////////////////////////////////////////
    // Fill 
    /////////////////////////////////////////////////////////////

    //--------------------------------------------------------------------------
    Fill::Fill(void)
      : Mappable(), is_index_space(false)
    //--------------------------------------------------------------------------
    {
    }

    /////////////////////////////////////////////////////////////
    // Partition
    /////////////////////////////////////////////////////////////

    //--------------------------------------------------------------------------
    Partition::Partition(void)
      : Mappable(), is_index_space(false)
    //--------------------------------------------------------------------------
    {
    }

    /////////////////////////////////////////////////////////////
    // MustEpoch 
    /////////////////////////////////////////////////////////////

    //--------------------------------------------------------------------------
    MustEpoch::MustEpoch(void)
      : Mappable()
    //--------------------------------------------------------------------------
    {
    }

    /////////////////////////////////////////////////////////////
    // IndexSpace 
    /////////////////////////////////////////////////////////////

    /*static*/ const IndexSpace IndexSpace::NO_SPACE = IndexSpace();

    //--------------------------------------------------------------------------
    IndexSpace::IndexSpace(IndexSpaceID _id, IndexTreeID _tid, TypeTag _tag)
      : id(_id), tid(_tid), type_tag(_tag)
    //--------------------------------------------------------------------------
    {
    }

    //--------------------------------------------------------------------------
    IndexSpace::IndexSpace(void)
      : id(0), tid(0), type_tag(0)
    //--------------------------------------------------------------------------
    {
    }

    /////////////////////////////////////////////////////////////
    // IndexPartition 
    /////////////////////////////////////////////////////////////

    /*static*/ const IndexPartition IndexPartition::NO_PART = IndexPartition();

    //--------------------------------------------------------------------------
    IndexPartition::IndexPartition(IndexPartitionID _id, 
                                   IndexTreeID _tid, TypeTag _tag)
      : id(_id), tid(_tid), type_tag(_tag)
    //--------------------------------------------------------------------------
    {
    }

    //--------------------------------------------------------------------------
    IndexPartition::IndexPartition(void)
      : id(0), tid(0), type_tag(0)
    //--------------------------------------------------------------------------
    {
    }

    /////////////////////////////////////////////////////////////
    // FieldSpace 
    /////////////////////////////////////////////////////////////

    /*static*/ const FieldSpace FieldSpace::NO_SPACE = FieldSpace(0);

    //--------------------------------------------------------------------------
    FieldSpace::FieldSpace(unsigned _id)
      : id(_id)
    //--------------------------------------------------------------------------
    {
    }

    //--------------------------------------------------------------------------
    FieldSpace::FieldSpace(void)
      : id(0)
    //--------------------------------------------------------------------------
    {
    }
    
    /////////////////////////////////////////////////////////////
    // Logical Region  
    /////////////////////////////////////////////////////////////

    //--------------------------------------------------------------------------
    LogicalRegion::LogicalRegion(RegionTreeID tid, IndexSpace index, 
                                 FieldSpace field)
      : tree_id(tid), index_space(index), field_space(field)
    //--------------------------------------------------------------------------
    {
    }

    //--------------------------------------------------------------------------
    LogicalRegion::LogicalRegion(void)
      : tree_id(0), index_space(IndexSpace::NO_SPACE), 
        field_space(FieldSpace::NO_SPACE)
    //--------------------------------------------------------------------------
    {
    }

    /////////////////////////////////////////////////////////////
    // Logical Partition 
    /////////////////////////////////////////////////////////////

    //--------------------------------------------------------------------------
    LogicalPartition::LogicalPartition(RegionTreeID tid, IndexPartition pid, 
                                       FieldSpace field)
      : tree_id(tid), index_partition(pid), field_space(field)
    //--------------------------------------------------------------------------
    {
    }

    //--------------------------------------------------------------------------
    LogicalPartition::LogicalPartition(void)
      : tree_id(0), index_partition(IndexPartition::NO_PART), 
        field_space(FieldSpace::NO_SPACE)
    //--------------------------------------------------------------------------
    {
    }

    /////////////////////////////////////////////////////////////
    // Argument Map 
    /////////////////////////////////////////////////////////////

    //--------------------------------------------------------------------------
    ArgumentMap::ArgumentMap(void)
    //--------------------------------------------------------------------------
    {
      impl = new Internal::ArgumentMapImpl();
#ifdef DEBUG_LEGION
      assert(impl != NULL);
#endif
      impl->add_reference();
    }

    //--------------------------------------------------------------------------
    ArgumentMap::ArgumentMap(const FutureMap &rhs)
    //--------------------------------------------------------------------------
    {
      impl = new Internal::ArgumentMapImpl(rhs);
#ifdef DEBUG_LEGION
      assert(impl != NULL);
#endif
      impl->add_reference();
    }

    //--------------------------------------------------------------------------
    ArgumentMap::ArgumentMap(const ArgumentMap &rhs)
      : impl(rhs.impl)
    //--------------------------------------------------------------------------
    {
      if (impl != NULL)
        impl->add_reference();
    }

    //--------------------------------------------------------------------------
    ArgumentMap::ArgumentMap(ArgumentMap &&rhs)
      : impl(rhs.impl)
    //--------------------------------------------------------------------------
    {
      rhs.impl = NULL;
    }

    //--------------------------------------------------------------------------
    ArgumentMap::ArgumentMap(Internal::ArgumentMapImpl *i)
      : impl(i)
    //--------------------------------------------------------------------------
    {
      if (impl != NULL)
        impl->add_reference();
    }

    //--------------------------------------------------------------------------
    ArgumentMap::~ArgumentMap(void)
    //--------------------------------------------------------------------------
    {
      if (impl != NULL)
      {
        // Remove our reference and if we were the
        // last reference holder, then delete it
        if (impl->remove_reference())
        {
          delete impl;
        }
        impl = NULL;
      }
    }

    //--------------------------------------------------------------------------
    ArgumentMap& ArgumentMap::operator=(const FutureMap &rhs)
    //--------------------------------------------------------------------------
    {
      // Check to see if our current impl is not NULL,
      // if so remove our reference
      if (impl != NULL)
      {
        if (impl->remove_reference())
        {
          delete impl;
        }
      }
      impl = new Internal::ArgumentMapImpl(rhs);
      impl->add_reference();
      return *this;
    }
    
    //--------------------------------------------------------------------------
    ArgumentMap& ArgumentMap::operator=(const ArgumentMap &rhs)
    //--------------------------------------------------------------------------
    {
      // Check to see if our current impl is not NULL,
      // if so remove our reference
      if (impl != NULL)
      {
        if (impl->remove_reference())
        {
          delete impl;
        }
      }
      impl = rhs.impl;
      // Add our reference to the new impl
      if (impl != NULL)
      {
        impl->add_reference();
      }
      return *this;
    }

    //--------------------------------------------------------------------------
    ArgumentMap& ArgumentMap::operator=(ArgumentMap &&rhs)
    //--------------------------------------------------------------------------
    {
      if ((impl != NULL) && impl->remove_reference())
        delete impl;
      impl = rhs.impl;
      rhs.impl = NULL;
      return *this;
    }

    //--------------------------------------------------------------------------
    bool ArgumentMap::has_point(const DomainPoint &point)
    //--------------------------------------------------------------------------
    {
#ifdef DEBUG_LEGION
      assert(impl != NULL);
#endif
      return impl->has_point(point);
    }

    //--------------------------------------------------------------------------
    void ArgumentMap::set_point(const DomainPoint &point, 
                                const UntypedBuffer &arg, bool replace/*=true*/)
    //--------------------------------------------------------------------------
    {
#ifdef DEBUG_LEGION
      assert(impl != NULL);
#endif
      impl->set_point(point, arg, replace);
    }

    //--------------------------------------------------------------------------
    void ArgumentMap::set_point(const DomainPoint &point, 
                                const Future &f, bool replace/*= true*/)
    //--------------------------------------------------------------------------
    {
#ifdef DEBUG_LEGION
      assert(impl != NULL);
#endif
      impl->set_point(point, f, replace);
    }

    //--------------------------------------------------------------------------
    bool ArgumentMap::remove_point(const DomainPoint &point)
    //--------------------------------------------------------------------------
    {
#ifdef DEBUG_LEGION
      assert(impl != NULL);
#endif
      return impl->remove_point(point);
    }

    //--------------------------------------------------------------------------
    UntypedBuffer ArgumentMap::get_point(const DomainPoint &point) const
    //--------------------------------------------------------------------------
    {
#ifdef DEBUG_LEGION
      assert(impl != NULL);
#endif
      return impl->get_point(point);
    }

    /////////////////////////////////////////////////////////////
    // Predicate 
    /////////////////////////////////////////////////////////////

    const Predicate Predicate::TRUE_PRED = Predicate(true);
    const Predicate Predicate::FALSE_PRED = Predicate(false);

    //--------------------------------------------------------------------------
    Predicate::Predicate(void)
      : impl(NULL), const_value(true)
    //--------------------------------------------------------------------------
    {
    }

    //--------------------------------------------------------------------------
    Predicate::Predicate(const Predicate &p)
    //--------------------------------------------------------------------------
    {
      const_value = p.const_value;
      impl = p.impl;
      if (impl != NULL)
        impl->add_predicate_reference();
    }

    //--------------------------------------------------------------------------
    Predicate::Predicate(Predicate &&p)
    //--------------------------------------------------------------------------
    {
      const_value = p.const_value;
      impl = p.impl;
      p.impl = NULL;
    }

    //--------------------------------------------------------------------------
    Predicate::Predicate(bool value)
      : impl(NULL), const_value(value)
    //--------------------------------------------------------------------------
    {
    }

    //--------------------------------------------------------------------------
    Predicate::Predicate(Internal::PredicateImpl *i)
      : impl(i)
    //--------------------------------------------------------------------------
    {
      if (impl != NULL)
        impl->add_predicate_reference();
    }

    //--------------------------------------------------------------------------
    Predicate::~Predicate(void)
    //--------------------------------------------------------------------------
    {
      if (impl != NULL)
      {
        impl->remove_predicate_reference();
        impl = NULL;
      }
    }

    //--------------------------------------------------------------------------
    Predicate& Predicate::operator=(const Predicate &rhs)
    //--------------------------------------------------------------------------
    {
      if (impl != NULL)
        impl->remove_predicate_reference();
      const_value = rhs.const_value;
      impl = rhs.impl;
      if (impl != NULL)
        impl->add_predicate_reference();
      return *this;
    }

    //--------------------------------------------------------------------------
    Predicate& Predicate::operator=(Predicate &&rhs)
    //--------------------------------------------------------------------------
    {
      if (impl != NULL)
        impl->remove_predicate_reference();
      const_value = rhs.const_value;
      impl = rhs.impl;
      rhs.impl = NULL;
      return *this;
    }

    /////////////////////////////////////////////////////////////
    // Lock 
    /////////////////////////////////////////////////////////////

    //--------------------------------------------------------------------------
    Lock::Lock(void)
      : reservation_lock(Reservation::NO_RESERVATION)
    //--------------------------------------------------------------------------
    {
    }

    //--------------------------------------------------------------------------
    Lock::Lock(Reservation r)
      : reservation_lock(r)
    //--------------------------------------------------------------------------
    {
    }

    //--------------------------------------------------------------------------
    bool Lock::operator<(const Lock &rhs) const
    //--------------------------------------------------------------------------
    {
      return (reservation_lock < rhs.reservation_lock);
    }

    //--------------------------------------------------------------------------
    bool Lock::operator==(const Lock &rhs) const
    //--------------------------------------------------------------------------
    {
      return (reservation_lock == rhs.reservation_lock);
    }

    //--------------------------------------------------------------------------
    void Lock::acquire(unsigned mode /*=0*/, bool exclusive /*=true*/)
    //--------------------------------------------------------------------------
    {
#ifdef DEBUG_LEGION
      assert(reservation_lock.exists());
#endif
      Internal::ApEvent lock_event(reservation_lock.acquire(mode,exclusive));
      bool poisoned = false;
      lock_event.wait_faultaware(poisoned);
      if (poisoned)
        Internal::implicit_context->raise_poison_exception();
    }

    //--------------------------------------------------------------------------
    void Lock::release(void)
    //--------------------------------------------------------------------------
    {
#ifdef DEBUG_LEGION
      assert(reservation_lock.exists());
#endif
      reservation_lock.release();
    }

    /////////////////////////////////////////////////////////////
    // Lock Request
    /////////////////////////////////////////////////////////////

    //--------------------------------------------------------------------------
    LockRequest::LockRequest(Lock l, unsigned m, bool excl)
      : lock(l), mode(m), exclusive(excl)
    //--------------------------------------------------------------------------
    {
    }

    /////////////////////////////////////////////////////////////
    // Grant 
    /////////////////////////////////////////////////////////////

    //--------------------------------------------------------------------------
    Grant::Grant(void)
      : impl(NULL)
    //--------------------------------------------------------------------------
    {
    }

    //--------------------------------------------------------------------------
    Grant::Grant(Internal::GrantImpl *i)
      : impl(i)
    //--------------------------------------------------------------------------
    {
      if (impl != NULL)
        impl->add_reference();
    }

    //--------------------------------------------------------------------------
    Grant::Grant(const Grant &rhs)
      : impl(rhs.impl)
    //--------------------------------------------------------------------------
    {
      if (impl != NULL)
        impl->add_reference();
    }

    //--------------------------------------------------------------------------
    Grant::~Grant(void)
    //--------------------------------------------------------------------------
    {
      if (impl != NULL)
      {
        if (impl->remove_reference())
          delete impl;
        impl = NULL;
      }
    }

    //--------------------------------------------------------------------------
    Grant& Grant::operator=(const Grant &rhs)
    //--------------------------------------------------------------------------
    {
      if (impl != NULL)
      {
        if (impl->remove_reference())
          delete impl;
      }
      impl = rhs.impl;
      if (impl != NULL)
        impl->add_reference();
      return *this;
    }

    /////////////////////////////////////////////////////////////
    // Phase Barrier 
    /////////////////////////////////////////////////////////////

    //--------------------------------------------------------------------------
    PhaseBarrier::PhaseBarrier(void)
      : phase_barrier(Internal::ApBarrier::NO_AP_BARRIER)
    //--------------------------------------------------------------------------
    {
    }

    //--------------------------------------------------------------------------
    PhaseBarrier::PhaseBarrier(Internal::ApBarrier b)
      : phase_barrier(b)
    //--------------------------------------------------------------------------
    {
    }

    //--------------------------------------------------------------------------
    bool PhaseBarrier::operator<(const PhaseBarrier &rhs) const
    //--------------------------------------------------------------------------
    {
      return (phase_barrier < rhs.phase_barrier);
    }

    //--------------------------------------------------------------------------
    bool PhaseBarrier::operator==(const PhaseBarrier &rhs) const
    //--------------------------------------------------------------------------
    {
      return (phase_barrier == rhs.phase_barrier);
    }

    //--------------------------------------------------------------------------
    bool PhaseBarrier::operator!=(const PhaseBarrier &rhs) const
    //--------------------------------------------------------------------------
    {
      return (phase_barrier != rhs.phase_barrier);
    }

    //--------------------------------------------------------------------------
    void PhaseBarrier::arrive(unsigned count /*=1*/)
    //--------------------------------------------------------------------------
    {
#ifdef DEBUG_LEGION
      assert(phase_barrier.exists());
#endif
      Internal::Runtime::phase_barrier_arrive(*this, count);
    }

    //--------------------------------------------------------------------------
    void PhaseBarrier::wait(void)
    //--------------------------------------------------------------------------
    {
#ifdef DEBUG_LEGION
      assert(phase_barrier.exists());
#endif
      Internal::ApEvent e = Internal::Runtime::get_previous_phase(*this);
      bool poisoned = false;
      e.wait_faultaware(poisoned);
      if (poisoned)
        Internal::implicit_context->raise_poison_exception();
    }

    //--------------------------------------------------------------------------
    void PhaseBarrier::alter_arrival_count(int delta)
    //--------------------------------------------------------------------------
    {
      Internal::Runtime::alter_arrival_count(*this, delta);
    }

    //--------------------------------------------------------------------------
    bool PhaseBarrier::exists(void) const
    //--------------------------------------------------------------------------
    {
      return phase_barrier.exists();
    }

    /////////////////////////////////////////////////////////////
    // Dynamic Collective 
    /////////////////////////////////////////////////////////////

    //--------------------------------------------------------------------------
    DynamicCollective::DynamicCollective(void)
      : PhaseBarrier(), redop(0)
    //--------------------------------------------------------------------------
    {
    }

    //--------------------------------------------------------------------------
    DynamicCollective::DynamicCollective(Internal::ApBarrier b, ReductionOpID r)
      : PhaseBarrier(b), redop(r)
    //--------------------------------------------------------------------------
    {
    }

    //--------------------------------------------------------------------------
    void DynamicCollective::arrive(const void *value, size_t size, 
                                   unsigned count /*=1*/)
    //--------------------------------------------------------------------------
    {
      Internal::Runtime::phase_barrier_arrive(*this, count, 
                                  Internal::ApEvent::NO_AP_EVENT, value, size);
    }

    /////////////////////////////////////////////////////////////
    // Region Requirement 
    /////////////////////////////////////////////////////////////

    //--------------------------------------------------------------------------
    RegionRequirement::RegionRequirement(void)
      : region(LogicalRegion::NO_REGION), partition(LogicalPartition::NO_PART),
        privilege(LEGION_NO_ACCESS), prop(LEGION_EXCLUSIVE), 
        parent(LogicalRegion::NO_REGION), redop(0), tag(0), 
        flags(LEGION_NO_FLAG), handle_type(LEGION_SINGULAR_PROJECTION), 
        projection(0), projection_args(NULL), projection_args_size(0)
    //--------------------------------------------------------------------------
    {
    }

    //--------------------------------------------------------------------------
    RegionRequirement::RegionRequirement(LogicalRegion _handle, 
                                        const std::set<FieldID> &priv_fields,
                                        const std::vector<FieldID> &inst_fields,
                                        PrivilegeMode _priv, 
                                        CoherenceProperty _prop, 
                                        LogicalRegion _parent,
				        MappingTagID _tag, bool _verified)
      : region(_handle), privilege(_priv), prop(_prop), parent(_parent),
        redop(0), tag(_tag), flags(_verified ? LEGION_VERIFIED_FLAG : 
            LEGION_NO_FLAG), handle_type(LEGION_SINGULAR_PROJECTION), 
        projection(0), projection_args(NULL), projection_args_size(0)
    //--------------------------------------------------------------------------
    { 
      privilege_fields = priv_fields;
      instance_fields = inst_fields;
      // For backwards compatibility with the old encoding
      if (privilege == LEGION_WRITE_PRIV)
        privilege = LEGION_WRITE_DISCARD;
#ifdef DEBUG_LEGION
      if (IS_REDUCE(*this)) // Shouldn't use this constructor for reductions
        REPORT_LEGION_ERROR(ERROR_USE_REDUCTION_REGION_REQ, 
                                   "Use different RegionRequirement "
                            "constructor for reductions");
#endif
    }

    //--------------------------------------------------------------------------
    RegionRequirement::RegionRequirement(LogicalPartition pid, 
                ProjectionID _proj, 
                const std::set<FieldID> &priv_fields,
                const std::vector<FieldID> &inst_fields,
                PrivilegeMode _priv, CoherenceProperty _prop,
                LogicalRegion _parent, MappingTagID _tag, bool _verified)
      : partition(pid), privilege(_priv), prop(_prop), parent(_parent),
        redop(0), tag(_tag), flags(_verified ? LEGION_VERIFIED_FLAG : 
            LEGION_NO_FLAG), handle_type(LEGION_PARTITION_PROJECTION), 
        projection(_proj), projection_args(NULL), projection_args_size(0)
    //--------------------------------------------------------------------------
    { 
      privilege_fields = priv_fields;
      instance_fields = inst_fields;
      // For backwards compatibility with the old encoding
      if (privilege == LEGION_WRITE_PRIV)
        privilege = LEGION_WRITE_DISCARD;
#ifdef DEBUG_LEGION
      if (IS_REDUCE(*this))
        REPORT_LEGION_ERROR(ERROR_USE_REDUCTION_REGION_REQ, 
                                   "Use different RegionRequirement "
                            "constructor for reductions");
#endif
    }

    //--------------------------------------------------------------------------
    RegionRequirement::RegionRequirement(LogicalRegion _handle, 
                ProjectionID _proj,
                const std::set<FieldID> &priv_fields,
                const std::vector<FieldID> &inst_fields,
                PrivilegeMode _priv, CoherenceProperty _prop,
                LogicalRegion _parent, MappingTagID _tag, bool _verified)
      : region(_handle), privilege(_priv), prop(_prop), parent(_parent),
        redop(0), tag(_tag), flags(_verified ? LEGION_VERIFIED_FLAG : 
            LEGION_NO_FLAG), handle_type(LEGION_REGION_PROJECTION), 
        projection(_proj), projection_args(NULL), projection_args_size(0)
    //--------------------------------------------------------------------------
    {
      privilege_fields = priv_fields;
      instance_fields = inst_fields;
      // For backwards compatibility with the old encoding
      if (privilege == LEGION_WRITE_PRIV)
        privilege = LEGION_WRITE_DISCARD;
#ifdef DEBUG_LEGION
      if (IS_REDUCE(*this))
        REPORT_LEGION_ERROR(ERROR_USE_REDUCTION_REGION_REQ, 
                                   "Use different RegionRequirement "
                                   "constructor for reductions")
#endif
    }

    //--------------------------------------------------------------------------
    RegionRequirement::RegionRequirement(LogicalRegion _handle,  
                                    const std::set<FieldID> &priv_fields,
                                    const std::vector<FieldID> &inst_fields,
                                    ReductionOpID op, CoherenceProperty _prop, 
                                    LogicalRegion _parent, MappingTagID _tag, 
                                    bool _verified)
      : region(_handle), privilege(LEGION_REDUCE), prop(_prop), parent(_parent),
        redop(op), tag(_tag), flags(_verified ? LEGION_VERIFIED_FLAG : 
            LEGION_NO_FLAG), handle_type(LEGION_SINGULAR_PROJECTION), 
        projection(0), projection_args(NULL), projection_args_size(0)
    //--------------------------------------------------------------------------
    {
      privilege_fields = priv_fields;
      instance_fields = inst_fields;
#ifdef DEBUG_LEGION
      if (redop == 0)
        REPORT_LEGION_ERROR(ERROR_RESERVED_REDOP_ID, 
                                   "Zero is not a valid ReductionOpID")
#endif
    }

    //--------------------------------------------------------------------------
    RegionRequirement::RegionRequirement(LogicalPartition pid, 
                        ProjectionID _proj,  
                        const std::set<FieldID> &priv_fields,
                        const std::vector<FieldID> &inst_fields,
                        ReductionOpID op, CoherenceProperty _prop,
                        LogicalRegion _parent, MappingTagID _tag, 
                        bool _verified)
      : partition(pid), privilege(LEGION_REDUCE), prop(_prop), parent(_parent),
        redop(op), tag(_tag), flags(_verified ? LEGION_VERIFIED_FLAG : 
            LEGION_NO_FLAG), handle_type(LEGION_PARTITION_PROJECTION), 
        projection(_proj), projection_args(NULL), projection_args_size(0)
    //--------------------------------------------------------------------------
    {
      privilege_fields = priv_fields;
      instance_fields = inst_fields;
#ifdef DEBUG_LEGION
      if (redop == 0)
        REPORT_LEGION_ERROR(ERROR_RESERVED_REDOP_ID, 
                                   "Zero is not a valid ReductionOpID")        
#endif
    }

    //--------------------------------------------------------------------------
    RegionRequirement::RegionRequirement(LogicalRegion _handle, 
                        ProjectionID _proj,
                        const std::set<FieldID> &priv_fields,
                        const std::vector<FieldID> &inst_fields,
                        ReductionOpID op, CoherenceProperty _prop,
                        LogicalRegion _parent, MappingTagID _tag, 
                        bool _verified)
      : region(_handle), privilege(LEGION_REDUCE), prop(_prop), parent(_parent),
        redop(op), tag(_tag), flags(_verified ? LEGION_VERIFIED_FLAG : 
            LEGION_NO_FLAG), handle_type(LEGION_REGION_PROJECTION), 
        projection(_proj), projection_args(NULL), projection_args_size(0)
    //--------------------------------------------------------------------------
    {
      privilege_fields = priv_fields;
      instance_fields = inst_fields;
#ifdef DEBUG_LEGION
      if (redop == 0)
        REPORT_LEGION_ERROR(ERROR_RESERVED_REDOP_ID, 
                                   "Zero is not a valid ReductionOpID")
#endif
    }

    //--------------------------------------------------------------------------
    RegionRequirement::RegionRequirement(LogicalRegion _handle, 
                                         PrivilegeMode _priv, 
                                         CoherenceProperty _prop, 
                                         LogicalRegion _parent,
					 MappingTagID _tag, 
                                         bool _verified)
      : region(_handle), privilege(_priv), prop(_prop), parent(_parent),
        redop(0), tag(_tag), flags(_verified ? LEGION_VERIFIED_FLAG : 
            LEGION_NO_FLAG), handle_type(LEGION_SINGULAR_PROJECTION), 
        projection(), projection_args(NULL), projection_args_size(0)
    //--------------------------------------------------------------------------
    { 
      // For backwards compatibility with the old encoding
      if (privilege == LEGION_WRITE_PRIV)
        privilege = LEGION_WRITE_DISCARD;
#ifdef DEBUG_LEGION
      if (IS_REDUCE(*this)) // Shouldn't use this constructor for reductions
        REPORT_LEGION_ERROR(ERROR_USE_REDUCTION_REGION_REQ, 
                                   "Use different RegionRequirement "
                                   "constructor for reductions")
#endif
    }

    //--------------------------------------------------------------------------
    RegionRequirement::RegionRequirement(LogicalPartition pid, 
                                         ProjectionID _proj, 
                                         PrivilegeMode _priv, 
                                         CoherenceProperty _prop,
                                         LogicalRegion _parent, 
                                         MappingTagID _tag, 
                                         bool _verified)
      : partition(pid), privilege(_priv), prop(_prop), parent(_parent),
        redop(0), tag(_tag), flags(_verified ? LEGION_VERIFIED_FLAG : 
            LEGION_NO_FLAG), handle_type(LEGION_PARTITION_PROJECTION), 
        projection(_proj), projection_args(NULL), projection_args_size(0)
    //--------------------------------------------------------------------------
    { 
      // For backwards compatibility with the old encoding
      if (privilege == LEGION_WRITE_PRIV)
        privilege = LEGION_WRITE_DISCARD;
#ifdef DEBUG_LEGION
      if (IS_REDUCE(*this))
        REPORT_LEGION_ERROR(ERROR_USE_REDUCTION_REGION_REQ, 
                                   "Use different RegionRequirement "
                                   "constructor for reductions")
#endif
    }

    //--------------------------------------------------------------------------
    RegionRequirement::RegionRequirement(LogicalRegion _handle, 
                                         ProjectionID _proj,
                                         PrivilegeMode _priv, 
                                         CoherenceProperty _prop,
                                         LogicalRegion _parent, 
                                         MappingTagID _tag, 
                                         bool _verified)
      : region(_handle), privilege(_priv), prop(_prop), parent(_parent),
        redop(0), tag(_tag), flags(_verified ? LEGION_VERIFIED_FLAG : 
            LEGION_NO_FLAG), handle_type(LEGION_REGION_PROJECTION), 
        projection(_proj), projection_args(NULL), projection_args_size(0)
    //--------------------------------------------------------------------------
    {
      // For backwards compatibility with the old encoding
      if (privilege == LEGION_WRITE_PRIV)
        privilege = LEGION_WRITE_DISCARD;
#ifdef DEBUG_LEGION
      if (IS_REDUCE(*this))
        REPORT_LEGION_ERROR(ERROR_USE_REDUCTION_REGION_REQ, 
                                   "Use different RegionRequirement "
                                   "constructor for reductions")
#endif
    }

    //--------------------------------------------------------------------------
    RegionRequirement::RegionRequirement(LogicalRegion _handle,  
                                         ReductionOpID op, 
                                         CoherenceProperty _prop, 
                                         LogicalRegion _parent, 
                                         MappingTagID _tag, 
                                         bool _verified)
      : region(_handle), privilege(LEGION_REDUCE), prop(_prop), parent(_parent),
        redop(op), tag(_tag), flags(_verified ? LEGION_VERIFIED_FLAG : 
            LEGION_NO_FLAG), handle_type(LEGION_SINGULAR_PROJECTION), 
        projection(0), projection_args(NULL), projection_args_size(0)
    //--------------------------------------------------------------------------
    {
#ifdef DEBUG_LEGION
      if (redop == 0)
        REPORT_LEGION_ERROR(ERROR_RESERVED_REDOP_ID, 
                                   "Zero is not a valid ReductionOpID")        
#endif
    }

    //--------------------------------------------------------------------------
    RegionRequirement::RegionRequirement(LogicalPartition pid, 
                                         ProjectionID _proj,  
                                         ReductionOpID op, 
                                         CoherenceProperty _prop,
                                         LogicalRegion _parent, 
                                         MappingTagID _tag, 
                                         bool _verified)
      : partition(pid), privilege(LEGION_REDUCE), prop(_prop), parent(_parent),
        redop(op), tag(_tag), flags(_verified ? LEGION_VERIFIED_FLAG : 
            LEGION_NO_FLAG), handle_type(LEGION_PARTITION_PROJECTION), 
        projection(_proj), projection_args(NULL), projection_args_size(0)
    //--------------------------------------------------------------------------
    {
#ifdef DEBUG_LEGION
      if (redop == 0)
        REPORT_LEGION_ERROR(ERROR_RESERVED_REDOP_ID, 
                                   "Zero is not a valid ReductionOpID")
#endif
    }

    //--------------------------------------------------------------------------
    RegionRequirement::RegionRequirement(LogicalRegion _handle, 
                                         ProjectionID _proj,
                                         ReductionOpID op, 
                                         CoherenceProperty _prop,
                                         LogicalRegion _parent, 
                                         MappingTagID _tag, 
                                         bool _verified)
      : region(_handle), privilege(LEGION_REDUCE), prop(_prop), parent(_parent),
        redop(op), tag(_tag), flags(_verified ? LEGION_VERIFIED_FLAG : 
            LEGION_NO_FLAG), handle_type(LEGION_REGION_PROJECTION), 
        projection(_proj), projection_args(NULL), projection_args_size(0)
    //--------------------------------------------------------------------------
    {
#ifdef DEBUG_LEGION
      if (redop == 0)
        REPORT_LEGION_ERROR(ERROR_RESERVED_REDOP_ID, 
                                   "Zero is not a valid ReductionOpID")
#endif
    }

    //--------------------------------------------------------------------------
    RegionRequirement::RegionRequirement(const RegionRequirement &rhs)
      : region(rhs.region), partition(rhs.partition), 
        privilege_fields(rhs.privilege_fields), 
        instance_fields(rhs.instance_fields), privilege(rhs.privilege),
        prop(rhs.prop), parent(rhs.parent), redop(rhs.redop), tag(rhs.tag),
        flags(rhs.flags), handle_type(rhs.handle_type), 
        projection(rhs.projection), projection_args(NULL),
        projection_args_size(rhs.projection_args_size)
    //--------------------------------------------------------------------------
    {
      if (projection_args_size > 0)
      {
        projection_args = malloc(projection_args_size);
        memcpy(projection_args, rhs.projection_args, projection_args_size);
      }
    }

    //--------------------------------------------------------------------------
    RegionRequirement::~RegionRequirement(void)
    //--------------------------------------------------------------------------
    {
      if (projection_args_size > 0)
        free(projection_args);
    }

    //--------------------------------------------------------------------------
    RegionRequirement& RegionRequirement::operator=(
                                                   const RegionRequirement &rhs)
    //--------------------------------------------------------------------------
    {
      region = rhs.region;
      partition = rhs.partition;
      privilege_fields = rhs.privilege_fields;
      instance_fields = rhs.instance_fields;
      privilege = rhs.privilege;
      prop = rhs.prop;
      parent = rhs.parent;
      redop = rhs.redop;
      tag = rhs.tag;
      flags = rhs.flags;
      handle_type = rhs.handle_type;
      projection = rhs.projection;
      projection_args_size = rhs.projection_args_size;
      if (projection_args != NULL)
      {
        free(projection_args);
        projection_args = NULL;
      }
      if (projection_args_size > 0)
      {
        projection_args = malloc(projection_args_size);
        memcpy(projection_args, rhs.projection_args, projection_args_size);
      }
      return *this;
    }

    //--------------------------------------------------------------------------
    bool RegionRequirement::operator==(const RegionRequirement &rhs) const
    //--------------------------------------------------------------------------
    {
      if ((handle_type == rhs.handle_type) && (privilege == rhs.privilege) &&
          (prop == rhs.prop) && (parent == rhs.parent) && (redop == rhs.redop)
          && (tag == rhs.tag) && (flags == rhs.flags))
      {
        if (((handle_type == LEGION_SINGULAR_PROJECTION) && 
              (region == rhs.region)) ||
            ((handle_type == LEGION_PARTITION_PROJECTION) && 
             (partition == rhs.partition) && (projection == rhs.projection)) ||
            ((handle_type == LEGION_REGION_PROJECTION) && 
             (region == rhs.region)))
        {
          if ((privilege_fields.size() == rhs.privilege_fields.size()) &&
              (instance_fields.size() == rhs.instance_fields.size()))
          {
            if (projection_args_size == rhs.projection_args_size)
            {
              if ((projection_args_size == 0) ||
                  (memcmp(projection_args, rhs.projection_args, 
                          projection_args_size) == 0))
              {
                return ((privilege_fields == rhs.privilege_fields) 
                    && (instance_fields == rhs.instance_fields));
              }
            }
          }
        }
      }
      return false;
    }

    //--------------------------------------------------------------------------
    bool RegionRequirement::operator<(const RegionRequirement &rhs) const
    //--------------------------------------------------------------------------
    {
      if (handle_type < rhs.handle_type)
        return true;
      else if (handle_type > rhs.handle_type)
        return false;
      else
      {
        if (privilege < rhs.privilege)
          return true;
        else if (privilege > rhs.privilege)
          return false;
        else
        {
          if (prop < rhs.prop)
            return true;
          else if (prop > rhs.prop)
            return false;
          else
          {
            if (parent < rhs.parent)
              return true;
            else if (!(parent == rhs.parent)) // therefore greater than
              return false;
            else
            {
              if (redop < rhs.redop)
                return true;
              else if (redop > rhs.redop)
                return false;
              else
              {
                if (tag < rhs.tag)
                  return true;
                else if (tag > rhs.tag)
                  return false;
                else
                {
                  if (flags < rhs.flags)
                    return true;
                  else if (flags > rhs.flags)
                    return false;
                  else
                  {
                    if (privilege_fields < rhs.privilege_fields)
                      return true;
                    else if (privilege_fields > rhs.privilege_fields)
                      return false;
                    else
                    {
                      if (instance_fields < rhs.instance_fields)
                        return true;
                      else if (instance_fields > rhs.instance_fields)
                        return false;
                      else
                      {
                        if (handle_type == LEGION_SINGULAR_PROJECTION)
                          return (region < rhs.region);
                        else if (projection_args_size < 
                                  rhs.projection_args_size)
                          return true;
                        else if (projection_args_size > 
                                  rhs.projection_args_size)
                          return false;
                        else if ((projection_args_size > 0) &&
                            (memcmp(projection_args, rhs.projection_args, 
                                    projection_args_size) < 0))
                          return true;
                        else if ((projection_args_size > 0) && 
                            (memcmp(projection_args, rhs.projection_args,
                                    projection_args_size) > 0))
                          return false;
                        else if (handle_type == LEGION_PARTITION_PROJECTION)
                        {
                          if (partition < rhs.partition)
                            return true;
                          // therefore greater than
                          else if (partition != rhs.partition) 
                            return false;
                          else
                            return (projection < rhs.projection);
                        }
                        else
                        {
                          if (region < rhs.region)
                            return true;
                          else if (region != rhs.region)
                            return false;
                          else
                            return (projection < rhs.projection);
                        }
                      }
                    }
                  }
                }
              }
            }
          }
        }
      }
    }

#ifdef LEGION_PRIVILEGE_CHECKS
    //--------------------------------------------------------------------------
    unsigned RegionRequirement::get_accessor_privilege(void) const
    //--------------------------------------------------------------------------
    {
      switch (privilege)
      {
        case LEGION_NO_ACCESS:
          return LegionRuntime::ACCESSOR_NONE;
        case LEGION_READ_ONLY:
          return LegionRuntime::ACCESSOR_READ;
        case LEGION_READ_WRITE:
        case LEGION_WRITE_DISCARD:
          return LegionRuntime::ACCESSOR_ALL;
        case LEGION_REDUCE:
          return LegionRuntime::ACCESSOR_REDUCE;
        default:
          assert(false);
      }
      return LegionRuntime::ACCESSOR_NONE;
    }
#endif

    //--------------------------------------------------------------------------
    bool RegionRequirement::has_field_privilege(FieldID fid) const
    //--------------------------------------------------------------------------
    {
      return (privilege_fields.find(fid) != privilege_fields.end());
    }

    //--------------------------------------------------------------------------
    const void* RegionRequirement::get_projection_args(size_t *size) const
    //--------------------------------------------------------------------------
    {
      if (size != NULL)
        *size = projection_args_size;
      return projection_args;
    }

    //--------------------------------------------------------------------------
    void RegionRequirement::set_projection_args(const void *args, size_t size,
                                                bool own)
    //--------------------------------------------------------------------------
    {
      if (projection_args_size > 0)
      {
        free(projection_args);
        projection_args = NULL;
      }
      projection_args_size = size;
      if (projection_args_size > 0)
      {
        if (!own)
        {
          projection_args = malloc(projection_args_size);
          memcpy(projection_args, args, projection_args_size);
        }
        else
          projection_args = const_cast<void*>(args);
      }
    }

    /////////////////////////////////////////////////////////////
    // Output Requirement
    /////////////////////////////////////////////////////////////

    //--------------------------------------------------------------------------
    OutputRequirement::OutputRequirement(bool valid)
      : RegionRequirement(), field_space(FieldSpace::NO_SPACE),
        global_indexing(false), valid_requirement(valid)
    //--------------------------------------------------------------------------
    {
    }

    //--------------------------------------------------------------------------
    OutputRequirement::OutputRequirement(const RegionRequirement &req)
      : RegionRequirement(req), global_indexing(false), valid_requirement(true)
    //--------------------------------------------------------------------------
    {
    }

    //--------------------------------------------------------------------------
    OutputRequirement::OutputRequirement(FieldSpace _field_space,
                                        const std::set<FieldID> &fields,
                                        bool _global_indexing /*=false*/)
      : RegionRequirement(), field_space(_field_space),
        global_indexing(_global_indexing), valid_requirement(false)
    //--------------------------------------------------------------------------
    {
      for (std::set<FieldID>::const_iterator it = fields.begin();
           it != fields.end(); ++it)
        RegionRequirement::add_field(*it);
    }

    //--------------------------------------------------------------------------
    OutputRequirement::OutputRequirement(const OutputRequirement &other)
      : RegionRequirement(static_cast<const RegionRequirement&>(other)),
        field_space(other.field_space), global_indexing(other.global_indexing),
        valid_requirement(other.valid_requirement)
    //--------------------------------------------------------------------------
    {
    }

    //--------------------------------------------------------------------------
    OutputRequirement::~OutputRequirement(void)
    //--------------------------------------------------------------------------
    {
    }

    //--------------------------------------------------------------------------
    OutputRequirement& OutputRequirement::operator=(
                                                   const OutputRequirement &rhs)
    //--------------------------------------------------------------------------
    {
      static_cast<RegionRequirement&>(*this) =
        static_cast<const OutputRequirement&>(rhs);
      field_space = rhs.field_space;
      global_indexing = rhs.global_indexing;
      valid_requirement = rhs.valid_requirement;
      return *this;
    }

    //--------------------------------------------------------------------------
    OutputRequirement& OutputRequirement::operator=(
                                                   const RegionRequirement &rhs)
    //--------------------------------------------------------------------------
    {
      static_cast<RegionRequirement&>(*this) =
        static_cast<const OutputRequirement&>(rhs);
      field_space = FieldSpace::NO_SPACE;
      global_indexing = false;
      valid_requirement = true;
      return *this;
    }

    //--------------------------------------------------------------------------
    bool OutputRequirement::operator==(const OutputRequirement &rhs) const
    //--------------------------------------------------------------------------
    {
      if ((field_space != rhs.field_space) ||
          (global_indexing != rhs.global_indexing) ||
          (valid_requirement != rhs.valid_requirement))
        return false;
      return static_cast<const RegionRequirement&>(*this) ==
             static_cast<const RegionRequirement&>(rhs);
    }

    //--------------------------------------------------------------------------
    bool OutputRequirement::operator<(const OutputRequirement &rhs) const
    //--------------------------------------------------------------------------
    {
      if (field_space < rhs.field_space)
        return true;
      if(field_space > rhs.field_space)
        return false;
      if (global_indexing < rhs.global_indexing)
        return true;
      if (global_indexing > rhs.global_indexing)
        return false;
      if (valid_requirement < rhs.valid_requirement)
        return true;
      if (valid_requirement > rhs.valid_requirement)
        return false;
      return static_cast<const RegionRequirement&>(*this) <
             static_cast<const RegionRequirement&>(rhs);
    }

    /////////////////////////////////////////////////////////////
    // Index Space Requirement 
    /////////////////////////////////////////////////////////////

    //--------------------------------------------------------------------------
    IndexSpaceRequirement::IndexSpaceRequirement(void)
      : handle(IndexSpace::NO_SPACE), privilege(LEGION_NO_MEMORY), 
        parent(IndexSpace::NO_SPACE), verified(false)
    //--------------------------------------------------------------------------
    {
    }

    //--------------------------------------------------------------------------
    IndexSpaceRequirement::IndexSpaceRequirement(IndexSpace _handle, 
                                                 AllocateMode _priv,
                                                 IndexSpace _parent, 
                                                 bool _verified /*=false*/)
      : handle(_handle), privilege(_priv), parent(_parent), verified(_verified)
    //--------------------------------------------------------------------------
    {
    }

    //--------------------------------------------------------------------------
    bool IndexSpaceRequirement::operator<(
                                        const IndexSpaceRequirement &rhs) const
    //--------------------------------------------------------------------------
    {
      if (handle < rhs.handle)
        return true;
      else if (handle != rhs.handle) // therefore greater than
        return false;
      else
      {
        if (privilege < rhs.privilege)
          return true;
        else if (privilege > rhs.privilege)
          return false;
        else
        {
          if (parent < rhs.parent)
            return true;
          else if (parent != rhs.parent) // therefore greater than
            return false;
          else
            return verified < rhs.verified;
        }
      }
    }

    //--------------------------------------------------------------------------
    bool IndexSpaceRequirement::operator==(
                                        const IndexSpaceRequirement &rhs) const
    //--------------------------------------------------------------------------
    {
      return (handle == rhs.handle) && (privilege == rhs.privilege) &&
             (parent == rhs.parent) && (verified == rhs.verified);
    }

    /////////////////////////////////////////////////////////////
    // Field Space Requirement 
    /////////////////////////////////////////////////////////////

    //--------------------------------------------------------------------------
    FieldSpaceRequirement::FieldSpaceRequirement(void)
      : handle(FieldSpace::NO_SPACE),privilege(LEGION_NO_MEMORY),verified(false)
    //--------------------------------------------------------------------------
    {
    }

    //--------------------------------------------------------------------------
    FieldSpaceRequirement::FieldSpaceRequirement(FieldSpace _handle, 
                                                 AllocateMode _priv,
                                                 bool _verified /*=false*/)
      : handle(_handle), privilege(_priv), verified(_verified)
    //--------------------------------------------------------------------------
    {
    }

    //--------------------------------------------------------------------------
    bool FieldSpaceRequirement::operator<(
                                        const FieldSpaceRequirement &rhs) const
    //--------------------------------------------------------------------------
    {
      if (handle < rhs.handle)
        return true;
      else if (!(handle == rhs.handle)) // therefore greater than
        return false;
      else
      {
        if (privilege < rhs.privilege)
          return true;
        else if (privilege > rhs.privilege)
          return false;
        else
          return verified < rhs.verified;
      }
    }

    //--------------------------------------------------------------------------
    bool FieldSpaceRequirement::operator==(
                                        const FieldSpaceRequirement &rhs) const
    //--------------------------------------------------------------------------
    {
      return (handle == rhs.handle) && 
              (privilege == rhs.privilege) && (verified == rhs.verified);
    }

    /////////////////////////////////////////////////////////////
    // StaticDependence 
    /////////////////////////////////////////////////////////////

    //--------------------------------------------------------------------------
    StaticDependence::StaticDependence(void)
      : previous_offset(0), previous_req_index(0), current_req_index(0),
        dependence_type(LEGION_NO_DEPENDENCE),validates(false),shard_only(false)
    //--------------------------------------------------------------------------
    {
    }

    //--------------------------------------------------------------------------
    StaticDependence::StaticDependence(unsigned prev, unsigned prev_req,
                           unsigned current_req, DependenceType dtype, 
                           bool val, bool shard)
      : previous_offset(prev), previous_req_index(prev_req),
        current_req_index(current_req), dependence_type(dtype), 
        validates(val), shard_only(shard)
    //--------------------------------------------------------------------------
    {
    }

    /////////////////////////////////////////////////////////////
    // TaskLauncher 
    /////////////////////////////////////////////////////////////

    //--------------------------------------------------------------------------
    TaskLauncher::TaskLauncher(void)
<<<<<<< HEAD
      : task_id(0), argument(TaskArgument()), predicate(Predicate::TRUE_PRED),
        map_id(0), tag(0), point(DomainPoint(0)), 
        sharding_space(IndexSpace::NO_SPACE), static_dependences(NULL),
=======
      : task_id(0), argument(UntypedBuffer()), predicate(Predicate::TRUE_PRED),
        map_id(0), tag(0), point(DomainPoint()), static_dependences(NULL),
>>>>>>> e9252c04
        enable_inlining(false), local_function_task(false),
        independent_requirements(false), elide_future_return(false),
        silence_warnings(false)
    //--------------------------------------------------------------------------
    {
    }

    //--------------------------------------------------------------------------
    TaskLauncher::TaskLauncher(TaskID tid, UntypedBuffer arg,
                               Predicate pred /*= Predicate::TRUE_PRED*/,
                               MapperID mid /*=0*/, MappingTagID t /*=0*/,
                               UntypedBuffer marg /*=UntypedBuffer*/)
      : task_id(tid), argument(arg), predicate(pred), map_id(mid), tag(t), 
<<<<<<< HEAD
        point(DomainPoint(0)), sharding_space(IndexSpace::NO_SPACE), 
        static_dependences(NULL), enable_inlining(false),
        local_function_task(false), independent_requirements(false), 
        elide_future_return(false), silence_warnings(false)
=======
        map_arg(marg), point(DomainPoint()), static_dependences(NULL), 
        enable_inlining(false), local_function_task(false),
        independent_requirements(false), elide_future_return(false),
        silence_warnings(false)
>>>>>>> e9252c04
    //--------------------------------------------------------------------------
    {
    }

    /////////////////////////////////////////////////////////////
    // IndexTaskLauncher 
    /////////////////////////////////////////////////////////////

    //--------------------------------------------------------------------------
    IndexTaskLauncher::IndexTaskLauncher(void)
      : task_id(0), launch_domain(Domain::NO_DOMAIN), 
<<<<<<< HEAD
        launch_space(IndexSpace::NO_SPACE), 
        sharding_space(IndexSpace::NO_SPACE), global_arg(TaskArgument()), 
=======
        launch_space(IndexSpace::NO_SPACE), global_arg(UntypedBuffer()), 
>>>>>>> e9252c04
        argument_map(ArgumentMap()), predicate(Predicate::TRUE_PRED), 
        must_parallelism(false), map_id(0), tag(0), static_dependences(NULL), 
        enable_inlining(false), independent_requirements(false), 
        elide_future_return(false), silence_warnings(false)
    //--------------------------------------------------------------------------
    {
    }

    //--------------------------------------------------------------------------
    IndexTaskLauncher::IndexTaskLauncher(TaskID tid, Domain dom,
                                     UntypedBuffer global,
                                     ArgumentMap map,
                                     Predicate pred /*= Predicate::TRUE_PRED*/,
                                     bool must /*=false*/, MapperID mid /*=0*/,
                                     MappingTagID t /*=0*/, UntypedBuffer marg)
      : task_id(tid), launch_domain(dom), launch_space(IndexSpace::NO_SPACE),
<<<<<<< HEAD
        sharding_space(IndexSpace::NO_SPACE), global_arg(global), 
        argument_map(map), predicate(pred), must_parallelism(must), map_id(mid),
        tag(t), static_dependences(NULL), enable_inlining(false), 
=======
        global_arg(global), argument_map(map), predicate(pred), 
        must_parallelism(must), map_id(mid), tag(t), map_arg(marg),
        static_dependences(NULL), enable_inlining(false),
>>>>>>> e9252c04
        independent_requirements(false), elide_future_return(false),
        silence_warnings(false)
    //--------------------------------------------------------------------------
    {
    }

    //--------------------------------------------------------------------------
    IndexTaskLauncher::IndexTaskLauncher(TaskID tid, 
                                     IndexSpace space,
                                     UntypedBuffer global,
                                     ArgumentMap map,
                                     Predicate pred /*= Predicate::TRUE_PRED*/,
                                     bool must /*=false*/, MapperID mid /*=0*/,
                                     MappingTagID t /*=0*/, UntypedBuffer marg)
      : task_id(tid), launch_domain(Domain::NO_DOMAIN), launch_space(space),
<<<<<<< HEAD
        sharding_space(IndexSpace::NO_SPACE), global_arg(global), 
        argument_map(map), predicate(pred), must_parallelism(must), map_id(mid),
        tag(t), static_dependences(NULL), enable_inlining(false), 
=======
        global_arg(global), argument_map(map), predicate(pred), 
        must_parallelism(must), map_id(mid), tag(t), map_arg(marg),
        static_dependences(NULL), enable_inlining(false),
>>>>>>> e9252c04
        independent_requirements(false), elide_future_return(false),
        silence_warnings(false)
    //--------------------------------------------------------------------------
    {
    }

    /////////////////////////////////////////////////////////////
    // InlineLauncher 
    /////////////////////////////////////////////////////////////

    //--------------------------------------------------------------------------
    InlineLauncher::InlineLauncher(void)
      : map_id(0), tag(0), layout_constraint_id(0), static_dependences(NULL)
    //--------------------------------------------------------------------------
    {
    }

    //--------------------------------------------------------------------------
    InlineLauncher::InlineLauncher(const RegionRequirement &req,
                                   MapperID mid /*=0*/, MappingTagID t /*=0*/,
                                   LayoutConstraintID lay_id /*=0*/,
                                   UntypedBuffer marg /*= UntypedBuffer()*/)
      : requirement(req), map_id(mid), tag(t), map_arg(marg),
        layout_constraint_id(lay_id), static_dependences(NULL)
    //--------------------------------------------------------------------------
    {
    }

    /////////////////////////////////////////////////////////////
    // CopyLauncher 
    /////////////////////////////////////////////////////////////

    //--------------------------------------------------------------------------
    CopyLauncher::CopyLauncher(Predicate pred /*= Predicate::TRUE_PRED*/,
<<<<<<< HEAD
                               MapperID mid /*=0*/, MappingTagID t /*=0*/)
      : predicate(pred), map_id(mid), tag(t), point(DomainPoint(0)),
        sharding_space(IndexSpace::NO_SPACE), static_dependences(NULL), 
        possible_src_indirect_out_of_range(true),
=======
                               MapperID mid /*=0*/, MappingTagID t /*=0*/,
                               UntypedBuffer marg /*=UntypedBuffer()*/)
      : predicate(pred), map_id(mid), tag(t), map_arg(marg), 
        static_dependences(NULL), possible_src_indirect_out_of_range(true),
>>>>>>> e9252c04
        possible_dst_indirect_out_of_range(true),
        possible_dst_indirect_aliasing(true), silence_warnings(false)
    //--------------------------------------------------------------------------
    {
    }

    /////////////////////////////////////////////////////////////
    // IndexCopyLauncher 
    /////////////////////////////////////////////////////////////

    //--------------------------------------------------------------------------
    IndexCopyLauncher::IndexCopyLauncher(void) 
      : launch_domain(Domain::NO_DOMAIN), launch_space(IndexSpace::NO_SPACE),
        sharding_space(IndexSpace::NO_SPACE), predicate(Predicate::TRUE_PRED), 
        map_id(0), tag(0), static_dependences(NULL),
        possible_src_indirect_out_of_range(true),
        possible_dst_indirect_out_of_range(true),
        possible_dst_indirect_aliasing(true), 
        collective_src_indirect_points(true),
        collective_dst_indirect_points(true), silence_warnings(false)
    //--------------------------------------------------------------------------
    {
    }

    //--------------------------------------------------------------------------
    IndexCopyLauncher::IndexCopyLauncher(Domain dom, 
                                    Predicate pred /*= Predicate::TRUE_PRED*/,
<<<<<<< HEAD
                                    MapperID mid /*=0*/, MappingTagID t /*=0*/) 
      : launch_domain(dom), launch_space(IndexSpace::NO_SPACE), 
        sharding_space(IndexSpace::NO_SPACE), predicate(pred), map_id(mid),
        tag(t), static_dependences(NULL),
=======
                                    MapperID mid /*=0*/, MappingTagID t /*=0*/,
                                    UntypedBuffer marg /*=UntypedBuffer()*/) 
      : launch_domain(dom), launch_space(IndexSpace::NO_SPACE), predicate(pred),
        map_id(mid), tag(t), map_arg(marg), static_dependences(NULL),
>>>>>>> e9252c04
        possible_src_indirect_out_of_range(true),
        possible_dst_indirect_out_of_range(true),
        possible_dst_indirect_aliasing(true), 
        collective_src_indirect_points(true),
        collective_dst_indirect_points(true), silence_warnings(false)
    //--------------------------------------------------------------------------
    {
    }

    //--------------------------------------------------------------------------
    IndexCopyLauncher::IndexCopyLauncher(IndexSpace space, 
                                    Predicate pred /*= Predicate::TRUE_PRED*/,
<<<<<<< HEAD
                                    MapperID mid /*=0*/, MappingTagID t /*=0*/) 
      : launch_domain(Domain::NO_DOMAIN), launch_space(space), 
        sharding_space(IndexSpace::NO_SPACE), predicate(pred), map_id(mid), 
        tag(t), static_dependences(NULL),
=======
                                    MapperID mid /*=0*/, MappingTagID t /*=0*/,
                                    UntypedBuffer marg /*=UntypedBuffer()*/) 
      : launch_domain(Domain::NO_DOMAIN), launch_space(space), predicate(pred),
        map_id(mid), tag(t), map_arg(marg), static_dependences(NULL), 
>>>>>>> e9252c04
        possible_src_indirect_out_of_range(true),
        possible_dst_indirect_out_of_range(true),
        possible_dst_indirect_aliasing(true), 
        collective_src_indirect_points(true),
        collective_dst_indirect_points(true), silence_warnings(false)
    //--------------------------------------------------------------------------
    {
    }

    /////////////////////////////////////////////////////////////
    // AcquireLauncher 
    /////////////////////////////////////////////////////////////

    //--------------------------------------------------------------------------
    AcquireLauncher::AcquireLauncher(LogicalRegion reg, LogicalRegion par,
                                     PhysicalRegion phy,
                                     Predicate pred /*= Predicate::TRUE_PRED*/,
                                     MapperID id /*=0*/, MappingTagID t /*=0*/,
                                     UntypedBuffer marg /*=UntypedBuffer()*/)
      : logical_region(reg), parent_region(par), physical_region(phy), 
        predicate(pred), map_id(id), tag(t), map_arg(marg),
        static_dependences(NULL), silence_warnings(false)
    //--------------------------------------------------------------------------
    {
    }

    /////////////////////////////////////////////////////////////
    // ReleaseLauncher 
    /////////////////////////////////////////////////////////////

    //--------------------------------------------------------------------------
    ReleaseLauncher::ReleaseLauncher(LogicalRegion reg, LogicalRegion par,
                                     PhysicalRegion phy,
                                     Predicate pred /*= Predicate::TRUE_PRED*/,
                                     MapperID id /*=0*/, MappingTagID t /*=0*/,
                                     UntypedBuffer marg /*=UntypedBuffer()*/)
      : logical_region(reg), parent_region(par), physical_region(phy), 
        predicate(pred), map_id(id), tag(t), map_arg(marg),
        static_dependences(NULL), silence_warnings(false)
    //--------------------------------------------------------------------------
    {
    }

    /////////////////////////////////////////////////////////////
    // FillLauncher 
    /////////////////////////////////////////////////////////////

    //--------------------------------------------------------------------------
    FillLauncher::FillLauncher(void)
      : handle(LogicalRegion::NO_REGION), parent(LogicalRegion::NO_REGION),
        map_id(0), tag(0), point(DomainPoint(0)), static_dependences(NULL), 
        silence_warnings(false)
    //--------------------------------------------------------------------------
    {
    }

    //--------------------------------------------------------------------------
    FillLauncher::FillLauncher(LogicalRegion h, LogicalRegion p,
                               UntypedBuffer arg, 
                               Predicate pred /*= Predicate::TRUE_PRED*/,
                               MapperID id /*=0*/, MappingTagID t /*=0*/,
                               UntypedBuffer marg /*=UntypedBuffer()*/)
      : handle(h), parent(p), argument(arg), predicate(pred), map_id(id), 
<<<<<<< HEAD
        tag(t), point(DomainPoint(0)), static_dependences(NULL), 
        silence_warnings(false)
=======
        tag(t), map_arg(marg), static_dependences(NULL), silence_warnings(false)
>>>>>>> e9252c04
    //--------------------------------------------------------------------------
    {
    }

    //--------------------------------------------------------------------------
    FillLauncher::FillLauncher(LogicalRegion h, LogicalRegion p, Future f,
                               Predicate pred /*= Predicate::TRUE_PRED*/,
                               MapperID id /*=0*/, MappingTagID t /*=0*/,
                               UntypedBuffer marg /*=UntypedBuffer()*/)
      : handle(h), parent(p), future(f), predicate(pred), map_id(id), tag(t), 
<<<<<<< HEAD
        point(DomainPoint(0)), static_dependences(NULL), silence_warnings(false) 
=======
        map_arg(marg), static_dependences(NULL), silence_warnings(false) 
>>>>>>> e9252c04
    //--------------------------------------------------------------------------
    {
    }

    /////////////////////////////////////////////////////////////
    // IndexFillLauncher 
    /////////////////////////////////////////////////////////////

    //--------------------------------------------------------------------------
    IndexFillLauncher::IndexFillLauncher(void)
      : launch_domain(Domain::NO_DOMAIN), launch_space(IndexSpace::NO_SPACE),
        sharding_space(IndexSpace::NO_SPACE), region(LogicalRegion::NO_REGION),
        partition(LogicalPartition::NO_PART), projection(0), map_id(0), tag(0),
        static_dependences(NULL), silence_warnings(false) 
    //--------------------------------------------------------------------------
    {
    }

    //--------------------------------------------------------------------------
    IndexFillLauncher::IndexFillLauncher(Domain dom, LogicalRegion h, 
                               LogicalRegion p, UntypedBuffer arg, 
                               ProjectionID proj, Predicate pred,
<<<<<<< HEAD
                               MapperID id /*=0*/, MappingTagID t /*=0*/)
      : launch_domain(dom), launch_space(IndexSpace::NO_SPACE), 
        sharding_space(IndexSpace::NO_SPACE), region(h), 
=======
                               MapperID id /*=0*/, MappingTagID t /*=0*/,
                               UntypedBuffer marg /*=UntypedBuffer()*/)
      : launch_domain(dom), launch_space(IndexSpace::NO_SPACE), region(h), 
>>>>>>> e9252c04
        partition(LogicalPartition::NO_PART), parent(p), projection(proj), 
        argument(arg), predicate(pred), map_id(id), tag(t), map_arg(marg),
        static_dependences(NULL), silence_warnings(false)
    //--------------------------------------------------------------------------
    {
    }

    //--------------------------------------------------------------------------
    IndexFillLauncher::IndexFillLauncher(Domain dom, LogicalRegion h,
                                LogicalRegion p, Future f,
                                ProjectionID proj, Predicate pred,
<<<<<<< HEAD
                                MapperID id /*=0*/, MappingTagID t /*=0*/)
      : launch_domain(dom), launch_space(IndexSpace::NO_SPACE), 
        sharding_space(IndexSpace::NO_SPACE), region(h), 
=======
                                MapperID id /*=0*/, MappingTagID t /*=0*/,
                                UntypedBuffer marg /*=UntypedBuffer()*/)
      : launch_domain(dom), launch_space(IndexSpace::NO_SPACE), region(h), 
>>>>>>> e9252c04
        partition(LogicalPartition::NO_PART), parent(p), projection(proj), 
        future(f), predicate(pred), map_id(id), tag(t), map_arg(marg),
        static_dependences(NULL), silence_warnings(false)
    //--------------------------------------------------------------------------
    {
    }

    //--------------------------------------------------------------------------
    IndexFillLauncher::IndexFillLauncher(IndexSpace space, LogicalRegion h, 
                               LogicalRegion p, UntypedBuffer arg, 
                               ProjectionID proj, Predicate pred,
<<<<<<< HEAD
                               MapperID id /*=0*/, MappingTagID t /*=0*/)
      : launch_domain(Domain::NO_DOMAIN), launch_space(space), 
        sharding_space(IndexSpace::NO_SPACE), region(h), 
=======
                               MapperID id /*=0*/, MappingTagID t /*=0*/,
                               UntypedBuffer marg /*=UntypedBuffer()*/)
      : launch_domain(Domain::NO_DOMAIN), launch_space(space), region(h), 
>>>>>>> e9252c04
        partition(LogicalPartition::NO_PART), parent(p), projection(proj), 
        argument(arg), predicate(pred), map_id(id), tag(t), map_arg(marg),
        static_dependences(NULL), silence_warnings(false)
    //--------------------------------------------------------------------------
    {
    }

    //--------------------------------------------------------------------------
    IndexFillLauncher::IndexFillLauncher(IndexSpace space, LogicalRegion h,
                                LogicalRegion p, Future f,
                                ProjectionID proj, Predicate pred,
<<<<<<< HEAD
                                MapperID id /*=0*/, MappingTagID t /*=0*/)
      : launch_domain(Domain::NO_DOMAIN), launch_space(space), 
        sharding_space(IndexSpace::NO_SPACE), region(h), 
=======
                                MapperID id /*=0*/, MappingTagID t /*=0*/,
                                UntypedBuffer marg /*=UntypedBuffer()*/)
      : launch_domain(Domain::NO_DOMAIN), launch_space(space), region(h), 
>>>>>>> e9252c04
        partition(LogicalPartition::NO_PART), parent(p), projection(proj), 
        future(f), predicate(pred), map_id(id), tag(t), map_arg(marg),
        static_dependences(NULL), silence_warnings(false)
    //--------------------------------------------------------------------------
    {
    }

    //--------------------------------------------------------------------------
    IndexFillLauncher::IndexFillLauncher(Domain dom, LogicalPartition h,
                                         LogicalRegion p, UntypedBuffer arg,
                                         ProjectionID proj, Predicate pred,
                                         MapperID id /*=0*/, 
                                         MappingTagID t /*=0*/,
                                         UntypedBuffer marg/*=UntypedBuffer()*/)
      : launch_domain(dom), launch_space(IndexSpace::NO_SPACE), 
<<<<<<< HEAD
        sharding_space(IndexSpace::NO_SPACE), region(LogicalRegion::NO_REGION), 
        partition(h), parent(p), projection(proj),argument(arg),predicate(pred),
        map_id(id), tag(t), static_dependences(NULL), silence_warnings(false)
=======
        region(LogicalRegion::NO_REGION), partition(h), parent(p),
        projection(proj), argument(arg), predicate(pred), map_id(id), tag(t),
        map_arg(marg), static_dependences(NULL), silence_warnings(false)
>>>>>>> e9252c04
    //--------------------------------------------------------------------------
    {
    }

    //--------------------------------------------------------------------------
    IndexFillLauncher::IndexFillLauncher(Domain dom, LogicalPartition h,
                                         LogicalRegion p, Future f,
                                         ProjectionID proj, Predicate pred,
                                         MapperID id /*=0*/, 
                                         MappingTagID t /*=0*/,
                                         UntypedBuffer marg/*=UntypedBuffer()*/)
      : launch_domain(dom), launch_space(IndexSpace::NO_SPACE), 
<<<<<<< HEAD
        sharding_space(IndexSpace::NO_SPACE), region(LogicalRegion::NO_REGION), 
        partition(h), parent(p), projection(proj), future(f), predicate(pred),
        map_id(id), tag(t), static_dependences(NULL), silence_warnings(false)
=======
        region(LogicalRegion::NO_REGION), partition(h), parent(p),
        projection(proj), future(f), predicate(pred), map_id(id), tag(t),
        map_arg(marg), static_dependences(NULL), silence_warnings(false)
>>>>>>> e9252c04
    //--------------------------------------------------------------------------
    {
    }

    //--------------------------------------------------------------------------
    IndexFillLauncher::IndexFillLauncher(IndexSpace space, LogicalPartition h,
                                         LogicalRegion p, UntypedBuffer arg,
                                         ProjectionID proj, Predicate pred,
                                         MapperID id /*=0*/, 
                                         MappingTagID t /*=0*/,
                                         UntypedBuffer marg/*=UntypedBuffer()*/)
      : launch_domain(Domain::NO_DOMAIN), launch_space(space), 
<<<<<<< HEAD
        sharding_space(IndexSpace::NO_SPACE), region(LogicalRegion::NO_REGION), 
        partition(h), parent(p), projection(proj),argument(arg),predicate(pred),
        map_id(id), tag(t), static_dependences(NULL), silence_warnings(false)
=======
        region(LogicalRegion::NO_REGION), partition(h), parent(p),
        projection(proj), argument(arg), predicate(pred), map_id(id), tag(t),
        map_arg(marg), static_dependences(NULL), silence_warnings(false)
>>>>>>> e9252c04
    //--------------------------------------------------------------------------
    {
    }

    //--------------------------------------------------------------------------
    IndexFillLauncher::IndexFillLauncher(IndexSpace space, LogicalPartition h,
                                         LogicalRegion p, Future f,
                                         ProjectionID proj, Predicate pred,
                                         MapperID id /*=0*/, 
                                         MappingTagID t /*=0*/,
                                         UntypedBuffer marg/*=UntypedBuffer()*/)
      : launch_domain(Domain::NO_DOMAIN), launch_space(space), 
<<<<<<< HEAD
        sharding_space(IndexSpace::NO_SPACE), region(LogicalRegion::NO_REGION),
        partition(h), parent(p), projection(proj), future(f), predicate(pred),
        map_id(id), tag(t), static_dependences(NULL), silence_warnings(false)
=======
        region(LogicalRegion::NO_REGION), partition(h), parent(p),
        projection(proj), future(f), predicate(pred), map_id(id), tag(t),
        map_arg(marg), static_dependences(NULL), silence_warnings(false)
>>>>>>> e9252c04
    //--------------------------------------------------------------------------
    {
    }

    /////////////////////////////////////////////////////////////
    // AttachLauncher
    /////////////////////////////////////////////////////////////

    //--------------------------------------------------------------------------
    AttachLauncher::AttachLauncher(ExternalResource r, 
                                   LogicalRegion h, LogicalRegion p,
                                   const bool restr/*= true*/,
                                   const bool map/*= true*/)
      : resource(r), handle(h), parent(p), restricted(restr), mapped(map),
        file_name(NULL), mode(LEGION_FILE_READ_ONLY), footprint(0),
        static_dependences(NULL)
    //--------------------------------------------------------------------------
    {
    }

    /////////////////////////////////////////////////////////////
    // IndexAttachLauncher
    /////////////////////////////////////////////////////////////

    //--------------------------------------------------------------------------
    IndexAttachLauncher::IndexAttachLauncher(ExternalResource r,
                                             LogicalRegion p, const bool restr)
      : resource(r), parent(p), restricted(restr), 
        deduplicate_across_shards(false), mode(LEGION_FILE_READ_ONLY),
        static_dependences(NULL)
    //--------------------------------------------------------------------------
    {
    }

    /////////////////////////////////////////////////////////////
    // PredicateLauncher
    /////////////////////////////////////////////////////////////


    //--------------------------------------------------------------------------
    PredicateLauncher::PredicateLauncher(bool and_)
      : and_op(and_)
    //--------------------------------------------------------------------------
    {
    }

    /////////////////////////////////////////////////////////////
    // TimingLauncher
    /////////////////////////////////////////////////////////////

    //--------------------------------------------------------------------------
    TimingLauncher::TimingLauncher(TimingMeasurement m)
      : measurement(m)
    //--------------------------------------------------------------------------
    {
    }

    /////////////////////////////////////////////////////////////
    // TunableLauncher
    /////////////////////////////////////////////////////////////

    //--------------------------------------------------------------------------
    TunableLauncher::TunableLauncher(TunableID tid, MapperID m, MappingTagID t,
                                     size_t return_size)
      : tunable(tid), mapper(m), tag(t), return_type_size(return_size)
    //--------------------------------------------------------------------------
    {
    }

    /////////////////////////////////////////////////////////////
    // MustEpochLauncher 
    /////////////////////////////////////////////////////////////

    //--------------------------------------------------------------------------
    MustEpochLauncher::MustEpochLauncher(MapperID id /*= 0*/,   
<<<<<<< HEAD
                                         MappingTagID tag/*= 0*/)
      : map_id(id), mapping_tag(tag), launch_domain(Domain::NO_DOMAIN),
        launch_space(IndexSpace::NO_SPACE), 
        sharding_space(IndexSpace::NO_SPACE), silence_warnings(false)
=======
                                         MappingTagID tag /*= 0*/)
      : map_id(id), mapping_tag(tag), silence_warnings(false)
>>>>>>> e9252c04
    //--------------------------------------------------------------------------
    {
    }

    /////////////////////////////////////////////////////////////
    // LayoutConstraintRegistrar
    /////////////////////////////////////////////////////////////

    //--------------------------------------------------------------------------
    LayoutConstraintRegistrar::LayoutConstraintRegistrar(void)
      : handle(FieldSpace::NO_SPACE), layout_name(NULL)
    //--------------------------------------------------------------------------
    {
    }

    //--------------------------------------------------------------------------
    LayoutConstraintRegistrar::LayoutConstraintRegistrar(FieldSpace h,
                                                  const char *layout/*= NULL*/)
      : handle(h), layout_name(layout)
    //--------------------------------------------------------------------------
    {
    }

    /////////////////////////////////////////////////////////////
    // TaskVariantRegistrar 
    /////////////////////////////////////////////////////////////

    //--------------------------------------------------------------------------
    TaskVariantRegistrar::TaskVariantRegistrar(void)
      : task_id(0), global_registration(true), 
        task_variant_name(NULL), leaf_variant(false), 
        inner_variant(false), idempotent_variant(false),
        replicable_variant(false)
    //--------------------------------------------------------------------------
    {
    }

    //--------------------------------------------------------------------------
    TaskVariantRegistrar::TaskVariantRegistrar(TaskID task_id, bool global,
                                               const char *variant_name)
      : task_id(task_id), global_registration(global), 
        task_variant_name(variant_name), leaf_variant(false), 
        inner_variant(false), idempotent_variant(false),
        replicable_variant(false)
    //--------------------------------------------------------------------------
    {
    }

    //--------------------------------------------------------------------------
    TaskVariantRegistrar::TaskVariantRegistrar(TaskID task_id,
					       const char *variant_name,
					       bool global/*=true*/)
      : task_id(task_id), global_registration(global), 
        task_variant_name(variant_name), leaf_variant(false), 
        inner_variant(false), idempotent_variant(false),
        replicable_variant(false)
    //--------------------------------------------------------------------------
    {
    }

    /////////////////////////////////////////////////////////////
    // LegionHandshake 
    /////////////////////////////////////////////////////////////

    //--------------------------------------------------------------------------
    LegionHandshake::LegionHandshake(void)
      : impl(NULL)
    //--------------------------------------------------------------------------
    {
    }

    //--------------------------------------------------------------------------
    LegionHandshake::LegionHandshake(const LegionHandshake &rhs)
      : impl(rhs.impl)
    //--------------------------------------------------------------------------
    {
      if (impl != NULL)
        impl->add_reference();
    }

    //--------------------------------------------------------------------------
    LegionHandshake::~LegionHandshake(void)
    //--------------------------------------------------------------------------
    {
      if (impl != NULL)
      {
        if (impl->remove_reference())
          delete impl;
        impl = NULL;
      }
    }

    //--------------------------------------------------------------------------
    LegionHandshake::LegionHandshake(Internal::LegionHandshakeImpl *i)
      : impl(i)
    //--------------------------------------------------------------------------
    {
      if (impl != NULL)
        impl->add_reference();
    }

    //--------------------------------------------------------------------------
    LegionHandshake& LegionHandshake::operator=(const LegionHandshake &rhs)
    //--------------------------------------------------------------------------
    {
      if (impl != NULL)
      {
        if (impl->remove_reference())
          delete impl;
      }
      impl = rhs.impl;
      if (impl != NULL)
        impl->add_reference();
      return *this;
    }

    //--------------------------------------------------------------------------
    void LegionHandshake::ext_handoff_to_legion(void) const
    //--------------------------------------------------------------------------
    {
#ifdef DEBUG_LEGION
      assert(impl != NULL);
#endif
      impl->ext_handoff_to_legion();
    }

    //--------------------------------------------------------------------------
    void LegionHandshake::ext_wait_on_legion(void) const
    //--------------------------------------------------------------------------
    {
#ifdef DEBUG_LEGION
      assert(impl != NULL);
#endif
      impl->ext_wait_on_legion();
    }

    //--------------------------------------------------------------------------
    void LegionHandshake::legion_handoff_to_ext(void) const
    //--------------------------------------------------------------------------
    {
#ifdef DEBUG_LEGION
      assert(impl != NULL);
#endif
      impl->legion_handoff_to_ext();
    }

    //--------------------------------------------------------------------------
    void LegionHandshake::legion_wait_on_ext(void) const
    //--------------------------------------------------------------------------
    {
#ifdef DEBUG_LEGION
      assert(impl != NULL);
#endif
      impl->legion_wait_on_ext();
    }

    //--------------------------------------------------------------------------
    PhaseBarrier LegionHandshake::get_legion_wait_phase_barrier(void) const
    //--------------------------------------------------------------------------
    {
#ifdef DEBUG_LEGION
      assert(impl != NULL);
#endif
      return impl->get_legion_wait_phase_barrier();
    }

    //--------------------------------------------------------------------------
    PhaseBarrier LegionHandshake::get_legion_arrive_phase_barrier(void) const
    //--------------------------------------------------------------------------
    {
#ifdef DEBUG_LEGION
      assert(impl != NULL);
#endif
      return impl->get_legion_arrive_phase_barrier();
    }
    
    //--------------------------------------------------------------------------
    void LegionHandshake::advance_legion_handshake(void) const
    //--------------------------------------------------------------------------
    {
#ifdef DEBUG_LEGION
      assert(impl != NULL);
#endif
      impl->advance_legion_handshake();
    }

    /////////////////////////////////////////////////////////////
    // MPILegionHandshake 
    /////////////////////////////////////////////////////////////

    //--------------------------------------------------------------------------
    MPILegionHandshake::MPILegionHandshake(void)
      : LegionHandshake()
    //--------------------------------------------------------------------------
    {
    }

    //--------------------------------------------------------------------------
    MPILegionHandshake::MPILegionHandshake(const MPILegionHandshake &rhs)
      : LegionHandshake(rhs)
    //--------------------------------------------------------------------------
    {
    }

    //--------------------------------------------------------------------------
    MPILegionHandshake::~MPILegionHandshake(void)
    //--------------------------------------------------------------------------
    {
    }

    //--------------------------------------------------------------------------
    MPILegionHandshake::MPILegionHandshake(Internal::LegionHandshakeImpl *i)
      : LegionHandshake(i)
    //--------------------------------------------------------------------------
    {
    }

    //--------------------------------------------------------------------------
    MPILegionHandshake& MPILegionHandshake::operator=(
                                                  const MPILegionHandshake &rhs)
    //--------------------------------------------------------------------------
    {
      if (impl != NULL)
      {
        if (impl->remove_reference())
          delete impl;
      }
      impl = rhs.impl;
      if (impl != NULL)
        impl->add_reference();
      return *this;
    }

    /////////////////////////////////////////////////////////////
    // Future 
    /////////////////////////////////////////////////////////////

    //--------------------------------------------------------------------------
    Future::Future(void)
      : impl(NULL)
    //--------------------------------------------------------------------------
    {
    }

    //--------------------------------------------------------------------------
    Future::Future(const Future &rhs)
      : impl(rhs.impl)
    //--------------------------------------------------------------------------
    {
      if (impl != NULL)
        impl->add_base_gc_ref(Internal::FUTURE_HANDLE_REF);
    }

    //--------------------------------------------------------------------------
    Future::Future(Future &&rhs)
      : impl(rhs.impl)
    //--------------------------------------------------------------------------
    {
      rhs.impl = NULL;
    }

    //--------------------------------------------------------------------------
    Future::~Future(void)
    //--------------------------------------------------------------------------
    {
      if (impl != NULL)
      {
        if (impl->remove_base_gc_ref(Internal::FUTURE_HANDLE_REF))
          delete impl;
        impl = NULL;
      }
    }

    //--------------------------------------------------------------------------
    Future::Future(Internal::FutureImpl *i, bool need_reference)
      : impl(i)
    //--------------------------------------------------------------------------
    {
      if ((impl != NULL) && need_reference)
        impl->add_base_gc_ref(Internal::FUTURE_HANDLE_REF);
    }

    //--------------------------------------------------------------------------
    Future& Future::operator=(const Future &rhs)
    //--------------------------------------------------------------------------
    {
      if (impl != NULL)
      {
        if (impl->remove_base_gc_ref(Internal::FUTURE_HANDLE_REF))
          delete impl;
      }
      impl = rhs.impl;
      if (impl != NULL)
        impl->add_base_gc_ref(Internal::FUTURE_HANDLE_REF);
      return *this;
    }

    //--------------------------------------------------------------------------
    Future& Future::operator=(Future &&rhs)
    //--------------------------------------------------------------------------
    {
      if ((impl != NULL) && 
          impl->remove_base_gc_ref(Internal::FUTURE_HANDLE_REF))
        delete impl;
      impl = rhs.impl;
      rhs.impl = NULL;
      return *this;
    }

    //--------------------------------------------------------------------------
    void Future::get_void_result(bool silence_warnings,
                                 const char *warning_string) const
    //--------------------------------------------------------------------------
    {
      if (impl != NULL)
        impl->wait(silence_warnings, warning_string);
    }

    //--------------------------------------------------------------------------
    bool Future::is_empty(bool block /*= true*/, 
                          bool silence_warnings/*=false*/,
                          const char *warning_string /*=NULL*/) const
    //--------------------------------------------------------------------------
    {
      if (impl != NULL)
        return impl->is_empty(block, silence_warnings, warning_string);
      return true;
    }

    //--------------------------------------------------------------------------
    bool Future::is_ready(bool subscribe) const
    //--------------------------------------------------------------------------
    {
      if (impl != NULL)
      {
        if (subscribe)
          impl->subscribe();
        const Internal::ApEvent ready = impl->get_ready_event();
        // Always subscribe to the Realm event to know when it triggers
        ready.subscribe();
        bool poisoned = false;
        if (ready.has_triggered_faultaware(poisoned))
          return true;
        if (poisoned && (Internal::implicit_context != NULL))
          Internal::implicit_context->raise_poison_exception();
        return false;
      }
      return true; // Empty futures are always ready
    }

    //--------------------------------------------------------------------------
    const void* Future::get_buffer(Memory::Kind memory, size_t *extent_in_bytes,
       bool check_size, bool silence_warnings, const char *warning_string) const
    //--------------------------------------------------------------------------
    {
      if (impl == NULL)
        REPORT_LEGION_ERROR(ERROR_REQUEST_FOR_EMPTY_FUTURE, 
                          "Illegal request for future value from empty future")
      Processor proc = Internal::implicit_context->get_executing_processor();
      return impl->get_buffer(proc, memory, extent_in_bytes, check_size,
                              silence_warnings, warning_string);
    }

    //--------------------------------------------------------------------------
    size_t Future::get_untyped_size(void) const
    //--------------------------------------------------------------------------
    {
      if (impl == NULL)
        REPORT_LEGION_ERROR(ERROR_REQUEST_FOR_EMPTY_FUTURE, 
                          "Illegal request for future size from empty future");
      return impl->get_untyped_size();
    }

    //--------------------------------------------------------------------------
    const void* Future::get_metadata(size_t *size) const
    //--------------------------------------------------------------------------
    {
      if (impl == NULL)
        REPORT_LEGION_ERROR(ERROR_REQUEST_FOR_EMPTY_FUTURE, 
                          "Illegal request for metadata from empty future");
      return impl->get_metadata(size);
    }

    //--------------------------------------------------------------------------
    Realm::RegionInstance Future::get_instance(Memory::Kind memkind,
                        size_t field_size, bool check_field_size,
                        const char *warning_string, bool silence_warnings) const
    //--------------------------------------------------------------------------
    {
      if (impl == NULL)
        REPORT_LEGION_ERROR(ERROR_REQUEST_FOR_EMPTY_FUTURE, 
                          "Illegal request for accessor on an empty future");
      return impl->get_instance(memkind, field_size, check_field_size,
                                silence_warnings, warning_string);
    }

    //--------------------------------------------------------------------------
    void Future::report_incompatible_accessor(const char *accessor_kind,
                                           Realm::RegionInstance instance) const
    //--------------------------------------------------------------------------
    {
#ifdef DEBUG_LEGION
      assert(impl != NULL);
#endif
      impl->report_incompatible_accessor(accessor_kind, instance);
    }

    /////////////////////////////////////////////////////////////
    // Future Functor
    /////////////////////////////////////////////////////////////

    //--------------------------------------------------------------------------
    FutureFunctor::~FutureFunctor(void)
    //--------------------------------------------------------------------------
    {
    }

    //--------------------------------------------------------------------------
    void* FutureFunctor::callback_get_future(Memory::Kind &kind, size_t &size,
                                  bool &owned, void (*&freefunc)(void*,size_t),
                                  const void *&metadata, size_t &metasize)
    //--------------------------------------------------------------------------
    {
      kind = Memory::SYSTEM_MEM;
      size = callback_get_future_size();
      owned = true;
      freefunc = NULL;
      metadata = NULL;
      metasize = 0;
      if (size == 0)
        return NULL;
      void *result = malloc(size);
      callback_pack_future(result, size);
      return result;
    }

    //--------------------------------------------------------------------------
    size_t FutureFunctor::callback_get_future_size(void)
    //--------------------------------------------------------------------------
    {
      return 0;
    }

    //--------------------------------------------------------------------------
    void FutureFunctor::callback_pack_future(void *buffer, size_t size)
    //--------------------------------------------------------------------------
    {
      assert(false);
    }

    /////////////////////////////////////////////////////////////
    // Future Map 
    /////////////////////////////////////////////////////////////

    //--------------------------------------------------------------------------
    FutureMap::FutureMap(void)
      : impl(NULL)
    //--------------------------------------------------------------------------
    {
    }

    //--------------------------------------------------------------------------
    FutureMap::FutureMap(const FutureMap &map)
      : impl(map.impl)
    //--------------------------------------------------------------------------
    {
      if (impl != NULL)
        impl->add_base_gc_ref(Internal::FUTURE_HANDLE_REF);
    }

    //--------------------------------------------------------------------------
    FutureMap::FutureMap(FutureMap &&map)
      : impl(map.impl)
    //--------------------------------------------------------------------------
    {
      map.impl = NULL;
    }

    //--------------------------------------------------------------------------
    FutureMap::FutureMap(Internal::FutureMapImpl *i, bool need_reference)
      : impl(i)
    //--------------------------------------------------------------------------
    {
      if ((impl != NULL) && need_reference)
        impl->add_base_gc_ref(Internal::FUTURE_HANDLE_REF);
    }

    //--------------------------------------------------------------------------
    FutureMap::~FutureMap(void)
    //--------------------------------------------------------------------------
    {
      if (impl != NULL)
      {
        if (impl->remove_base_gc_ref(Internal::FUTURE_HANDLE_REF))
          delete impl;
        impl = NULL;
      }
    }

    //--------------------------------------------------------------------------
    FutureMap& FutureMap::operator=(const FutureMap &rhs)
    //--------------------------------------------------------------------------
    {
      if (impl != NULL)
      {
        if (impl->remove_base_gc_ref(Internal::FUTURE_HANDLE_REF))
          delete impl;
      }
      impl = rhs.impl;
      if (impl != NULL)
        impl->add_base_gc_ref(Internal::FUTURE_HANDLE_REF);
      return *this;
    }

    //--------------------------------------------------------------------------
    FutureMap& FutureMap::operator=(FutureMap &&rhs)
    //--------------------------------------------------------------------------
    {
      if ((impl != NULL) && 
          impl->remove_base_gc_ref(Internal::FUTURE_HANDLE_REF))
        delete impl;
      impl = rhs.impl;
      rhs.impl = NULL;
      return *this;
    }

    //--------------------------------------------------------------------------
    Future FutureMap::get_future(const DomainPoint &point) const
    //--------------------------------------------------------------------------
    {
#ifdef DEBUG_LEGION
      assert(impl != NULL);
#endif
      return impl->get_future(point, false/*internal*/);
    }

    //--------------------------------------------------------------------------
    void FutureMap::get_void_result(const DomainPoint &point, 
                                    bool silence_warnings,
                                    const char *warning_string) const
    //--------------------------------------------------------------------------
    {
      if (impl != NULL)
        impl->get_void_result(point, silence_warnings, warning_string);
    }

    //--------------------------------------------------------------------------
    void FutureMap::wait_all_results(bool silence_warnings,
                                     const char *warning_string) const
    //--------------------------------------------------------------------------
    {
      if (impl != NULL)
        impl->wait_all_results(silence_warnings, warning_string);
    }

    //--------------------------------------------------------------------------
    Domain FutureMap::get_future_map_domain(void) const
    //--------------------------------------------------------------------------
    {
      if (impl == NULL)
        return Domain::NO_DOMAIN;
      else
        return impl->get_domain();
    }

    /////////////////////////////////////////////////////////////
    // Physical Region 
    /////////////////////////////////////////////////////////////

    //--------------------------------------------------------------------------
    PhysicalRegion::PhysicalRegion(void)
      : impl(NULL)
    //--------------------------------------------------------------------------
    {
    }

    //--------------------------------------------------------------------------
    PhysicalRegion::PhysicalRegion(const PhysicalRegion &rhs)
      : impl(rhs.impl)
    //--------------------------------------------------------------------------
    {
      if (impl != NULL)
        impl->add_reference();
    }

    //--------------------------------------------------------------------------
    PhysicalRegion::PhysicalRegion(PhysicalRegion &&rhs)
      : impl(rhs.impl)
    //--------------------------------------------------------------------------
    {
      rhs.impl = NULL;
    }

    //--------------------------------------------------------------------------
    PhysicalRegion::PhysicalRegion(Internal::PhysicalRegionImpl *i)
      : impl(i)
    //--------------------------------------------------------------------------
    {
      if (impl != NULL)
        impl->add_reference();
    }

    //--------------------------------------------------------------------------
    PhysicalRegion::~PhysicalRegion(void)
    //--------------------------------------------------------------------------
    {
      if (impl != NULL)
      {
        if (impl->remove_reference())
          delete impl;
        impl = NULL;
      }
    }

    //--------------------------------------------------------------------------
    PhysicalRegion& PhysicalRegion::operator=(const PhysicalRegion &rhs)
    //--------------------------------------------------------------------------
    {
      if (impl != NULL)
      {
        if (impl->remove_reference())
          delete impl;
      }
      impl = rhs.impl;
      if (impl != NULL)
        impl->add_reference();
      return *this;
    }

    //--------------------------------------------------------------------------
    PhysicalRegion& PhysicalRegion::operator=(PhysicalRegion &&rhs)
    //--------------------------------------------------------------------------
    {
      if ((impl != NULL) && impl->remove_reference())
        delete impl;
      impl = rhs.impl;
      rhs.impl = NULL;
      return *this;
    }

    //--------------------------------------------------------------------------
    bool PhysicalRegion::is_mapped(void) const
    //--------------------------------------------------------------------------
    {
      if (impl == NULL)
        return false;
      return impl->is_mapped();
    }

    //--------------------------------------------------------------------------
    void PhysicalRegion::wait_until_valid(bool silence_warnings,
                                          const char *warning_string)
    //--------------------------------------------------------------------------
    {
#ifdef DEBUG_LEGION
      assert(impl != NULL);
#endif
      impl->wait_until_valid(silence_warnings, warning_string);
    }

    //--------------------------------------------------------------------------
    bool PhysicalRegion::is_valid(void) const
    //--------------------------------------------------------------------------
    {
      if (impl != NULL)
        return impl->is_valid();
      else
        return false;
    }

    //--------------------------------------------------------------------------
    LogicalRegion PhysicalRegion::get_logical_region(void) const
    //--------------------------------------------------------------------------
    {
      if (impl != NULL)
        return impl->get_logical_region();
      else
        return LogicalRegion::NO_REGION;
    }

    //--------------------------------------------------------------------------
    PrivilegeMode PhysicalRegion::get_privilege(void) const
    //--------------------------------------------------------------------------
    {
      if (impl != NULL)
        return impl->get_privilege();
      else
        return LEGION_NO_ACCESS;
    }

    //--------------------------------------------------------------------------
    LegionRuntime::Accessor::RegionAccessor<
      LegionRuntime::Accessor::AccessorType::Generic>
        PhysicalRegion::get_accessor(bool silence_warnings) const
    //--------------------------------------------------------------------------
    {
#ifdef DEBUG_LEGION
      assert(impl != NULL);
#endif
      return impl->get_accessor(silence_warnings);
    }

    //--------------------------------------------------------------------------
    LegionRuntime::Accessor::RegionAccessor<
      LegionRuntime::Accessor::AccessorType::Generic>
        PhysicalRegion::get_field_accessor(FieldID fid, 
                                           bool silence_warnings) const
    //--------------------------------------------------------------------------
    {
#ifdef DEBUG_LEGION
      assert(impl != NULL);
#endif
      return impl->get_field_accessor(fid, silence_warnings);
    }

    //--------------------------------------------------------------------------
    void PhysicalRegion::get_memories(std::set<Memory>& memories,
                        bool silence_warnings, const char *warning_string) const
    //--------------------------------------------------------------------------
    {
      impl->get_memories(memories, silence_warnings, warning_string);
    }

    //--------------------------------------------------------------------------
    void PhysicalRegion::get_fields(std::vector<FieldID>& fields) const
    //--------------------------------------------------------------------------
    {
      impl->get_fields(fields);
    }

    //--------------------------------------------------------------------------
    void PhysicalRegion::get_bounds(void *realm_is, TypeTag type_tag) const 
    //--------------------------------------------------------------------------
    {
      impl->get_bounds(realm_is, type_tag);
    }

    //--------------------------------------------------------------------------
    Realm::RegionInstance PhysicalRegion::get_instance_info(PrivilegeMode mode,
                              FieldID fid, size_t field_size, void *realm_is, 
                              TypeTag type_tag, const char *warning_string,
                              bool silence_warnings, bool generic_accessor, 
                              bool check_field_size, ReductionOpID redop) const
    //--------------------------------------------------------------------------
    {
      if (impl == NULL)
        REPORT_LEGION_ERROR(ERROR_PHYSICAL_REGION_UNMAPPED,
            "Illegal request to create an accessor for uninitialized physical "
            "region in task %s (UID %lld)",
            Internal::implicit_context->get_task_name(),
            Internal::implicit_context->get_unique_id())
      return impl->get_instance_info(mode, fid, field_size, realm_is, type_tag, 
                                     warning_string, silence_warnings, 
                                     generic_accessor, check_field_size, redop);
    }

    //--------------------------------------------------------------------------
    void PhysicalRegion::report_incompatible_accessor(const char *accessor_kind,
                              Realm::RegionInstance instance, FieldID fid) const
    //--------------------------------------------------------------------------
    {
      impl->report_incompatible_accessor(accessor_kind, instance, fid);
    }

    //--------------------------------------------------------------------------
    void PhysicalRegion::report_incompatible_multi_accessor(unsigned index,
    FieldID fid, Realm::RegionInstance inst1, Realm::RegionInstance inst2) const
    //--------------------------------------------------------------------------
    {
      impl->report_incompatible_multi_accessor(index, fid, inst1, inst2);
    }

    //--------------------------------------------------------------------------
    /*static*/ void PhysicalRegion::fail_bounds_check(DomainPoint p,FieldID fid,
                                                 PrivilegeMode mode, bool multi)
    //--------------------------------------------------------------------------
    {
      Internal::PhysicalRegionImpl::fail_bounds_check(p, fid, mode, multi);
    }

    //--------------------------------------------------------------------------
    /*static*/ void PhysicalRegion::fail_bounds_check(Domain d, FieldID fid,
                                                 PrivilegeMode mode, bool multi)
    //--------------------------------------------------------------------------
    {
      Internal::PhysicalRegionImpl::fail_bounds_check(d, fid, mode, multi);
    }

    //--------------------------------------------------------------------------
    /*static*/ void PhysicalRegion::fail_privilege_check(DomainPoint p, 
                                                FieldID fid, PrivilegeMode mode)
    //--------------------------------------------------------------------------
    {
      Internal::PhysicalRegionImpl::fail_privilege_check(p, fid, mode);
    }

    //--------------------------------------------------------------------------
    /*static*/ void PhysicalRegion::fail_privilege_check(Domain d, FieldID fid, 
                                                         PrivilegeMode mode)
    //--------------------------------------------------------------------------
    {
      Internal::PhysicalRegionImpl::fail_privilege_check(d, fid, mode);
    }

    /////////////////////////////////////////////////////////////
    // UntypedDeferredValue
    /////////////////////////////////////////////////////////////

    //--------------------------------------------------------------------------
    UntypedDeferredValue::UntypedDeferredValue(void)
      : instance(Realm::RegionInstance::NO_INST), field_size(0)
    //--------------------------------------------------------------------------
    {
    }

    //--------------------------------------------------------------------------
    UntypedDeferredValue::UntypedDeferredValue(size_t fs, Memory memory,
                                    const void *initial_value, size_t alignment) 
      : field_size(fs)
    //--------------------------------------------------------------------------
    {
      const Realm::Point<1,coord_t> zero(0);
      Realm::IndexSpace<1,coord_t> bounds = Realm::Rect<1,coord_t>(zero, zero);
      const std::vector<size_t> field_sizes(1, field_size);
      Realm::InstanceLayoutConstraints constraints(field_sizes, 0/*blocking*/);
      int dim_order[1];
      dim_order[0] = 0;
      Realm::InstanceLayoutGeneric *layout = 
        Realm::InstanceLayoutGeneric::choose_instance_layout(bounds, 
            constraints, dim_order);
      layout->alignment_reqd = alignment;
      Runtime *runtime = Runtime::get_runtime();
      instance = runtime->create_task_local_instance(memory, layout);
      if (initial_value != NULL)
      {
        Realm::ProfilingRequestSet no_requests; 
        std::vector<Realm::CopySrcDstField> dsts(1);
        dsts[0].set_field(instance, 0/*field id*/, field_size);
        const Internal::LgEvent wait_on(
            bounds.fill(dsts, no_requests, initial_value, field_size));
        if (wait_on.exists())
          wait_on.wait();
      }
    }

    //--------------------------------------------------------------------------
    UntypedDeferredValue::UntypedDeferredValue(size_t fs, Memory::Kind memkind,
                                    const void *initial_value, size_t alignment) 
      : field_size(fs)
    //--------------------------------------------------------------------------
    {
      Machine machine = Realm::Machine::get_machine();
      Machine::MemoryQuery finder(machine);
      const Processor exec_proc = Processor::get_executing_processor();
      finder.has_affinity_to(exec_proc);
      finder.only_kind(memkind);
      if (finder.count() == 0)
      {
        const char *mem_names[] = {
#define MEM_NAMES(name, desc) desc,
          REALM_MEMORY_KINDS(MEM_NAMES) 
#undef MEM_NAMES
        };
        const char *proc_names[] = {
#define PROC_NAMES(name, desc) desc,
          REALM_PROCESSOR_KINDS(PROC_NAMES)
#undef PROC_NAMES
        };
        Context ctx = Runtime::get_context();
        REPORT_LEGION_ERROR(ERROR_DEFERRED_ALLOCATION_FAILURE,
            "Unable to find associated %s memory for %s processor when "
            "performing an UntypedDeferredValue creation in task %s (UID %lld)",
            mem_names[memkind], proc_names[exec_proc.kind()],
            ctx->get_task_name(), ctx->get_unique_id());
      }
      const Memory memory = finder.first();
      const Realm::Point<1,coord_t> zero(0);
      Realm::IndexSpace<1,coord_t> bounds = Realm::Rect<1,coord_t>(zero, zero);
      const std::vector<size_t> field_sizes(1, field_size);
      Realm::InstanceLayoutConstraints constraints(field_sizes, 0/*blocking*/);
      int dim_order[1];
      dim_order[0] = 0;
      Realm::InstanceLayoutGeneric *layout = 
        Realm::InstanceLayoutGeneric::choose_instance_layout(bounds, 
            constraints, dim_order);
      layout->alignment_reqd = alignment;
      Runtime *runtime = Runtime::get_runtime();
      instance = runtime->create_task_local_instance(memory, layout);
      if (initial_value != NULL)
      {
        Realm::ProfilingRequestSet no_requests; 
        std::vector<Realm::CopySrcDstField> dsts(1);
        dsts[0].set_field(instance, 0/*field id*/, field_size);
        const Internal::LgEvent wait_on(
            bounds.fill(dsts, no_requests, initial_value, field_size));
        if (wait_on.exists())
          wait_on.wait();
      }
    }

    //--------------------------------------------------------------------------
    void UntypedDeferredValue::finalize(Runtime *runtime, Context ctx) const
    //--------------------------------------------------------------------------
    {
      Runtime::legion_task_postamble(runtime, ctx, 
                    instance.pointer_untyped(0, field_size), field_size,
                    true/*owner*/, instance, instance.get_location().kind());
    }

    /////////////////////////////////////////////////////////////
    // Output Region
    /////////////////////////////////////////////////////////////

    //--------------------------------------------------------------------------
    OutputRegion::OutputRegion(void)
      : impl(NULL)
    //--------------------------------------------------------------------------
    {
    }

    //--------------------------------------------------------------------------
    OutputRegion::OutputRegion(const OutputRegion &rhs)
      : impl(rhs.impl)
    //--------------------------------------------------------------------------
    {
      if (impl != NULL)
        impl->add_reference();
    }

    //--------------------------------------------------------------------------
    OutputRegion::OutputRegion(Internal::OutputRegionImpl *i)
      : impl(i)
    //--------------------------------------------------------------------------
    {
      if (impl != NULL)
        impl->add_reference();
    }

    //--------------------------------------------------------------------------
    OutputRegion::~OutputRegion(void)
    //--------------------------------------------------------------------------
    {
      if (impl != NULL)
      {
        if (impl->remove_reference())
          delete impl;
        impl = NULL;
      }
    }

    //--------------------------------------------------------------------------
    OutputRegion& OutputRegion::operator=(const OutputRegion &rhs)
    //--------------------------------------------------------------------------
    {
      if (impl != NULL)
      {
        if (impl->remove_reference())
          delete impl;
      }
      impl = rhs.impl;
      if (impl != NULL)
        impl->add_reference();
      return *this;
    }

    //--------------------------------------------------------------------------
    Memory OutputRegion::target_memory(void) const
    //--------------------------------------------------------------------------
    {
      return impl->target_memory();
    }

    //--------------------------------------------------------------------------
    LogicalRegion OutputRegion::get_logical_region(void) const
    //--------------------------------------------------------------------------
    {
      return impl->get_logical_region();
    }

    //--------------------------------------------------------------------------
    bool OutputRegion::is_valid_output_region(void) const
    //--------------------------------------------------------------------------
    {
      return impl->is_valid_output_region();
    }

    //--------------------------------------------------------------------------
    void OutputRegion::return_data(size_t num_elements,
                                   FieldID field_id,
                                   void *ptr,
                                   size_t alignment /*= 0*/)
    //--------------------------------------------------------------------------
    {
#ifdef DEBUG_LEGION
      assert(impl != NULL);
#endif
      impl->return_data(
          num_elements, field_id, reinterpret_cast<uintptr_t>(ptr), alignment);
    }

    //--------------------------------------------------------------------------
    void OutputRegion::return_data(size_t num_elements,
                                   std::map<FieldID,void*> ptrs,
                                std::map<FieldID,size_t> *alignments /*= NULL*/)
    //--------------------------------------------------------------------------
    {
#ifdef DEBUG_LEGION
      assert(impl != NULL);
#endif
      impl->return_data(num_elements, ptrs, alignments);
    }

    //--------------------------------------------------------------------------
    void OutputRegion::return_data(FieldID field_id,
                                   Realm::RegionInstance instance,
                                   size_t field_size,
                                   const size_t *num_elements)
    //--------------------------------------------------------------------------
    {
#ifdef DEBUG_LEGION
      assert(impl != NULL);
#endif
      impl->return_data(field_id, instance, field_size, num_elements);
    }

    /////////////////////////////////////////////////////////////
    // ExternalResources
    /////////////////////////////////////////////////////////////

    //--------------------------------------------------------------------------
    ExternalResources::ExternalResources(void)
      : impl(NULL)
    //--------------------------------------------------------------------------
    {
    }

    ExternalResources::ExternalResources(const ExternalResources &rhs)
      : impl(rhs.impl)
    //--------------------------------------------------------------------------
    {
      if (impl != NULL)
        impl->add_reference();
    }

    //--------------------------------------------------------------------------
    ExternalResources::ExternalResources(Internal::ExternalResourcesImpl *i)
      : impl(i)
    //--------------------------------------------------------------------------
    {
      if (impl != NULL)
        impl->add_reference();
    }

    //--------------------------------------------------------------------------
    ExternalResources::ExternalResources(ExternalResources &&rhs)
      : impl(rhs.impl)
    //--------------------------------------------------------------------------
    {
      rhs.impl = NULL;
    }

    //--------------------------------------------------------------------------
    ExternalResources::~ExternalResources(void)
    //--------------------------------------------------------------------------
    {
      if ((impl != NULL) && impl->remove_reference())
        delete impl;
    }

    //--------------------------------------------------------------------------
    ExternalResources& ExternalResources::operator=(
                                                   const ExternalResources &rhs)
    //--------------------------------------------------------------------------
    {
      if ((impl != NULL) && impl->remove_reference())
        delete impl;
      impl = rhs.impl;
      if (impl != NULL)
        impl->add_reference();
      return *this;
    }

    //--------------------------------------------------------------------------
    ExternalResources& ExternalResources::operator=(ExternalResources &&rhs)
    //--------------------------------------------------------------------------
    {
      if ((impl != NULL) && impl->remove_reference())
        delete impl;
      impl = rhs.impl;
      rhs.impl = NULL;
      return *this;
    }

    //--------------------------------------------------------------------------
    size_t ExternalResources::size(void) const
    //--------------------------------------------------------------------------
    {
      if (impl == NULL)
        return 0;
      return impl->size();
    }

    //--------------------------------------------------------------------------
    PhysicalRegion ExternalResources::operator[](unsigned index) const
    //--------------------------------------------------------------------------
    {
      if (impl == NULL)
        return PhysicalRegion();
      return impl->get_region(index);
    }

    /////////////////////////////////////////////////////////////
    // Piece Iterator
    /////////////////////////////////////////////////////////////

    //--------------------------------------------------------------------------
    PieceIterator::PieceIterator(void)
      : impl(NULL), index(-1)
    //--------------------------------------------------------------------------
    {
    }

    //--------------------------------------------------------------------------
    PieceIterator::PieceIterator(const PhysicalRegion &region, FieldID fid,
                                 bool privilege_only, bool silence_warnings,
                                 const char *warning_string)
      : impl(NULL), index(-1)
    //--------------------------------------------------------------------------
    {
      if (region.impl != NULL)
        impl = region.impl->get_piece_iterator(fid, privilege_only,
                                  silence_warnings, warning_string);
      if (impl != NULL)
      {
        impl->add_reference();
        index = impl->get_next(index, current_piece);
      }
    }

    //--------------------------------------------------------------------------
    PieceIterator::PieceIterator(const PieceIterator &rhs)
      : impl(rhs.impl), index(rhs.index), current_piece(rhs.current_piece)
    //--------------------------------------------------------------------------
    {
      if (impl != NULL)
        impl->add_reference();
    }

    //--------------------------------------------------------------------------
    PieceIterator::PieceIterator(PieceIterator &&rhs)
      : impl(rhs.impl), index(rhs.index), current_piece(rhs.current_piece)
    //--------------------------------------------------------------------------
    {
      rhs.impl = NULL;
    }

    //--------------------------------------------------------------------------
    PieceIterator::~PieceIterator(void)
    //--------------------------------------------------------------------------
    {
      if ((impl != NULL) && impl->remove_reference())
        delete impl;
    }

    //--------------------------------------------------------------------------
    PieceIterator& PieceIterator::operator=(const PieceIterator &rhs)
    //--------------------------------------------------------------------------
    {
      if ((impl != NULL) && impl->remove_reference())
        delete impl;
      impl = rhs.impl;
      index = rhs.index;
      current_piece = rhs.current_piece;
      if (impl != NULL)
        impl->add_reference();
      return *this;
    }

    //--------------------------------------------------------------------------
    PieceIterator& PieceIterator::operator=(PieceIterator &&rhs)
    //--------------------------------------------------------------------------
    {
      if ((impl != NULL) && impl->remove_reference())
        delete impl;
      impl = rhs.impl;
      rhs.impl = NULL;
      index = rhs.index;
      current_piece = rhs.current_piece;
      return *this;
    }

    //--------------------------------------------------------------------------
    bool PieceIterator::step(void)
    //--------------------------------------------------------------------------
    {
      if ((impl != NULL) && (index >= 0))
        index = impl->get_next(index, current_piece);
      return valid();
    }

#ifdef __GNUC__
#pragma GCC diagnostic push
#pragma GCC diagnostic ignored "-Wdeprecated-declarations"
#endif
#ifdef __clang__
#pragma clang diagnostic push
#pragma clang diagnostic ignored "-Wdeprecated-declarations"
#endif
#ifdef __PGIC__
#pragma warning (push)
#pragma diag_suppress 1445
#endif
    /////////////////////////////////////////////////////////////
    // Index Iterator  
    /////////////////////////////////////////////////////////////

    //--------------------------------------------------------------------------
    IndexIterator::IndexIterator(void)
    //--------------------------------------------------------------------------
    {
    }

    //--------------------------------------------------------------------------
    IndexIterator::IndexIterator(const Domain &dom, ptr_t start)
    //--------------------------------------------------------------------------
    {
#ifdef DEBUG_LEGION
      assert(dom.get_dim() == 1);
#endif
      const DomainT<1,coord_t> is = dom;
      is_iterator = Realm::IndexSpaceIterator<1,coord_t>(is);
    }

    //--------------------------------------------------------------------------
    IndexIterator::IndexIterator(Runtime *rt, Context ctx,
                                 IndexSpace space, ptr_t start)
    //--------------------------------------------------------------------------
    {
      Domain dom = rt->get_index_space_domain(ctx, space);
#ifdef DEBUG_LEGION
      assert(dom.get_dim() == 1);
#endif
      const DomainT<1,coord_t> is = dom;
      is_iterator = Realm::IndexSpaceIterator<1,coord_t>(is);
    }

    //--------------------------------------------------------------------------
    IndexIterator::IndexIterator(Runtime *rt, Context ctx,
                                 LogicalRegion handle, ptr_t start)
    //--------------------------------------------------------------------------
    {
      Domain dom = rt->get_index_space_domain(ctx, handle.get_index_space());
#ifdef DEBUG_LEGION
      assert(dom.get_dim() == 1);
#endif
      const DomainT<1,coord_t> is = dom;
      is_iterator = Realm::IndexSpaceIterator<1,coord_t>(is);
    }

    //--------------------------------------------------------------------------
    IndexIterator::IndexIterator(Runtime *rt, IndexSpace space, ptr_t start)
    //--------------------------------------------------------------------------
    {
      Domain dom = rt->get_index_space_domain(space);
#ifdef DEBUG_LEGION
      assert(dom.get_dim() == 1);
#endif
      const DomainT<1,coord_t> is = dom;
      is_iterator = Realm::IndexSpaceIterator<1,coord_t>(is);
    }

    //--------------------------------------------------------------------------
    IndexIterator::IndexIterator(const IndexIterator &rhs)
      : is_iterator(rhs.is_iterator), rect_iterator(rhs.rect_iterator)
    //--------------------------------------------------------------------------
    {
    }

    //--------------------------------------------------------------------------
    IndexIterator::~IndexIterator(void)
    //--------------------------------------------------------------------------
    {
    }

    //--------------------------------------------------------------------------
    IndexIterator& IndexIterator::operator=(const IndexIterator &rhs)
    //--------------------------------------------------------------------------
    {
      is_iterator = rhs.is_iterator;
      rect_iterator = rhs.rect_iterator;
      return *this;
    }

    /////////////////////////////////////////////////////////////
    // IndexAllocator 
    /////////////////////////////////////////////////////////////

    //--------------------------------------------------------------------------
    IndexAllocator::IndexAllocator(void)
      : index_space(IndexSpace::NO_SPACE)
    //--------------------------------------------------------------------------
    {
    }

    //--------------------------------------------------------------------------
    IndexAllocator::IndexAllocator(const IndexAllocator &rhs)
      : index_space(rhs.index_space), iterator(rhs.iterator)
    //--------------------------------------------------------------------------
    {
    }

    //--------------------------------------------------------------------------
    IndexAllocator::IndexAllocator(IndexSpace is, IndexIterator itr)
      : index_space(is), iterator(itr)
    //--------------------------------------------------------------------------
    {
    }

    //--------------------------------------------------------------------------
    IndexAllocator::~IndexAllocator(void)
    //--------------------------------------------------------------------------
    {
    }

    //--------------------------------------------------------------------------
    IndexAllocator& IndexAllocator::operator=(const IndexAllocator &rhs)
    //--------------------------------------------------------------------------
    {
      index_space = rhs.index_space;
      iterator = rhs.iterator;
      return *this;
    }

    //--------------------------------------------------------------------------
    ptr_t IndexAllocator::alloc(unsigned num_elements)
    //--------------------------------------------------------------------------
    {
      size_t allocated = 0;
      ptr_t result = iterator.next_span(allocated, num_elements);
      if (allocated == num_elements)
        return result;
      else
        return ptr_t::nil();
    }

    //--------------------------------------------------------------------------
    void IndexAllocator::free(ptr_t ptr, unsigned num_elements)
    //--------------------------------------------------------------------------
    {
      Internal::log_run.error("Dynamic free of index space points is "
                              "no longer supported");
      assert(false);
    }
#ifdef __GNUC__
#pragma GCC diagnostic pop
#endif
#ifdef __clang__
#pragma clang diagnostic pop
#endif
#ifdef __PGIC__
#pragma warning (pop)
#endif

    /////////////////////////////////////////////////////////////
    // Field Allocator
    /////////////////////////////////////////////////////////////

    //--------------------------------------------------------------------------
    FieldAllocator::FieldAllocator(void)
      : impl(NULL)
    //--------------------------------------------------------------------------
    {
    }
    
    //--------------------------------------------------------------------------
    FieldAllocator::FieldAllocator(const FieldAllocator &rhs)
      : impl(rhs.impl)
    //--------------------------------------------------------------------------
    {
      if (impl != NULL)
        impl->add_reference();
    }

    //--------------------------------------------------------------------------
    FieldAllocator::FieldAllocator(FieldAllocator &&rhs)
      : impl(rhs.impl)
    //--------------------------------------------------------------------------
    {
      rhs.impl = NULL;
    }

    //--------------------------------------------------------------------------
    FieldAllocator::~FieldAllocator(void)
    //--------------------------------------------------------------------------
    {
      if (impl != NULL)
      {
        if (impl->remove_reference())
          delete impl;
        impl = NULL;
      }
    }

    //--------------------------------------------------------------------------
    FieldAllocator::FieldAllocator(Internal::FieldAllocatorImpl *i)
      : impl(i)
    //--------------------------------------------------------------------------
    {
      if (impl != NULL)
        impl->add_reference();
    }

    //--------------------------------------------------------------------------
    FieldAllocator& FieldAllocator::operator=(const FieldAllocator &rhs)
    //--------------------------------------------------------------------------
    {
      if ((impl != NULL) && impl->remove_reference())
        delete impl;
      impl = rhs.impl;
      if (impl != NULL)
        impl->add_reference();
      return *this;
    }

    //--------------------------------------------------------------------------
    FieldAllocator& FieldAllocator::operator=(FieldAllocator &&rhs)
    //--------------------------------------------------------------------------
    {
      if ((impl != NULL) && impl->remove_reference())
        delete impl;
      impl = rhs.impl;
      rhs.impl = NULL;
      return *this;
    }

    //--------------------------------------------------------------------------
    FieldID FieldAllocator::allocate_field(size_t field_size,
                                           FieldID desired_fieldid,
                                           CustomSerdezID serdez_id, bool local)
    //--------------------------------------------------------------------------
    {
#ifdef DEBUG_LEGION
      assert(impl != NULL);
#endif
      return impl->allocate_field(field_size, desired_fieldid, serdez_id,local);
    }

    //--------------------------------------------------------------------------
    FieldID FieldAllocator::allocate_field(const Future &field_size,
                                           FieldID desired_fieldid,
                                           CustomSerdezID serdez_id, bool local)
    //--------------------------------------------------------------------------
    {
#ifdef DEBUG_LEGION
      assert(impl != NULL);
#endif
      return impl->allocate_field(field_size, desired_fieldid, serdez_id,local);
    }

    //--------------------------------------------------------------------------
    void FieldAllocator::free_field(FieldID fid, const bool unordered)
    //--------------------------------------------------------------------------
    {
#ifdef DEBUG_LEGION
      assert(impl != NULL);
#endif     
      impl->free_field(fid, unordered);
    }

    //--------------------------------------------------------------------------
    FieldID FieldAllocator::allocate_local_field(size_t field_size,
                                                 FieldID desired_fieldid,
                                                 CustomSerdezID serdez_id)
    //--------------------------------------------------------------------------
    {
#ifdef DEBUG_LEGION
      assert(impl != NULL);
#endif
      return impl->allocate_field(field_size, desired_fieldid, 
                                  serdez_id, true/*local*/);
    }

    //--------------------------------------------------------------------------
    void FieldAllocator::allocate_fields(const std::vector<size_t> &field_sizes,
                                         std::vector<FieldID> &resulting_fields,
                                         CustomSerdezID serdez_id, bool local)
    //--------------------------------------------------------------------------
    {
#ifdef DEBUG_LEGION
      assert(impl != NULL);
#endif
      impl->allocate_fields(field_sizes, resulting_fields, serdez_id, local);
    }

    //--------------------------------------------------------------------------
    void FieldAllocator::allocate_fields(const std::vector<Future> &field_sizes,
                                         std::vector<FieldID> &resulting_fields,
                                         CustomSerdezID serdez_id, bool local)
    //--------------------------------------------------------------------------
    {
#ifdef DEBUG_LEGION
      assert(impl != NULL);
#endif
      impl->allocate_fields(field_sizes, resulting_fields, serdez_id, local);
    }

    //--------------------------------------------------------------------------
    void FieldAllocator::free_fields(const std::set<FieldID> &to_free,
                                     const bool unordered)
    //--------------------------------------------------------------------------
    {
#ifdef DEBUG_LEGION
      assert(impl != NULL);
#endif
      impl->free_fields(to_free, unordered);
    }

    //--------------------------------------------------------------------------
    void FieldAllocator::allocate_local_fields(
                                        const std::vector<size_t> &field_sizes,
                                        std::vector<FieldID> &resulting_fields,
                                        CustomSerdezID serdez_id)
    //--------------------------------------------------------------------------
    {
#ifdef DEBUG_LEGION
      assert(impl != NULL);
#endif
      impl->allocate_fields(field_sizes, resulting_fields, 
                            serdez_id, true/*local*/); 
    }

    //--------------------------------------------------------------------------
    FieldSpace FieldAllocator::get_field_space(void) const
    //--------------------------------------------------------------------------
    {
      if (impl == NULL)
        return FieldSpace::NO_SPACE;
      else
        return impl->get_field_space();
    }

    /////////////////////////////////////////////////////////////
    // Task Config Options 
    /////////////////////////////////////////////////////////////

    //--------------------------------------------------------------------------
    TaskConfigOptions::TaskConfigOptions(bool l /*=false*/,
                                         bool in /*=false*/,
                                         bool idem /*=false*/)
      : leaf(l), inner(in), idempotent(idem)
    //--------------------------------------------------------------------------
    {
    }

    /////////////////////////////////////////////////////////////
    // ProjectionFunctor 
    /////////////////////////////////////////////////////////////

    //--------------------------------------------------------------------------
    ProjectionFunctor::ProjectionFunctor(void)
      : runtime(NULL)
    //--------------------------------------------------------------------------
    {
    }

    //--------------------------------------------------------------------------
    ProjectionFunctor::ProjectionFunctor(Runtime *rt)
      : runtime(rt)
    //--------------------------------------------------------------------------
    {
    }

    //--------------------------------------------------------------------------
    ProjectionFunctor::~ProjectionFunctor(void)
    //--------------------------------------------------------------------------
    {
    }

// FIXME: This exists for backwards compatibility but it is tripping
// over our own deprecation warnings. Turn those off inside this method.
#ifdef __GNUC__
#pragma GCC diagnostic push
#pragma GCC diagnostic ignored "-Wdeprecated-declarations"
#endif
#ifdef __clang__
#pragma clang diagnostic push
#pragma clang diagnostic ignored "-Wdeprecated-declarations"
#endif
    //--------------------------------------------------------------------------
    LogicalRegion ProjectionFunctor::project(const Mappable *mappable, 
            unsigned index, LogicalRegion upper_bound, const DomainPoint &point)
    //--------------------------------------------------------------------------
    {
      if (is_functional())
      {
        switch (mappable->get_mappable_type())
        {
          case LEGION_TASK_MAPPABLE:
            {
              const Task *task = mappable->as_task();
              return project(upper_bound, point, task->index_domain);
            }
          case LEGION_COPY_MAPPABLE:
            {
              const Copy *copy = mappable->as_copy();
              return project(upper_bound, point, copy->index_domain);
            }
          case LEGION_INLINE_MAPPABLE:
          case LEGION_ACQUIRE_MAPPABLE:
          case LEGION_RELEASE_MAPPABLE:
          case LEGION_CLOSE_MAPPABLE:
            {
              const Domain launch_domain(point, point);
              return project(upper_bound, point, launch_domain);
            }
          case LEGION_FILL_MAPPABLE:
            {
              const Fill *fill = mappable->as_fill();
              return project(upper_bound, point, fill->index_domain);
            }
          case LEGION_PARTITION_MAPPABLE:
            {
              const Partition *part = mappable->as_partition();
              return project(upper_bound, point, part->index_domain);
            }
          case LEGION_MUST_EPOCH_MAPPABLE:
            {
              const MustEpoch *must = mappable->as_must_epoch();
              return project(upper_bound, point, must->launch_domain);
            }
          default:
            REPORT_LEGION_ERROR(ERROR_UNKNOWN_MAPPABLE, 
                                "Unknown mappable type passed to projection "
                                "functor! You must override the default "
                                "implementations of the non-deprecated "
                                "'project' methods!");
        }
      }
      else
      {
#ifdef DEBUG_LEGION
        REPORT_LEGION_WARNING(LEGION_WARNING_NEW_PROJECTION_FUNCTORS, 
                              "THERE ARE NEW METHODS FOR PROJECTION FUNCTORS "
                              "THAT MUST BE OVERRIDEN! CALLING DEPRECATED "
                              "METHODS FOR NOW!");
#endif
        switch (mappable->get_mappable_type())
        {
          case LEGION_TASK_MAPPABLE:
            return project(0/*dummy ctx*/, 
                           const_cast<Task*>(mappable->as_task()),
                           index, upper_bound, point);
          default:
            REPORT_LEGION_ERROR(ERROR_UNKNOWN_MAPPABLE, 
                                "Unknown mappable type passed to projection "
                                "functor! You must override the default "
                                "implementations of the non-deprecated "
                                "'project' methods!");
        }
      }
      return LogicalRegion::NO_REGION;
    }

    //--------------------------------------------------------------------------
    LogicalRegion ProjectionFunctor::project(const Mappable *mappable,
         unsigned index, LogicalPartition upper_bound, const DomainPoint &point)
    //--------------------------------------------------------------------------
    {
      if (is_functional())
      {
        switch (mappable->get_mappable_type())
        {
          case LEGION_TASK_MAPPABLE:
            {
              const Task *task = mappable->as_task();
              return project(upper_bound, point, task->index_domain);
            }
          case LEGION_COPY_MAPPABLE:
            {
              const Copy *copy = mappable->as_copy();
              return project(upper_bound, point, copy->index_domain);
            }
          case LEGION_INLINE_MAPPABLE:
          case LEGION_ACQUIRE_MAPPABLE:
          case LEGION_RELEASE_MAPPABLE:
          case LEGION_CLOSE_MAPPABLE:
            {
              const Domain launch_domain(point, point);
              return project(upper_bound, point, launch_domain);
            }
          case LEGION_FILL_MAPPABLE:
            {
              const Fill *fill = mappable->as_fill();
              return project(upper_bound, point, fill->index_domain);
            }
          case LEGION_PARTITION_MAPPABLE:
            {
              const Partition *part = mappable->as_partition();
              return project(upper_bound, point, part->index_domain);
            }
          case LEGION_MUST_EPOCH_MAPPABLE:
            {
              const MustEpoch *must = mappable->as_must_epoch();
              return project(upper_bound, point, must->launch_domain);
            }
          default:
            REPORT_LEGION_ERROR(ERROR_UNKNOWN_MAPPABLE, 
                                "Unknown mappable type passed to projection "
                                "functor! You must override the default "
                                "implementations of the non-deprecated "
                                "'project' methods!");
        }
      }
      else
      {
#ifdef DEBUG_LEGION
        REPORT_LEGION_WARNING(LEGION_WARNING_NEW_PROJECTION_FUNCTORS, 
                              "THERE ARE NEW METHODS FOR PROJECTION FUNCTORS "
                              "THAT MUST BE OVERRIDEN! CALLING DEPRECATED "
                              "METHODS FOR NOW!");
#endif
        switch (mappable->get_mappable_type())
        {
          case LEGION_TASK_MAPPABLE:
            return project(0/*dummy ctx*/, 
                           const_cast<Task*>(mappable->as_task()),
                           index, upper_bound, point);
          default:
            REPORT_LEGION_ERROR(ERROR_UNKNOWN_MAPPABLE, 
                                "Unknown mappable type passed to projection "
                                "functor! You must override the default "
                                "implementations of the non-deprecated "
                                "'project' methods!");
                assert(false);
        }
      }
      return LogicalRegion::NO_REGION;
    }
#ifdef __GNUC__
#pragma GCC diagnostic pop
#endif
#ifdef __clang__
#pragma clang diagnostic pop
#endif

    //--------------------------------------------------------------------------
    LogicalRegion ProjectionFunctor::project(LogicalRegion upper_bound,
                          const DomainPoint &point, const Domain &launch_domain)
    //--------------------------------------------------------------------------
    {
      REPORT_LEGION_ERROR(ERROR_DEPRECATED_PROJECTION, 
                          "INVOCATION OF DEPRECATED PROJECTION "
                          "FUNCTOR METHOD WITHOUT AN OVERRIDE!");
      return LogicalRegion::NO_REGION;
    }

    //--------------------------------------------------------------------------
    LogicalRegion ProjectionFunctor::project(LogicalPartition upper_bound,
                          const DomainPoint &point, const Domain &launch_domain)
    //--------------------------------------------------------------------------
    {
      REPORT_LEGION_ERROR(ERROR_DEPRECATED_PROJECTION, 
                          "INVOCATION OF DEPRECATED PROJECTION "
                          "FUNCTOR METHOD WITHOUT AN OVERRIDE!");
      return LogicalRegion::NO_REGION;
    }

    //--------------------------------------------------------------------------
    LogicalRegion ProjectionFunctor::project(Context ctx, Task *task,
            unsigned index, LogicalRegion upper_bound, const DomainPoint &point)
    //--------------------------------------------------------------------------
    {
      REPORT_LEGION_ERROR(ERROR_DEPRECATED_PROJECTION, 
                          "INVOCATION OF DEPRECATED PROJECTION "
                          "FUNCTOR METHOD WITHOUT AN OVERRIDE!");
      return LogicalRegion::NO_REGION;
    }

    //--------------------------------------------------------------------------
    LogicalRegion ProjectionFunctor::project(Context ctx, Task *task,
         unsigned index, LogicalPartition upper_bound, const DomainPoint &point)
    //--------------------------------------------------------------------------
    {
      REPORT_LEGION_ERROR(ERROR_DEPRECATED_PROJECTION, 
                          "INVOCATION OF DEPRECATED PROJECTION "
                          "FUNCTOR METHOD WITHOUT AN OVERRIDE!");
      return LogicalRegion::NO_REGION;
    }

    //--------------------------------------------------------------------------
    void ProjectionFunctor::invert(LogicalRegion region, LogicalRegion upper, 
          const Domain &launch_domain, std::vector<DomainPoint> &ordered_points)
    //--------------------------------------------------------------------------
    {
      // Must be override by derived classes
      assert(false);
    }

    //--------------------------------------------------------------------------
    void ProjectionFunctor::invert(LogicalRegion region, LogicalPartition upper, 
          const Domain &launch_domain, std::vector<DomainPoint> &ordered_points)
    //--------------------------------------------------------------------------
    {
      // Must be override by derived classes
      assert(false);
    }

    //--------------------------------------------------------------------------
    bool ProjectionFunctor::is_complete(LogicalRegion upper_bound,
                                        const Domain &launch_domain)
    //--------------------------------------------------------------------------
    {
      return false;
    }

    //--------------------------------------------------------------------------
    bool ProjectionFunctor::is_complete(LogicalPartition upper_bound,
                                        const Domain &launch_domain)
    //--------------------------------------------------------------------------
    {
      return false;
    }

    //--------------------------------------------------------------------------
    bool ProjectionFunctor::is_complete(Mappable *mappable, unsigned index,
                         LogicalRegion upper_bound, const Domain &launch_domain)
    //--------------------------------------------------------------------------
    {
      return false;
    }

    //--------------------------------------------------------------------------
    bool ProjectionFunctor::is_complete(Mappable *mappable, unsigned index,
                      LogicalPartition upper_bound, const Domain &launch_domain)
    //--------------------------------------------------------------------------
    {
      return false;
    }

    /////////////////////////////////////////////////////////////
    // ShardingFunctor 
    /////////////////////////////////////////////////////////////

    //--------------------------------------------------------------------------
    ShardingFunctor::ShardingFunctor(void)
    //--------------------------------------------------------------------------
    {
    }

    //--------------------------------------------------------------------------
    ShardingFunctor::~ShardingFunctor(void)
    //--------------------------------------------------------------------------
    {
    }
    
    /////////////////////////////////////////////////////////////
    // Coloring Serializer 
    /////////////////////////////////////////////////////////////

    //--------------------------------------------------------------------------
    ColoringSerializer::ColoringSerializer(const Coloring &c)
      : coloring(c)
    //--------------------------------------------------------------------------
    {
    }

    //--------------------------------------------------------------------------
    size_t ColoringSerializer::legion_buffer_size(void) const
    //--------------------------------------------------------------------------
    {
      size_t result = sizeof(size_t); // number of elements
      for (Coloring::const_iterator it = coloring.begin();
            it != coloring.end(); it++)
      {
        result += sizeof(Color);
        result += 2*sizeof(size_t); // number of each kind of pointer
        result += (it->second.points.size() * sizeof(ptr_t));
        result += (it->second.ranges.size() * 2 * sizeof(ptr_t));
      }
      return result;
    }

    //--------------------------------------------------------------------------
    size_t ColoringSerializer::legion_serialize(void *buffer) const
    //--------------------------------------------------------------------------
    {
      char *target = (char*)buffer; 
      *((size_t*)target) = coloring.size();
      target += sizeof(size_t);
      for (Coloring::const_iterator it = coloring.begin();
            it != coloring.end(); it++)
      {
        *((Color*)target) = it->first;
        target += sizeof(it->first);
        *((size_t*)target) = it->second.points.size();
        target += sizeof(size_t);
        for (std::set<ptr_t>::const_iterator ptr_it = it->second.points.begin();
              ptr_it != it->second.points.end(); ptr_it++)
        {
          *((ptr_t*)target) = *ptr_it;
          target += sizeof(ptr_t);
        }
        *((size_t*)target) = it->second.ranges.size();
        target += sizeof(size_t);
        for (std::set<std::pair<ptr_t,ptr_t> >::const_iterator range_it = 
              it->second.ranges.begin(); range_it != it->second.ranges.end();
              range_it++)
        {
          *((ptr_t*)target) = range_it->first;
          target += sizeof(range_it->first);
          *((ptr_t*)target) = range_it->second;
          target += sizeof(range_it->second);
        }
      }
      return (size_t(target) - size_t(buffer));
    }

    //--------------------------------------------------------------------------
    size_t ColoringSerializer::legion_deserialize(const void *buffer)
    //--------------------------------------------------------------------------
    {
      const char *source = (const char*)buffer;
      size_t num_colors = *((const size_t*)source);
      source += sizeof(num_colors);
      for (unsigned idx = 0; idx < num_colors; idx++)
      {
        Color c = *((const Color*)source);
        source += sizeof(c);
        coloring[c]; // Force coloring to exist even if empty.
        size_t num_points = *((const size_t*)source);
        source += sizeof(num_points);
        for (unsigned p = 0; p < num_points; p++)
        {
          ptr_t ptr = *((const ptr_t*)source);
          source += sizeof(ptr);
          coloring[c].points.insert(ptr);
        }
        size_t num_ranges = *((const size_t*)source);
        source += sizeof(num_ranges);
        for (unsigned r = 0; r < num_ranges; r++)
        {
          ptr_t start = *((const ptr_t*)source);
          source += sizeof(start);
          ptr_t stop = *((const ptr_t*)source);
          source += sizeof(stop);
          coloring[c].ranges.insert(std::pair<ptr_t,ptr_t>(start,stop));
        }
      }
      // Return the number of bytes consumed
      return (size_t(source) - size_t(buffer));
    }

    /////////////////////////////////////////////////////////////
    // Domain Coloring Serializer 
    /////////////////////////////////////////////////////////////

    //--------------------------------------------------------------------------
    DomainColoringSerializer::DomainColoringSerializer(const DomainColoring &d)
      : coloring(d)
    //--------------------------------------------------------------------------
    {
    }

    //--------------------------------------------------------------------------
    size_t DomainColoringSerializer::legion_buffer_size(void) const
    //--------------------------------------------------------------------------
    {
      size_t result = sizeof(size_t); // number of elements
      result += (coloring.size() * (sizeof(Color) + sizeof(Domain)));
      return result;
    }

    //--------------------------------------------------------------------------
    size_t DomainColoringSerializer::legion_serialize(void *buffer) const
    //--------------------------------------------------------------------------
    {
      char *target = (char*)buffer;
      *((size_t*)target) = coloring.size();
      target += sizeof(size_t);
      for (DomainColoring::const_iterator it = coloring.begin();
            it != coloring.end(); it++)
      {
        *((Color*)target) = it->first; 
        target += sizeof(it->first);
        *((Domain*)target) = it->second;
        target += sizeof(it->second);
      }
      return (size_t(target) - size_t(buffer));
    }

    //--------------------------------------------------------------------------
    size_t DomainColoringSerializer::legion_deserialize(const void *buffer)
    //--------------------------------------------------------------------------
    {
      const char *source = (const char*)buffer;
      size_t num_elements = *((const size_t*)source);
      source += sizeof(size_t);
      for (unsigned idx = 0; idx < num_elements; idx++)
      {
        Color c = *((const Color*)source);
        source += sizeof(c);
        Domain d = *((const Domain*)source);
        source += sizeof(d);
        coloring[c] = d;
      }
      // Return the number of bytes consumed
      return (size_t(source) - size_t(buffer));
    }

    /////////////////////////////////////////////////////////////
    // Legion Runtime 
    /////////////////////////////////////////////////////////////

    //--------------------------------------------------------------------------
    Runtime::Runtime(Internal::Runtime *rt)
      : runtime(rt)
    //--------------------------------------------------------------------------
    {
    }

    //--------------------------------------------------------------------------
    IndexSpace Runtime::create_index_space(Context ctx, size_t max_num_elmts)
    //--------------------------------------------------------------------------
    {
      const Rect<1,coord_t> bounds((Point<1,coord_t>(0)),
                                   (Point<1,coord_t>(max_num_elmts-1)));
      const Domain domain(bounds);
      return create_index_space(ctx, domain, TYPE_TAG_1D);
    }

    //--------------------------------------------------------------------------
    IndexSpace Runtime::create_index_space(Context ctx, const Domain &domain,
                                           TypeTag type_tag)
    //--------------------------------------------------------------------------
    {
      switch (domain.get_dim())
      {
#define DIMFUNC(DIM) \
        case DIM:                       \
          {                             \
            if (type_tag == 0) \
              type_tag = TYPE_TAG_##DIM##D; \
            return ctx->create_index_space(domain, type_tag); \
          }
        LEGION_FOREACH_N(DIMFUNC)
#undef DIMFUNC
        default:
          assert(false);
      }
      return IndexSpace::NO_SPACE;
    }

    //--------------------------------------------------------------------------
    IndexSpace Runtime::create_index_space(Context ctx, size_t dimensions,
                                         const Future &future, TypeTag type_tag)
    //--------------------------------------------------------------------------
    {
      if (type_tag == 0)
      {
        switch (dimensions)
        {
#define DIMFUNC(DIM) \
        case DIM:                       \
          {                             \
            type_tag = TYPE_TAG_##DIM##D; \
            break; \
          }
        LEGION_FOREACH_N(DIMFUNC)
#undef DIMFUNC
        default:
          assert(false);
        }
      }
      return ctx->create_index_space(future, type_tag); 
    }

    //--------------------------------------------------------------------------
    IndexSpace Runtime::create_index_space(Context ctx, 
                                           const std::set<Domain> &domains)
    //--------------------------------------------------------------------------
    {
      std::vector<Domain> rects(domains.begin(), domains.end());
      return create_index_space(ctx, rects); 
    }

    //--------------------------------------------------------------------------
    IndexSpace Runtime::create_index_space(Context ctx,
                                         const std::vector<DomainPoint> &points)
    //--------------------------------------------------------------------------
    {
      return ctx->create_index_space(points); 
    }

    //--------------------------------------------------------------------------
    IndexSpace Runtime::create_index_space(Context ctx,
                                           const std::vector<Domain> &rects)
    //--------------------------------------------------------------------------
    {
      return ctx->create_index_space(rects); 
    }

    //--------------------------------------------------------------------------
    IndexSpace Runtime::union_index_spaces(Context ctx,
                                          const std::vector<IndexSpace> &spaces)
    //--------------------------------------------------------------------------
    {
      return ctx->union_index_spaces(spaces);
    }

    //--------------------------------------------------------------------------
    IndexSpace Runtime::intersect_index_spaces(Context ctx,
                                          const std::vector<IndexSpace> &spaces)
    //--------------------------------------------------------------------------
    {
      return ctx->intersect_index_spaces(spaces);
    }

    //--------------------------------------------------------------------------
    IndexSpace Runtime::subtract_index_spaces(Context ctx,
                                              IndexSpace left, IndexSpace right)
    //--------------------------------------------------------------------------
    {
      return ctx->subtract_index_spaces(left, right);
    }

    //--------------------------------------------------------------------------
    void Runtime::create_shared_ownership(Context ctx, IndexSpace handle)
    //--------------------------------------------------------------------------
    {
      ctx->create_shared_ownership(handle);
    }

    //--------------------------------------------------------------------------
    void Runtime::destroy_index_space(Context ctx, IndexSpace handle,
                                      const bool unordered, const bool recurse)
    //--------------------------------------------------------------------------
    {
      ctx->destroy_index_space(handle, unordered, recurse);
    } 

    //--------------------------------------------------------------------------
    IndexPartition Runtime::create_index_partition(Context ctx,
                                          IndexSpace parent,
                                          const Domain &color_space,
                                          const PointColoring &coloring,
                                          PartitionKind part_kind,
                                          Color color, bool allocable)
    //--------------------------------------------------------------------------
    {
      if (allocable)
        Internal::log_run.warning("WARNING: allocable index partitions are "
                                  "no longer supported");
      std::map<DomainPoint,Domain> domains;
      for (PointColoring::const_iterator cit = 
            coloring.begin(); cit != coloring.end(); cit++)
      {
        if (cit->second.ranges.empty())
        {
          std::vector<Realm::Point<1,coord_t> > 
            points(cit->second.points.size());
          unsigned index = 0;
          for (std::set<ptr_t>::const_iterator it = 
                cit->second.points.begin(); it != 
                cit->second.points.end(); it++)
            points[index++] = Realm::Point<1,coord_t>(*it);
          const Realm::IndexSpace<1,coord_t> space(points);
          domains[cit->first] = DomainT<1,coord_t>(space);
        }
        else
        {
          std::vector<Realm::Rect<1,coord_t> >
            ranges(cit->second.points.size() + cit->second.ranges.size());
          unsigned index = 0;
          for (std::set<ptr_t>::const_iterator it = 
                cit->second.points.begin(); it != 
                cit->second.points.end(); it++)
          {
            Realm::Point<1,coord_t> point(*it);
            ranges[index++] = Realm::Rect<1,coord_t>(point, point);
          }
          for (std::set<std::pair<ptr_t,ptr_t> >::iterator it = 
                cit->second.ranges.begin(); it !=
                cit->second.ranges.end(); it++)
          {
            Realm::Point<1,coord_t> lo(it->first);
            Realm::Point<1,coord_t> hi(it->second);
            ranges[index++] = Realm::Rect<1,coord_t>(lo, hi);
          }
          const Realm::IndexSpace<1,coord_t> space(ranges);
          domains[cit->first] = DomainT<1,coord_t>(space);
        }
      }
      // Make an index space for the color space
      IndexSpace index_color_space = create_index_space(ctx, color_space);
      IndexPartition result = create_partition_by_domain(ctx, parent, domains,
          index_color_space, true/*perform intersections*/, part_kind, color);
      return result;
    }

    //--------------------------------------------------------------------------
    IndexPartition Runtime::create_index_partition(
                                          Context ctx, IndexSpace parent,
                                          const Coloring &coloring,
                                          bool disjoint,
                                          Color part_color)
    //--------------------------------------------------------------------------
    {
      std::map<DomainPoint,Domain> domains;
      Color lower_bound = UINT_MAX, upper_bound = 0;
      for (Coloring::const_iterator cit = 
            coloring.begin(); cit != coloring.end(); cit++)
      {
        if (cit->first < lower_bound)
          lower_bound = cit->first;
        if (cit->first > upper_bound)
          upper_bound = cit->first;
        const DomainPoint color = Point<1,coord_t>(cit->first);
        if (cit->second.ranges.empty())
        {
          std::vector<Realm::Point<1,coord_t> > 
            points(cit->second.points.size());
          unsigned index = 0;
          for (std::set<ptr_t>::const_iterator it = 
                cit->second.points.begin(); it != 
                cit->second.points.end(); it++)
            points[index++] = Realm::Point<1,coord_t>(*it);
          const Realm::IndexSpace<1,coord_t> space(points);
          domains[color] = DomainT<1,coord_t>(space);
        }
        else
        {
          std::vector<Realm::Rect<1,coord_t> >
            ranges(cit->second.points.size() + cit->second.ranges.size());
          unsigned index = 0;
          for (std::set<ptr_t>::const_iterator it = 
                cit->second.points.begin(); it != 
                cit->second.points.end(); it++)
          {
            Realm::Point<1,coord_t> point(*it);
            ranges[index++] = Realm::Rect<1,coord_t>(point, point);
          }
          for (std::set<std::pair<ptr_t,ptr_t> >::iterator it = 
                cit->second.ranges.begin(); it !=
                cit->second.ranges.end(); it++)
          {
            Realm::Point<1,coord_t> lo(it->first);
            Realm::Point<1,coord_t> hi(it->second);
            ranges[index++] = Realm::Rect<1,coord_t>(lo, hi);
          }
          const Realm::IndexSpace<1,coord_t> space(ranges);
          domains[color] = DomainT<1,coord_t>(space);
        }
      }
#ifdef DEBUG_LEGION
      assert(lower_bound <= upper_bound);
#endif
      // Make the color space
      Rect<1,coord_t> 
        color_space((Point<1,coord_t>(lower_bound)),
                    (Point<1,coord_t>(upper_bound)));
      // Make an index space for the color space
      IndexSpaceT<1,coord_t> index_color_space = 
                                  create_index_space(ctx, color_space);
      IndexPartition result = create_partition_by_domain(ctx, parent, domains,
          index_color_space, true/*perform intersections*/,
          (disjoint ? LEGION_DISJOINT_KIND : LEGION_ALIASED_KIND), part_color);
      return result;
    }

    //--------------------------------------------------------------------------
    IndexPartition Runtime::create_index_partition(Context ctx,
                                          IndexSpace parent, 
                                          const Domain &color_space,
                                          const DomainPointColoring &coloring,
                                          PartitionKind part_kind, Color color)
    //--------------------------------------------------------------------------
    {
      // Make an index space for the color space
      IndexSpace index_color_space = create_index_space(ctx, color_space);
      IndexPartition result = create_partition_by_domain(ctx, parent, coloring,
          index_color_space, true/*perform intersections*/, part_kind, color);
      return result;
    }

    //--------------------------------------------------------------------------
    IndexPartition Runtime::create_index_partition(
                                          Context ctx, IndexSpace parent,
                                          Domain color_space,
                                          const DomainColoring &coloring,
                                          bool disjoint, Color part_color)
    //--------------------------------------------------------------------------
    {
      std::map<DomainPoint,Domain> domains;
      for (DomainColoring::const_iterator it = 
            coloring.begin(); it != coloring.end(); it++)
      {
        Point<1,coord_t> color(it->first);
        domains[color] = it->second;
      }
      // Make an index space for the color space
      IndexSpace index_color_space = create_index_space(ctx, color_space);
      IndexPartition result = create_partition_by_domain(ctx, parent, domains,
          index_color_space, true/*perform intersections*/,
          (disjoint ? LEGION_DISJOINT_KIND : LEGION_ALIASED_KIND), part_color);
      return result;
    }

    //--------------------------------------------------------------------------
    IndexPartition Runtime::create_index_partition(Context ctx,
                                       IndexSpace parent,
                                       const Domain &color_space,
                                       const MultiDomainPointColoring &coloring,
                                       PartitionKind part_kind, Color color)
    //--------------------------------------------------------------------------
    {
      const int dim = parent.get_dim();
      std::map<DomainPoint,Domain> domains;
      Realm::ProfilingRequestSet no_reqs;
      switch (dim)
      {
#define DIMFUNC(DIM) \
        case DIM:                                                       \
          {                                                             \
            for (MultiDomainPointColoring::const_iterator cit =         \
                  coloring.begin(); cit != coloring.end(); cit++)       \
            {                                                           \
              std::vector<Realm::IndexSpace<DIM,coord_t> >              \
                  subspaces(cit->second.size());                        \
              unsigned index = 0;                                       \
              for (std::set<Domain>::const_iterator it =                \
                    cit->second.begin(); it != cit->second.end(); it++) \
              {                                                         \
                const DomainT<DIM,coord_t> domaint = *it;               \
                subspaces[index++] = domaint;                           \
              }                                                         \
              Realm::IndexSpace<DIM,coord_t> summary;                   \
              Internal::LgEvent wait_on(                                \
                  Realm::IndexSpace<DIM,coord_t>::compute_union(        \
                    subspaces, summary, no_reqs));                      \
              domains[cit->first] = DomainT<DIM,coord_t>(summary);      \
              if (wait_on.exists())                                     \
                wait_on.wait();                                         \
            }                                                           \
            break;                                                      \
          }
        LEGION_FOREACH_N(DIMFUNC)
#undef DIMFUNC
        default:
          assert(false);
      }
      // Make an index space for the color space
      IndexSpace index_color_space = create_index_space(ctx, color_space);
      IndexPartition result = create_partition_by_domain(ctx, parent, domains,
        index_color_space, true/*perform intersections*/, part_kind, color);
      return result;
    }

    //--------------------------------------------------------------------------
    IndexPartition Runtime::create_index_partition(
                                          Context ctx, IndexSpace parent,
                                          Domain color_space,
                                          const MultiDomainColoring &coloring,
                                          bool disjoint, Color part_color)
    //--------------------------------------------------------------------------
    {
      const int dim = parent.get_dim();
      std::map<DomainPoint,Domain> domains;
      Realm::ProfilingRequestSet no_reqs;
      switch (dim)
      {
#define DIMFUNC(DIM) \
        case DIM:                                                       \
          {                                                             \
            for (MultiDomainColoring::const_iterator cit =              \
                  coloring.begin(); cit != coloring.end(); cit++)       \
            {                                                           \
              std::vector<Realm::IndexSpace<DIM,coord_t> >              \
                  subspaces(cit->second.size());                        \
              unsigned index = 0;                                       \
              for (std::set<Domain>::const_iterator it =                \
                    cit->second.begin(); it != cit->second.end(); it++) \
              {                                                         \
                const DomainT<DIM,coord_t> domaint = *it;               \
                subspaces[index++] = domaint;                           \
              }                                                         \
              Realm::IndexSpace<DIM,coord_t> summary;                   \
              Internal::LgEvent wait_on(                                \
                  Realm::IndexSpace<DIM,coord_t>::compute_union(        \
                    subspaces, summary, no_reqs));                      \
              const Point<1,coord_t> color(cit->first);                 \
              domains[color] = DomainT<DIM,coord_t>(summary);           \
              if (wait_on.exists())                                     \
                wait_on.wait();                                         \
            }                                                           \
            break;                                                      \
          }
        LEGION_FOREACH_N(DIMFUNC)
#undef DIMFUNC
        default:
          assert(false);
      }
      // Make an index space for the color space
      IndexSpace index_color_space = create_index_space(ctx, color_space);
      IndexPartition result = create_partition_by_domain(ctx, parent, domains,
        index_color_space, true/*perform intersections*/, 
        (disjoint ? LEGION_DISJOINT_KIND : LEGION_ALIASED_KIND), part_color);
      return result;
    }

    //--------------------------------------------------------------------------
    IndexPartition Runtime::create_index_partition(
                                          Context ctx, IndexSpace parent,
    LegionRuntime::Accessor::RegionAccessor<
      LegionRuntime::Accessor::AccessorType::Generic> field_accessor,
                                                      Color part_color)
    //--------------------------------------------------------------------------
    {
      Internal::log_run.error("Call to deprecated 'create_index_partition' "
                    "method with an accessor in task %s (UID %lld) should be "
                    "replaced with a call to create_partition_by_field.",
                    ctx->get_task_name(), ctx->get_unique_id());
      assert(false);
      return IndexPartition::NO_PART;
    }

    //--------------------------------------------------------------------------
    void Runtime::create_shared_ownership(Context ctx, IndexPartition handle)
    //--------------------------------------------------------------------------
    {
      ctx->create_shared_ownership(handle);
    }

    //--------------------------------------------------------------------------
    void Runtime::destroy_index_partition(Context ctx, IndexPartition handle,
                                       const bool unordered, const bool recurse)
    //--------------------------------------------------------------------------
    {
      ctx->destroy_index_partition(handle, unordered, recurse);
    }

    //--------------------------------------------------------------------------
    IndexPartition Runtime::create_equal_partition(Context ctx, 
                                                   IndexSpace parent,
                                                   IndexSpace color_space,
                                                   size_t granularity,
                                                   Color color)
    //--------------------------------------------------------------------------
    {
      return ctx->create_equal_partition(parent, color_space,granularity,color);
    }

    //--------------------------------------------------------------------------
    IndexPartition Runtime::create_partition_by_weights(Context ctx,
                                       IndexSpace parent,
                                       const std::map<DomainPoint,int> &weights,
                                       IndexSpace color_space,
                                       size_t granularity, Color color)
    //--------------------------------------------------------------------------
    {
      ArgumentMap argmap;
      for (std::map<DomainPoint,int>::const_iterator it = 
            weights.begin(); it != weights.end(); it++)
        argmap.set_point(it->first,
            UntypedBuffer(&it->second, sizeof(it->second)));
      FutureMap future_map(argmap.impl->freeze(ctx));
      return ctx->create_partition_by_weights(parent, future_map, color_space,
                                              granularity, color);
    }

    //--------------------------------------------------------------------------
    IndexPartition Runtime::create_partition_by_weights(Context ctx,
                                    IndexSpace parent,
                                    const std::map<DomainPoint,size_t> &weights,
                                    IndexSpace color_space,
                                    size_t granularity, Color color)
    //--------------------------------------------------------------------------
    {
      ArgumentMap argmap;
      for (std::map<DomainPoint,size_t>::const_iterator it = 
            weights.begin(); it != weights.end(); it++)
        argmap.set_point(it->first,
            UntypedBuffer(&it->second, sizeof(it->second)));
      FutureMap future_map(argmap.impl->freeze(ctx));
      return ctx->create_partition_by_weights(parent, future_map, color_space,
                                              granularity, color);
    }

    //--------------------------------------------------------------------------
    IndexPartition Runtime::create_partition_by_weights(Context ctx,
                                                IndexSpace parent,
                                                const FutureMap &weights,
                                                IndexSpace color_space,
                                                size_t granularity, Color color)
    //--------------------------------------------------------------------------
    {
      return ctx->create_partition_by_weights(parent, weights, color_space, 
                                              granularity, color);
    }

    //--------------------------------------------------------------------------
    IndexPartition Runtime::create_partition_by_union(Context ctx,
                                    IndexSpace parent, IndexPartition handle1,
                                    IndexPartition handle2, 
                                    IndexSpace color_space, PartitionKind kind,
                                    Color color)
    //--------------------------------------------------------------------------
    {
      return ctx->create_partition_by_union(parent, handle1, handle2, 
                                            color_space, kind, color);
    }

    //--------------------------------------------------------------------------
    IndexPartition Runtime::create_partition_by_intersection(
                                                Context ctx, IndexSpace parent,
                                                IndexPartition handle1, 
                                                IndexPartition handle2,
                                                IndexSpace color_space,
                                                PartitionKind kind, Color color) 
    //--------------------------------------------------------------------------
    {
      return ctx->create_partition_by_intersection(parent, handle1, handle2, 
                                                   color_space, kind, color);
    }

    //--------------------------------------------------------------------------
    IndexPartition Runtime::create_partition_by_intersection(Context ctx,
                           IndexSpace parent, IndexPartition partition,
                           PartitionKind part_kind, Color color, bool dominates)
    //--------------------------------------------------------------------------
    {
      return ctx->create_partition_by_intersection(parent, partition, part_kind,
                                                   color, dominates);
    }

    //--------------------------------------------------------------------------
    IndexPartition Runtime::create_partition_by_difference(
                                                Context ctx, IndexSpace parent,
                                                IndexPartition handle1,
                                                IndexPartition handle2,
                                                IndexSpace color_space,
                                                PartitionKind kind, Color color)
    //--------------------------------------------------------------------------
    {
      return ctx->create_partition_by_difference(parent, handle1, handle2, 
                                                 color_space, kind, color);
    }

    //--------------------------------------------------------------------------
    Color Runtime::create_cross_product_partitions(Context ctx,
                                IndexPartition handle1, IndexPartition handle2,
                                std::map<IndexSpace,IndexPartition> &handles,
                                PartitionKind kind, Color color)
    //--------------------------------------------------------------------------
    {
      return ctx->create_cross_product_partitions(handle1, handle2, handles, 
                                                  kind, color);
    }

    //--------------------------------------------------------------------------
    void Runtime::create_association(Context ctx,
                                     LogicalRegion domain,
                                     LogicalRegion domain_parent,
                                     FieldID domain_fid,
                                     IndexSpace range,
                                     MapperID id, MappingTagID tag,
                                     UntypedBuffer marg)
    //--------------------------------------------------------------------------
    {
      ctx->create_association(domain, domain_parent, domain_fid, range,
                              id, tag, marg);
    }

    //--------------------------------------------------------------------------
    void Runtime::create_bidirectional_association(Context ctx,
                                      LogicalRegion domain,
                                      LogicalRegion domain_parent,
                                      FieldID domain_fid,
                                      LogicalRegion range,
                                      LogicalRegion range_parent,
                                      FieldID range_fid,
                                      MapperID id, MappingTagID tag,
                                      UntypedBuffer marg)
    //--------------------------------------------------------------------------
    {
      // Realm guarantees that creating association in either direction
      // will produce the same result, so we can do these separately
      create_association(ctx, domain, domain_parent, domain_fid, 
                         range.get_index_space(), id, tag, marg);
      create_association(ctx, range, range_parent, range_fid, 
                         domain.get_index_space(), id, tag, marg);
    }

    //--------------------------------------------------------------------------
    IndexPartition Runtime::create_partition_by_restriction(Context ctx,
                                                        IndexSpace par,
                                                        IndexSpace cs,
                                                        DomainTransform tran,
                                                        Domain ext,
                                                        PartitionKind part_kind,
                                                        Color color)
    //--------------------------------------------------------------------------
    {
      switch ((ext.get_dim()-1) * LEGION_MAX_DIM + (tran.n-1))
      {
#define DIMFUNC(D1,D2) \
        case (D1-1)*LEGION_MAX_DIM+(D2-1): \
          { \
            const IndexSpaceT<D1,coord_t> parent(par); \
            const Rect<D1,coord_t> extent(ext); \
            const Transform<D1,D2> transform(tran); \
            const IndexSpaceT<D2,coord_t> color_space(cs); \
            return create_partition_by_restriction<D1,D2,coord_t>(ctx, \
                parent, color_space, transform, extent, part_kind, color); \
          }
        LEGION_FOREACH_NN(DIMFUNC)
#undef DIMFUNC
      }
      return IndexPartition::NO_PART;
    }

    //--------------------------------------------------------------------------
    IndexPartition Runtime::create_partition_by_blockify(Context ctx,
                                                         IndexSpace par,
                                                         DomainPoint bf,
                                                         Color color)
    //--------------------------------------------------------------------------
    {
      switch (bf.get_dim())
      {
#define DIMFUNC(DIM) \
        case DIM: \
          { \
            const IndexSpaceT<DIM,coord_t> parent(par); \
            const Point<DIM,coord_t> blocking_factor(bf); \
            return create_partition_by_blockify<DIM,coord_t>(ctx, parent, \
                                                blocking_factor, color); \
          }
        LEGION_FOREACH_N(DIMFUNC)
#undef DIMFUNC
        default:
          assert(false);
      }
      return IndexPartition::NO_PART;
    }

    //--------------------------------------------------------------------------
    IndexPartition Runtime::create_partition_by_blockify(Context ctx,
                                                         IndexSpace par,
                                                         DomainPoint bf,
                                                         DomainPoint orig,
                                                         Color color)
    //--------------------------------------------------------------------------
    {
      switch (bf.get_dim())
      {
#define DIMFUNC(DIM) \
        case DIM: \
          { \
            const IndexSpaceT<DIM,coord_t> parent(par); \
            const Point<DIM,coord_t> blocking_factor(bf); \
            const Point<DIM,coord_t> origin(orig); \
            return create_partition_by_blockify<DIM,coord_t>(ctx, parent, \
                                        blocking_factor, origin, color); \
          }
        LEGION_FOREACH_N(DIMFUNC)
#undef DIMFUNC
        default:
          assert(false);
      }
      return IndexPartition::NO_PART;
    }

    //--------------------------------------------------------------------------
    IndexPartition Runtime::create_restricted_partition(Context ctx,
                                                        IndexSpace parent, 
                                                        IndexSpace color_space,
                                                        const void *transform,
                                                        size_t transform_size,
                                                        const void *extent, 
                                                        size_t extent_size,
                                                        PartitionKind part_kind,
                                                        Color color)
    //--------------------------------------------------------------------------
    {
      return ctx->create_restricted_partition(parent, color_space, transform, 
                      transform_size, extent, extent_size, part_kind, color);
    }

    //--------------------------------------------------------------------------
    IndexPartition Runtime::create_partition_by_domain(Context ctx,
                 IndexSpace parent, const std::map<DomainPoint,Domain> &domains,
                 IndexSpace color_space, bool perform_intersections,
                 PartitionKind part_kind, Color color)
    //--------------------------------------------------------------------------
    {
<<<<<<< HEAD
      return ctx->create_partition_by_domain(parent, domains, color_space,
                                  perform_intersections, part_kind, color);
=======
      ArgumentMap argmap;
      for (std::map<DomainPoint,Domain>::const_iterator it = 
            domains.begin(); it != domains.end(); it++)
        argmap.set_point(it->first,
            UntypedBuffer(&it->second, sizeof(it->second)));
      FutureMap future_map(argmap.impl->freeze(ctx));
      return ctx->create_partition_by_domain(parent, future_map, color_space, 
                                    perform_intersections, part_kind, color);
>>>>>>> e9252c04
    }

    //--------------------------------------------------------------------------
    IndexPartition Runtime::create_partition_by_domain(Context ctx,
                             IndexSpace parent, const FutureMap &domains,
                             IndexSpace color_space, bool perform_intersections,
                             PartitionKind part_kind, Color color)
    //--------------------------------------------------------------------------
    {
      return ctx->create_partition_by_domain(parent, domains, color_space, 
                                      perform_intersections, part_kind, color);
    }

    //--------------------------------------------------------------------------
    IndexPartition Runtime::create_partition_by_field(Context ctx,
                  LogicalRegion handle, LogicalRegion parent, FieldID fid, 
                  IndexSpace color_space, Color color, MapperID id,
                  MappingTagID tag, PartitionKind part_kind, UntypedBuffer marg)
    //--------------------------------------------------------------------------
    {
      return ctx->create_partition_by_field(handle, parent, fid, color_space, 
                                            color, id, tag, part_kind, marg);
    }

    //--------------------------------------------------------------------------
    IndexPartition Runtime::create_partition_by_image(Context ctx,
                  IndexSpace handle, LogicalPartition projection,
                  LogicalRegion parent, FieldID fid, IndexSpace color_space,
                  PartitionKind part_kind, Color color,
                  MapperID id, MappingTagID tag, UntypedBuffer marg)
    //--------------------------------------------------------------------------
    {
      return ctx->create_partition_by_image(handle, projection, parent, fid, 
                                color_space, part_kind, color, id, tag, marg);
    }

    //--------------------------------------------------------------------------
    IndexPartition Runtime::create_partition_by_image_range(Context ctx,
                  IndexSpace handle, LogicalPartition projection,
                  LogicalRegion parent, FieldID fid, IndexSpace color_space,
                  PartitionKind part_kind, Color color, 
                  MapperID id, MappingTagID tag, UntypedBuffer marg)
    //--------------------------------------------------------------------------
    {
      return ctx->create_partition_by_image_range(handle, projection, parent, 
                          fid, color_space, part_kind, color, id, tag, marg);
    }

    //--------------------------------------------------------------------------
    IndexPartition Runtime::create_partition_by_preimage(Context ctx,
                  IndexPartition projection, LogicalRegion handle,
                  LogicalRegion parent, FieldID fid, IndexSpace color_space,
                  PartitionKind part_kind, Color color,
                  MapperID id, MappingTagID tag, UntypedBuffer marg)
    //--------------------------------------------------------------------------
    {
      return ctx->create_partition_by_preimage(projection, handle, parent,
                        fid, color_space, part_kind, color, id, tag, marg);
    }

    //--------------------------------------------------------------------------
    IndexPartition Runtime::create_partition_by_preimage_range(Context ctx,
                  IndexPartition projection, LogicalRegion handle,
                  LogicalRegion parent, FieldID fid, IndexSpace color_space,
                  PartitionKind part_kind, Color color,
                  MapperID id, MappingTagID tag, UntypedBuffer marg)
    //--------------------------------------------------------------------------
    {
      return ctx->create_partition_by_preimage_range(projection, handle, parent,
                             fid, color_space, part_kind, color, id, tag, marg);
    } 

    //--------------------------------------------------------------------------
    IndexPartition Runtime::create_pending_partition(Context ctx,
                             IndexSpace parent, IndexSpace color_space, 
                             PartitionKind part_kind, Color color)
    //--------------------------------------------------------------------------
    {
      return ctx->create_pending_partition(parent, color_space,part_kind,color);
    }

    //--------------------------------------------------------------------------
    IndexSpace Runtime::create_index_space_union(Context ctx,
                      IndexPartition parent, const DomainPoint &color,
                      const std::vector<IndexSpace> &handles) 
    //--------------------------------------------------------------------------
    {
      switch (color.get_dim())
      {
#define DIMFUNC(DIM) \
        case DIM: \
          { \
            Point<DIM,coord_t> point = color; \
            return ctx->create_index_space_union(parent, &point, sizeof(point),\
                                                 TYPE_TAG_##DIM##D, handles); \
          }
        LEGION_FOREACH_N(DIMFUNC)
#undef DIMFUNC
        default:
          assert(false);
      }
      return IndexSpace::NO_SPACE;
    }

    //--------------------------------------------------------------------------
    IndexSpace Runtime::create_index_space_union_internal(Context ctx,
                    IndexPartition parent, const void *color, size_t color_size,
                    TypeTag type_tag, const std::vector<IndexSpace> &handles)
    //--------------------------------------------------------------------------
    {
      return ctx->create_index_space_union(parent, color, color_size, 
                                           type_tag, handles);
    }

    //--------------------------------------------------------------------------
    IndexSpace Runtime::create_index_space_union(Context ctx,
                      IndexPartition parent, const DomainPoint &color,
                      IndexPartition handle)
    //--------------------------------------------------------------------------
    {
      switch (color.get_dim())
      {
#define DIMFUNC(DIM) \
        case DIM: \
          { \
            Point<DIM,coord_t> point = color; \
            return ctx->create_index_space_union(parent, &point, sizeof(point),\
                                                 TYPE_TAG_##DIM##D, handle); \
          }
        LEGION_FOREACH_N(DIMFUNC)
#undef DIMFUNC
        default:
          assert(false);
      }
      return IndexSpace::NO_SPACE;
    }

    //--------------------------------------------------------------------------
    IndexSpace Runtime::create_index_space_union_internal(Context ctx,
                        IndexPartition parent, const void *realm_color, 
                        size_t size, TypeTag type_tag, IndexPartition handle)
    //--------------------------------------------------------------------------
    {
      return ctx->create_index_space_union(parent, realm_color, size,
                                           type_tag, handle);
    }

    //--------------------------------------------------------------------------
    IndexSpace Runtime::create_index_space_intersection(Context ctx,
                      IndexPartition parent, const DomainPoint &color,
                      const std::vector<IndexSpace> &handles) 
    //--------------------------------------------------------------------------
    {
      switch (color.get_dim())
      {
#define DIMFUNC(DIM) \
      case DIM: \
        { \
          Point<DIM,coord_t> point = color; \
          return ctx->create_index_space_intersection(parent, &point, \
                          sizeof(point), TYPE_TAG_##DIM##D, handles); \
        }
        LEGION_FOREACH_N(DIMFUNC)
#undef DIMFUNC
        default:
          assert(false);
      }
      return IndexSpace::NO_SPACE;
    }

    //--------------------------------------------------------------------------
    IndexSpace Runtime::create_index_space_intersection_internal(Context ctx,
                    IndexPartition parent, const void *color, size_t color_size,
                    TypeTag type_tag, const std::vector<IndexSpace> &handles)
    //--------------------------------------------------------------------------
    {
      return ctx->create_index_space_intersection(parent, color, color_size, 
                                                  type_tag, handles);
    }

    //--------------------------------------------------------------------------
    IndexSpace Runtime::create_index_space_intersection(Context ctx,
                      IndexPartition parent, const DomainPoint &color,
                      IndexPartition handle)
    //--------------------------------------------------------------------------
    {
      switch (color.get_dim())
      {
#define DIMFUNC(DIM) \
      case DIM: \
        { \
          Point<DIM,coord_t> point = color; \
          return ctx->create_index_space_intersection(parent, &point, \
                            sizeof(point), TYPE_TAG_##DIM##D, handle); \
        }
        LEGION_FOREACH_N(DIMFUNC)
#undef DIMFUNC
        default:
          assert(false);
      }
      return IndexSpace::NO_SPACE;
    }

    //--------------------------------------------------------------------------
    IndexSpace Runtime::create_index_space_intersection_internal(Context ctx,
                     IndexPartition parent, const void *realm_color, 
                     size_t color_size, TypeTag type_tag, IndexPartition handle)
    //--------------------------------------------------------------------------
    {
      return ctx->create_index_space_intersection(parent, realm_color, 
                                                  color_size, type_tag, handle);
    }

    //--------------------------------------------------------------------------
    IndexSpace Runtime::create_index_space_difference(Context ctx,
          IndexPartition parent, const DomainPoint &color, IndexSpace initial, 
          const std::vector<IndexSpace> &handles)
    //--------------------------------------------------------------------------
    {
      switch (color.get_dim())
      {
#define DIMFUNC(DIM) \
      case DIM: \
        { \
          Point<DIM,coord_t> point = color; \
          return ctx->create_index_space_difference(parent, &point, \
                sizeof(point), TYPE_TAG_##DIM##D, initial, handles); \
        }
        LEGION_FOREACH_N(DIMFUNC)
#undef DIMFUNC
        default:
          assert(false);
      }
      return IndexSpace::NO_SPACE;
    }

    //--------------------------------------------------------------------------
    IndexSpace Runtime::create_index_space_difference_internal(Context ctx,
        IndexPartition parent, const void *realm_color, size_t color_size,
        TypeTag type_tag, IndexSpace initial, 
        const std::vector<IndexSpace> &handles)
    //--------------------------------------------------------------------------
    {
      return ctx->create_index_space_difference(parent, realm_color, color_size,
                                                type_tag, initial, handles);
    }

    //--------------------------------------------------------------------------
    IndexPartition Runtime::get_index_partition(Context ctx, 
                                                IndexSpace parent, Color color)
    //--------------------------------------------------------------------------
    {
      return runtime->get_index_partition(ctx, parent, color);
    }

    //--------------------------------------------------------------------------
    IndexPartition Runtime::get_index_partition(Context ctx,
                                    IndexSpace parent, const DomainPoint &color)
    //--------------------------------------------------------------------------
    {
      return get_index_partition(ctx, parent, color.get_color());
    }

    //--------------------------------------------------------------------------
    IndexPartition Runtime::get_index_partition(IndexSpace parent, Color color)
    //--------------------------------------------------------------------------
    {
      return runtime->get_index_partition(parent, color);
    }

    //--------------------------------------------------------------------------
    IndexPartition Runtime::get_index_partition(IndexSpace parent,
                                                const DomainPoint &color)
    //--------------------------------------------------------------------------
    {
      return get_index_partition(parent, color.get_color());
    }

    //--------------------------------------------------------------------------
    bool Runtime::has_index_partition(Context ctx, IndexSpace parent, Color c)
    //--------------------------------------------------------------------------
    {
      return runtime->has_index_partition(ctx, parent, c);
    }

    //--------------------------------------------------------------------------
    bool Runtime::has_index_partition(Context ctx, IndexSpace parent,
                                               const DomainPoint &color)
    //--------------------------------------------------------------------------
    {
      return runtime->has_index_partition(ctx, parent, color.get_color());
    }

    //--------------------------------------------------------------------------
    bool Runtime::has_index_partition(IndexSpace parent, Color c)
    //--------------------------------------------------------------------------
    {
      return runtime->has_index_partition(parent, c);
    }

    //--------------------------------------------------------------------------
    bool Runtime::has_index_partition(IndexSpace parent,
                                      const DomainPoint &color)
    //--------------------------------------------------------------------------
    {
      return runtime->has_index_partition(parent, color.get_color());
    }

    //--------------------------------------------------------------------------
    IndexSpace Runtime::get_index_subspace(Context ctx, 
                                                  IndexPartition p, Color color)
    //--------------------------------------------------------------------------
    {
      Point<1,coord_t> point = color;
      return runtime->get_index_subspace(ctx, p, &point, TYPE_TAG_1D);
    }

    //--------------------------------------------------------------------------
    IndexSpace Runtime::get_index_subspace(Context ctx,
                                     IndexPartition p, const DomainPoint &color)
    //--------------------------------------------------------------------------
    {
      switch (color.get_dim())
      {
#define DIMFUNC(DIM) \
    case DIM: \
      { \
        Point<DIM,coord_t> point = color; \
        return runtime->get_index_subspace(ctx, p, &point, TYPE_TAG_##DIM##D); \
      }
        LEGION_FOREACH_N(DIMFUNC)
#undef DIMFUNC
        default:
          assert(false);
      }
      return IndexSpace::NO_SPACE;
    }

    //--------------------------------------------------------------------------
    IndexSpace Runtime::get_index_subspace(IndexPartition p, Color color)
    //--------------------------------------------------------------------------
    {
      Point<1,coord_t> point = color;
      return runtime->get_index_subspace(p, &point, TYPE_TAG_1D);
    }

    //--------------------------------------------------------------------------
    IndexSpace Runtime::get_index_subspace(IndexPartition p, 
                                           const DomainPoint &color)
    //--------------------------------------------------------------------------
    {
      switch (color.get_dim())
      {
#define DIMFUNC(DIM) \
        case DIM: \
          { \
            Point<DIM,coord_t> point = color; \
            return runtime->get_index_subspace(p, &point, TYPE_TAG_##DIM##D); \
          }
        LEGION_FOREACH_N(DIMFUNC)
#undef DIMFUNC
        default:
          assert(false);
      }
      return IndexSpace::NO_SPACE;
    }

    //--------------------------------------------------------------------------
    IndexSpace Runtime::get_index_subspace_internal(IndexPartition p,
                                      const void *realm_color, TypeTag type_tag)
    //--------------------------------------------------------------------------
    {
      return runtime->get_index_subspace(p, realm_color, type_tag);
    }

    //--------------------------------------------------------------------------
    bool Runtime::has_index_subspace(Context ctx, 
                                     IndexPartition p, const DomainPoint &color)
    //--------------------------------------------------------------------------
    {
      switch (color.get_dim())
      {
#define DIMFUNC(DIM) \
    case DIM: \
      { \
        Point<DIM,coord_t> point = color; \
        return runtime->has_index_subspace(ctx, p, &point, TYPE_TAG_##DIM##D); \
      }
        LEGION_FOREACH_N(DIMFUNC)
#undef DIMFUNC
        default:
          assert(false);
      }
      return false;
    }

    //--------------------------------------------------------------------------
    bool Runtime::has_index_subspace(IndexPartition p, const DomainPoint &color)
    //--------------------------------------------------------------------------
    {
      switch (color.get_dim())
      {
#define DIMFUNC(DIM) \
        case DIM: \
          { \
            Point<DIM,coord_t> point = color; \
            return runtime->has_index_subspace(p, &point, TYPE_TAG_##DIM##D); \
          }
        LEGION_FOREACH_N(DIMFUNC)
#undef DIMFUNC
        default:
          assert(false);
      }
      return false;
    }

    //--------------------------------------------------------------------------
    bool Runtime::has_index_subspace_internal(IndexPartition p,
                                      const void *realm_color, TypeTag type_tag)
    //--------------------------------------------------------------------------
    {
      return runtime->has_index_subspace(p, realm_color, type_tag);
    }

    //--------------------------------------------------------------------------
    bool Runtime::has_multiple_domains(Context ctx, IndexSpace handle)
    //--------------------------------------------------------------------------
    {
      // Multiple domains supported implicitly
      return false;
    }

    //--------------------------------------------------------------------------
    bool Runtime::has_multiple_domains(IndexSpace handle)
    //--------------------------------------------------------------------------
    {
      // Multiple domains supported implicitly
      return false;
    }

    //--------------------------------------------------------------------------
    Domain Runtime::get_index_space_domain(Context ctx, IndexSpace handle)
    //--------------------------------------------------------------------------
    {
      const TypeTag type_tag = handle.get_type_tag();
      switch (Internal::NT_TemplateHelper::get_dim(type_tag))
      {
#define DIMFUNC(DIM) \
        case DIM: \
          { \
            DomainT<DIM,coord_t> realm_is; \
            runtime->get_index_space_domain(ctx, handle, &realm_is, type_tag); \
            return Domain(realm_is); \
          }
        LEGION_FOREACH_N(DIMFUNC)
#undef DIMFUNC
        default:
          assert(false);
      }
      return Domain::NO_DOMAIN;
    }

    //--------------------------------------------------------------------------
    Domain Runtime::get_index_space_domain(IndexSpace handle)
    //--------------------------------------------------------------------------
    {
      const TypeTag type_tag = handle.get_type_tag();
      switch (Internal::NT_TemplateHelper::get_dim(type_tag))
      {
#define DIMFUNC(DIM) \
        case DIM: \
          { \
            DomainT<DIM,coord_t> realm_is; \
            runtime->get_index_space_domain(handle, &realm_is, type_tag); \
            return Domain(realm_is); \
          }
        LEGION_FOREACH_N(DIMFUNC)
#undef DIMFUNC
        default:
          assert(false);
      }
      return Domain::NO_DOMAIN;
    }

    //--------------------------------------------------------------------------
    void Runtime::get_index_space_domain_internal(IndexSpace handle,
                                         void *realm_is, TypeTag type_tag)
    //--------------------------------------------------------------------------
    {
      runtime->get_index_space_domain(handle, realm_is, type_tag);
    }

    //--------------------------------------------------------------------------
    void Runtime::get_index_space_domains(Context ctx, 
                                IndexSpace handle, std::vector<Domain> &domains)
    //--------------------------------------------------------------------------
    {
      domains.push_back(get_index_space_domain(ctx, handle));
    }

    //--------------------------------------------------------------------------
    void Runtime::get_index_space_domains(IndexSpace handle,
                                          std::vector<Domain> &domains)
    //--------------------------------------------------------------------------
    {
      domains.push_back(get_index_space_domain(handle));
    }

    //--------------------------------------------------------------------------
    Domain Runtime::get_index_partition_color_space(Context ctx, 
                                                    IndexPartition p)
    //--------------------------------------------------------------------------
    {
      return runtime->get_index_partition_color_space(ctx, p);
    }

    //--------------------------------------------------------------------------
    Domain Runtime::get_index_partition_color_space(IndexPartition p)
    //--------------------------------------------------------------------------
    {
      return runtime->get_index_partition_color_space(p);
    }

    //--------------------------------------------------------------------------
    void Runtime::get_index_partition_color_space_internal(IndexPartition p,
                                               void *realm_is, TypeTag type_tag)
    //--------------------------------------------------------------------------
    {
      runtime->get_index_partition_color_space(p, realm_is, type_tag);
    }

    //--------------------------------------------------------------------------
    IndexSpace Runtime::get_index_partition_color_space_name(Context ctx,
                                                             IndexPartition p)
    //--------------------------------------------------------------------------
    {
      return runtime->get_index_partition_color_space_name(ctx, p);
    }

    //--------------------------------------------------------------------------
    IndexSpace Runtime::get_index_partition_color_space_name(IndexPartition p)
    //--------------------------------------------------------------------------
    {
      return runtime->get_index_partition_color_space_name(p);
    }

    //--------------------------------------------------------------------------
    void Runtime::get_index_space_partition_colors(Context ctx, IndexSpace sp,
                                                        std::set<Color> &colors)
    //--------------------------------------------------------------------------
    {
      runtime->get_index_space_partition_colors(ctx, sp, colors);
    }

    //--------------------------------------------------------------------------
    void Runtime::get_index_space_partition_colors(Context ctx, IndexSpace sp,
                                                  std::set<DomainPoint> &colors)
    //--------------------------------------------------------------------------
    {
      std::set<Color> temp_colors;
      runtime->get_index_space_partition_colors(ctx, sp, temp_colors);
      for (std::set<Color>::const_iterator it = temp_colors.begin();
            it != temp_colors.end(); it++)
        colors.insert(DomainPoint(*it));
    }
    
    //--------------------------------------------------------------------------
    void Runtime::get_index_space_partition_colors(IndexSpace sp,
                                                   std::set<Color> &colors)
    //--------------------------------------------------------------------------
    {
      runtime->get_index_space_partition_colors(sp, colors);
    }

    //--------------------------------------------------------------------------
    void Runtime::get_index_space_partition_colors(IndexSpace sp,
                                                  std::set<DomainPoint> &colors)
    //--------------------------------------------------------------------------
    {
      std::set<Color> temp_colors;
      runtime->get_index_space_partition_colors(sp, temp_colors);
      for (std::set<Color>::const_iterator it = temp_colors.begin();
            it != temp_colors.end(); it++)
        colors.insert(DomainPoint(*it));
    }

    //--------------------------------------------------------------------------
    bool Runtime::is_index_partition_disjoint(Context ctx, IndexPartition p)
    //--------------------------------------------------------------------------
    {
      return runtime->is_index_partition_disjoint(ctx, p);
    }

    //--------------------------------------------------------------------------
    bool Runtime::is_index_partition_disjoint(IndexPartition p)
    //--------------------------------------------------------------------------
    {
      return runtime->is_index_partition_disjoint(p);
    }

    //--------------------------------------------------------------------------
    bool Runtime::is_index_partition_complete(Context ctx, IndexPartition p)
    //--------------------------------------------------------------------------
    {
      return runtime->is_index_partition_complete(ctx, p);
    }

    //--------------------------------------------------------------------------
    bool Runtime::is_index_partition_complete(IndexPartition p)
    //--------------------------------------------------------------------------
    {
      return runtime->is_index_partition_complete(p);
    }

    //--------------------------------------------------------------------------
    Color Runtime::get_index_space_color(Context ctx, 
                                                  IndexSpace handle)
    //--------------------------------------------------------------------------
    {
      Point<1,coord_t> point;
      runtime->get_index_space_color_point(ctx, handle, &point, TYPE_TAG_1D);
      return point[0];
    }

    //--------------------------------------------------------------------------
    Color Runtime::get_index_space_color(IndexSpace handle)
    //--------------------------------------------------------------------------
    {
      Point<1,coord_t> point;
      runtime->get_index_space_color_point(handle, &point, TYPE_TAG_1D);
      return point[0];
    }

    //--------------------------------------------------------------------------
    DomainPoint Runtime::get_index_space_color_point(Context ctx,
                                                              IndexSpace handle)
    //--------------------------------------------------------------------------
    {
      return runtime->get_index_space_color_point(ctx, handle); 
    }

    //--------------------------------------------------------------------------
    DomainPoint Runtime::get_index_space_color_point(IndexSpace handle)
    //--------------------------------------------------------------------------
    {
      return runtime->get_index_space_color_point(handle);
    }

    //--------------------------------------------------------------------------
    void Runtime::get_index_space_color_internal(IndexSpace handle,
                                            void *realm_color, TypeTag type_tag)
    //--------------------------------------------------------------------------
    {
      runtime->get_index_space_color_point(handle, realm_color, type_tag);
    }

    //--------------------------------------------------------------------------
    Color Runtime::get_index_partition_color(Context ctx,
                                                      IndexPartition handle)
    //--------------------------------------------------------------------------
    {
      return runtime->get_index_partition_color(ctx, handle);
    }

    //--------------------------------------------------------------------------
    Color Runtime::get_index_partition_color(IndexPartition handle)
    //--------------------------------------------------------------------------
    {
      return runtime->get_index_partition_color(handle);
    }

    //--------------------------------------------------------------------------
    DomainPoint Runtime::get_index_partition_color_point(Context ctx,
                                                          IndexPartition handle)
    //--------------------------------------------------------------------------
    {
      return DomainPoint(runtime->get_index_partition_color(ctx, handle));
    }
    
    //--------------------------------------------------------------------------
    DomainPoint Runtime::get_index_partition_color_point(IndexPartition handle)
    //--------------------------------------------------------------------------
    {
      return DomainPoint(runtime->get_index_partition_color(handle));
    }

    //--------------------------------------------------------------------------
    IndexSpace Runtime::get_parent_index_space(Context ctx,
                                                        IndexPartition handle)
    //--------------------------------------------------------------------------
    {
      return runtime->get_parent_index_space(ctx, handle);
    }

    //--------------------------------------------------------------------------
    IndexSpace Runtime::get_parent_index_space(IndexPartition handle)
    //--------------------------------------------------------------------------
    {
      return runtime->get_parent_index_space(handle);
    }

    //--------------------------------------------------------------------------
    bool Runtime::has_parent_index_partition(Context ctx,
                                                      IndexSpace handle)
    //--------------------------------------------------------------------------
    {
      return runtime->has_parent_index_partition(ctx, handle);
    }

    //--------------------------------------------------------------------------
    bool Runtime::has_parent_index_partition(IndexSpace handle)
    //--------------------------------------------------------------------------
    {
      return runtime->has_parent_index_partition(handle);
    }

    //--------------------------------------------------------------------------
    IndexPartition Runtime::get_parent_index_partition(Context ctx,
                                                              IndexSpace handle)
    //--------------------------------------------------------------------------
    {
      return runtime->get_parent_index_partition(ctx, handle);
    }

    //--------------------------------------------------------------------------
    IndexPartition Runtime::get_parent_index_partition(IndexSpace handle)
    //--------------------------------------------------------------------------
    {
      return runtime->get_parent_index_partition(handle);
    }

    //--------------------------------------------------------------------------
    unsigned Runtime::get_index_space_depth(Context ctx, IndexSpace handle)
    //--------------------------------------------------------------------------
    {
      return runtime->get_index_space_depth(ctx, handle);
    }

    //--------------------------------------------------------------------------
    unsigned Runtime::get_index_space_depth(IndexSpace handle)
    //--------------------------------------------------------------------------
    {
      return runtime->get_index_space_depth(handle);
    }

    //--------------------------------------------------------------------------
    unsigned Runtime::get_index_partition_depth(Context ctx,  
                                                IndexPartition handle)
    //--------------------------------------------------------------------------
    {
      return runtime->get_index_partition_depth(ctx, handle);
    }

    //--------------------------------------------------------------------------
    unsigned Runtime::get_index_partition_depth(IndexPartition handle)
    //--------------------------------------------------------------------------
    {
      return runtime->get_index_partition_depth(handle);
    }

    //--------------------------------------------------------------------------
    ptr_t Runtime::safe_cast(Context ctx, ptr_t pointer, 
                                      LogicalRegion region)
    //--------------------------------------------------------------------------
    {
      if (pointer.is_null())
        return pointer;
      Point<1,coord_t> p(pointer.value);
      if (runtime->safe_cast(ctx, region, &p, TYPE_TAG_1D))
        return pointer;
      return ptr_t::nil();
    }

    //--------------------------------------------------------------------------
    DomainPoint Runtime::safe_cast(Context ctx, DomainPoint point, 
                                            LogicalRegion region)
    //--------------------------------------------------------------------------
    {
      switch (point.get_dim())
      {
#define DIMFUNC(DIM) \
        case DIM: \
          { \
            Point<DIM,coord_t> p(point); \
            if (runtime->safe_cast(ctx, region, &p, TYPE_TAG_##DIM##D)) \
              return point; \
            break; \
          }
        LEGION_FOREACH_N(DIMFUNC)
#undef DIMFUNC
        default:
          assert(false);
      }
      return DomainPoint::nil();
    }

    //--------------------------------------------------------------------------
    bool Runtime::safe_cast_internal(Context ctx, LogicalRegion region,
                                     const void *realm_point, TypeTag type_tag) 
    //--------------------------------------------------------------------------
    {
      return runtime->safe_cast(ctx, region, realm_point, type_tag);
    }

    //--------------------------------------------------------------------------
    FieldSpace Runtime::create_field_space(Context ctx)
    //--------------------------------------------------------------------------
    {
      return ctx->create_field_space();
    }

    //--------------------------------------------------------------------------
    FieldSpace Runtime::create_field_space(Context ctx,
                                         const std::vector<size_t> &field_sizes,
                                         std::vector<FieldID> &resulting_fields,
                                         CustomSerdezID serdez_id)
    //--------------------------------------------------------------------------
    {
      return ctx->create_field_space(field_sizes, resulting_fields, serdez_id);
    }

    //--------------------------------------------------------------------------
    FieldSpace Runtime::create_field_space(Context ctx,
                                         const std::vector<Future> &field_sizes,
                                         std::vector<FieldID> &resulting_fields,
                                         CustomSerdezID serdez_id)
    //--------------------------------------------------------------------------
    {
      return ctx->create_field_space(field_sizes, resulting_fields, serdez_id);
    }

    //--------------------------------------------------------------------------
    void Runtime::create_shared_ownership(Context ctx, FieldSpace handle)
    //--------------------------------------------------------------------------
    {
      ctx->create_shared_ownership(handle);
    }

    //--------------------------------------------------------------------------
    void Runtime::destroy_field_space(Context ctx, FieldSpace handle,
                                      const bool unordered)
    //--------------------------------------------------------------------------
    {
      ctx->destroy_field_space(handle, unordered);
    }

    //--------------------------------------------------------------------------
    size_t Runtime::get_field_size(Context ctx, FieldSpace handle,
                                            FieldID fid)
    //--------------------------------------------------------------------------
    {
      return runtime->get_field_size(ctx, handle, fid);
    }

    //--------------------------------------------------------------------------
    size_t Runtime::get_field_size(FieldSpace handle, FieldID fid)
    //--------------------------------------------------------------------------
    {
      return runtime->get_field_size(handle, fid);
    }

    //--------------------------------------------------------------------------
    void Runtime::get_field_space_fields(Context ctx, FieldSpace handle,
                                         std::vector<FieldID> &fields)
    //--------------------------------------------------------------------------
    {
      runtime->get_field_space_fields(ctx, handle, fields);
    }

    //--------------------------------------------------------------------------
    void Runtime::get_field_space_fields(FieldSpace handle,
                                         std::vector<FieldID> &fields)
    //--------------------------------------------------------------------------
    {
      runtime->get_field_space_fields(handle, fields);
    }

    //--------------------------------------------------------------------------
    void Runtime::get_field_space_fields(Context ctx, FieldSpace handle,
                                         std::set<FieldID> &fields)
    //--------------------------------------------------------------------------
    {
      std::vector<FieldID> local;
      runtime->get_field_space_fields(ctx, handle, local);
      fields.insert(local.begin(), local.end());
    }

    //--------------------------------------------------------------------------
    void Runtime::get_field_space_fields(FieldSpace handle,
                                         std::set<FieldID> &fields)
    //--------------------------------------------------------------------------
    {
      std::vector<FieldID> local;
      runtime->get_field_space_fields(handle, local);
      fields.insert(local.begin(), local.end());
    }

    //--------------------------------------------------------------------------
    LogicalRegion Runtime::create_logical_region(Context ctx, 
                           IndexSpace index, FieldSpace fields, bool task_local)
    //--------------------------------------------------------------------------
    {
      return runtime->create_logical_region(ctx, index, fields, task_local);
    }

    //--------------------------------------------------------------------------
    void Runtime::create_shared_ownership(Context ctx, LogicalRegion handle)
    //--------------------------------------------------------------------------
    {
      ctx->create_shared_ownership(handle);
    }

    //--------------------------------------------------------------------------
    void Runtime::destroy_logical_region(Context ctx, LogicalRegion handle,
                                         const bool unordered)
    //--------------------------------------------------------------------------
    {
      ctx->destroy_logical_region(handle, unordered);
    }

    //--------------------------------------------------------------------------
    void Runtime::destroy_logical_partition(Context ctx,LogicalPartition handle,
                                            const bool unordered)
    //--------------------------------------------------------------------------
    {
      // This is a no-op now
    }

    //--------------------------------------------------------------------------
    void Runtime::advise_analysis_subtree(Context ctx, LogicalRegion parent,
                                        const std::set<LogicalRegion> &regions,
                                        const std::set<LogicalPartition> &parts,
                                        const std::set<FieldID> &fields)
    //--------------------------------------------------------------------------
    {
      ctx->advise_analysis_subtree(parent, regions, parts, fields);
    }

    //--------------------------------------------------------------------------
    LogicalPartition Runtime::get_logical_partition(Context ctx, 
                                    LogicalRegion parent, IndexPartition handle)
    //--------------------------------------------------------------------------
    {
      return runtime->get_logical_partition(ctx, parent, handle);
    }

    //--------------------------------------------------------------------------
    LogicalPartition Runtime::get_logical_partition(LogicalRegion parent, 
                                                    IndexPartition handle)
    //--------------------------------------------------------------------------
    {
      return runtime->get_logical_partition(parent, handle);
    }

    //--------------------------------------------------------------------------
    LogicalPartition Runtime::get_logical_partition_by_color(
                                    Context ctx, LogicalRegion parent, Color c)
    //--------------------------------------------------------------------------
    {
      return runtime->get_logical_partition_by_color(ctx, parent, c);
    }

    //--------------------------------------------------------------------------
    LogicalPartition Runtime::get_logical_partition_by_color(
                        Context ctx, LogicalRegion parent, const DomainPoint &c)
    //--------------------------------------------------------------------------
    {
      return runtime->get_logical_partition_by_color(ctx, parent,c.get_color());
    }

    //--------------------------------------------------------------------------
    LogicalPartition Runtime::get_logical_partition_by_color(
                                                  LogicalRegion parent, Color c)
    //--------------------------------------------------------------------------
    {
      return runtime->get_logical_partition_by_color(parent, c);
    }

    //--------------------------------------------------------------------------
    LogicalPartition Runtime::get_logical_partition_by_color(
                                     LogicalRegion parent, const DomainPoint &c)
    //--------------------------------------------------------------------------
    {
      return runtime->get_logical_partition_by_color(parent, c.get_color());
    }

    //--------------------------------------------------------------------------
    bool Runtime::has_logical_partition_by_color(Context ctx,
                                     LogicalRegion parent, const DomainPoint &c)
    //--------------------------------------------------------------------------
    {
      return runtime->has_logical_partition_by_color(ctx, parent,c.get_color());
    }

    //--------------------------------------------------------------------------
    bool Runtime::has_logical_partition_by_color(LogicalRegion parent, 
                                                 const DomainPoint &c)
    //--------------------------------------------------------------------------
    {
      return runtime->has_logical_partition_by_color(parent, c.get_color());
    }

    //--------------------------------------------------------------------------
    LogicalPartition Runtime::get_logical_partition_by_tree(
                                            Context ctx, IndexPartition handle, 
                                            FieldSpace fspace, RegionTreeID tid) 
    //--------------------------------------------------------------------------
    {
      return runtime->get_logical_partition_by_tree(ctx, handle, fspace, tid);
    }

    //--------------------------------------------------------------------------
    LogicalPartition Runtime::get_logical_partition_by_tree(
                                            IndexPartition handle, 
                                            FieldSpace fspace, RegionTreeID tid) 
    //--------------------------------------------------------------------------
    {
      return runtime->get_logical_partition_by_tree(handle, fspace, tid);
    }

    //--------------------------------------------------------------------------
    LogicalRegion Runtime::get_logical_subregion(Context ctx, 
                                    LogicalPartition parent, IndexSpace handle)
    //--------------------------------------------------------------------------
    {
      return runtime->get_logical_subregion(ctx, parent, handle);
    }

    //--------------------------------------------------------------------------
    LogicalRegion Runtime::get_logical_subregion(LogicalPartition parent, 
                                                 IndexSpace handle)
    //--------------------------------------------------------------------------
    {
      return runtime->get_logical_subregion(parent, handle);
    }

    //--------------------------------------------------------------------------
    LogicalRegion Runtime::get_logical_subregion_by_color(Context ctx, 
                                             LogicalPartition parent, Color c)
    //--------------------------------------------------------------------------
    {
      Point<1,coord_t> point(c);
      return runtime->get_logical_subregion_by_color(ctx, parent, 
                                                     &point, TYPE_TAG_1D);
    }

    //--------------------------------------------------------------------------
    LogicalRegion Runtime::get_logical_subregion_by_color(Context ctx,
                                  LogicalPartition parent, const DomainPoint &c)
    //--------------------------------------------------------------------------
    {
      switch (c.get_dim())
      {
#define DIMFUNC(DIM) \
        case DIM: \
          { \
            Point<DIM,coord_t> point(c); \
            return runtime->get_logical_subregion_by_color(ctx, parent,  \
                                             &point, TYPE_TAG_##DIM##D); \
          }
        LEGION_FOREACH_N(DIMFUNC)
#undef DIMFUNC
        default:
          assert(false);
      }
      return LogicalRegion::NO_REGION;
    }

    //--------------------------------------------------------------------------
    LogicalRegion Runtime::get_logical_subregion_by_color(
                                               LogicalPartition parent, Color c)
    //--------------------------------------------------------------------------
    {
      Point<1,coord_t> point(c);
      return runtime->get_logical_subregion_by_color(parent,&point,TYPE_TAG_1D);
    }

    //--------------------------------------------------------------------------
    LogicalRegion Runtime::get_logical_subregion_by_color(
                                  LogicalPartition parent, const DomainPoint &c)
    //--------------------------------------------------------------------------
    {
      switch (c.get_dim())
      {
#define DIMFUNC(DIM) \
        case DIM: \
          { \
            Point<DIM,coord_t> point(c); \
            return runtime->get_logical_subregion_by_color(parent, &point, \
                                                       TYPE_TAG_##DIM##D); \
          }
        LEGION_FOREACH_N(DIMFUNC)
#undef DIMFUNC
        default:
          assert(false);
      }
      return LogicalRegion::NO_REGION;
    }

    //--------------------------------------------------------------------------
    LogicalRegion Runtime::get_logical_subregion_by_color_internal(
             LogicalPartition parent, const void *realm_color, TypeTag type_tag)
    //--------------------------------------------------------------------------
    {
      return runtime->get_logical_subregion_by_color(parent, 
                                                     realm_color, type_tag);
    }
    
    //--------------------------------------------------------------------------
    bool Runtime::has_logical_subregion_by_color(Context ctx,
                                  LogicalPartition parent, const DomainPoint &c)
    //--------------------------------------------------------------------------
    {
      switch (c.get_dim())
      {
#define DIMFUNC(DIM) \
      case DIM: \
        { \
          Point<DIM,coord_t> point(c); \
          return runtime->has_logical_subregion_by_color(ctx, parent, &point, \
                                                         TYPE_TAG_##DIM##D); \
        }
        LEGION_FOREACH_N(DIMFUNC)
#undef DIMFUNC
        default:
          assert(false);
      }
      return false;
    }

    //--------------------------------------------------------------------------
    bool Runtime::has_logical_subregion_by_color(LogicalPartition parent, 
                                                 const DomainPoint &c)
    //--------------------------------------------------------------------------
    {
      switch (c.get_dim())
      {
#define DIMFUNC(DIM) \
        case DIM: \
          { \
            Point<DIM,coord_t> point(c); \
            return runtime->has_logical_subregion_by_color(parent, &point, \
                                                       TYPE_TAG_##DIM##D); \
          }
        LEGION_FOREACH_N(DIMFUNC)
#undef DIMFUNC
        default:
          assert(false);
      }
      return false;
    }

    //--------------------------------------------------------------------------
    bool Runtime::has_logical_subregion_by_color_internal(
             LogicalPartition parent, const void *realm_color, TypeTag type_tag)
    //--------------------------------------------------------------------------
    {
      return runtime->has_logical_subregion_by_color(parent, 
                                                     realm_color, type_tag);
    }

    //--------------------------------------------------------------------------
    LogicalRegion Runtime::get_logical_subregion_by_tree(Context ctx, 
                        IndexSpace handle, FieldSpace fspace, RegionTreeID tid)
    //--------------------------------------------------------------------------
    {
      return runtime->get_logical_subregion_by_tree(ctx, handle, fspace, tid);
    }

    //--------------------------------------------------------------------------
    LogicalRegion Runtime::get_logical_subregion_by_tree(IndexSpace handle, 
                                            FieldSpace fspace, RegionTreeID tid)
    //--------------------------------------------------------------------------
    {
      return runtime->get_logical_subregion_by_tree(handle, fspace, tid);
    }

    //--------------------------------------------------------------------------
    Color Runtime::get_logical_region_color(Context ctx, LogicalRegion handle)
    //--------------------------------------------------------------------------
    {
      Point<1,coord_t> point;
      runtime->get_logical_region_color(ctx, handle, &point, TYPE_TAG_1D);
      return point[0];
    }

    //--------------------------------------------------------------------------
    DomainPoint Runtime::get_logical_region_color_point(Context ctx,
                                                        LogicalRegion handle)
    //--------------------------------------------------------------------------
    {
      return runtime->get_logical_region_color_point(ctx, handle); 
    }

    //--------------------------------------------------------------------------
    Color Runtime::get_logical_region_color(LogicalRegion handle)
    //--------------------------------------------------------------------------
    {
      Point<1,coord_t> point;
      runtime->get_logical_region_color(handle, &point, TYPE_TAG_1D);
      return point[0];
    }

    //--------------------------------------------------------------------------
    DomainPoint Runtime::get_logical_region_color_point(LogicalRegion handle)
    //--------------------------------------------------------------------------
    {
      return runtime->get_logical_region_color_point(handle); 
    }

    //--------------------------------------------------------------------------
    Color Runtime::get_logical_partition_color(Context ctx,
                                                        LogicalPartition handle)
    //--------------------------------------------------------------------------
    {
      return runtime->get_logical_partition_color(ctx, handle);
    }

    //--------------------------------------------------------------------------
    DomainPoint Runtime::get_logical_partition_color_point(Context ctx,
                                                        LogicalPartition handle)
    //--------------------------------------------------------------------------
    {
      return DomainPoint(runtime->get_logical_partition_color(ctx, handle));
    }

    //--------------------------------------------------------------------------
    Color Runtime::get_logical_partition_color(LogicalPartition handle)
    //--------------------------------------------------------------------------
    {
      return runtime->get_logical_partition_color(handle);
    }

    //--------------------------------------------------------------------------
    DomainPoint Runtime::get_logical_partition_color_point(
                                                        LogicalPartition handle)
    //--------------------------------------------------------------------------
    {
      return DomainPoint(runtime->get_logical_partition_color(handle));
    }

    //--------------------------------------------------------------------------
    LogicalRegion Runtime::get_parent_logical_region(Context ctx,
                                                        LogicalPartition handle)
    //--------------------------------------------------------------------------
    {
      return runtime->get_parent_logical_region(ctx, handle);
    }

    //--------------------------------------------------------------------------
    LogicalRegion Runtime::get_parent_logical_region(LogicalPartition handle)
    //--------------------------------------------------------------------------
    {
      return runtime->get_parent_logical_region(handle);
    }

    //--------------------------------------------------------------------------
    bool Runtime::has_parent_logical_partition(Context ctx,
                                                        LogicalRegion handle)
    //--------------------------------------------------------------------------
    {
      return runtime->has_parent_logical_partition(ctx, handle);
    }

    //--------------------------------------------------------------------------
    bool Runtime::has_parent_logical_partition(LogicalRegion handle)
    //--------------------------------------------------------------------------
    {
      return runtime->has_parent_logical_partition(handle);
    }

    //--------------------------------------------------------------------------
    LogicalPartition Runtime::get_parent_logical_partition(Context ctx,
                                                           LogicalRegion handle)
    //--------------------------------------------------------------------------
    {
      return runtime->get_parent_logical_partition(ctx, handle);
    }

    //--------------------------------------------------------------------------
    LogicalPartition Runtime::get_parent_logical_partition(LogicalRegion handle)
    //--------------------------------------------------------------------------
    {
      return runtime->get_parent_logical_partition(handle);
    }

#ifdef __GNUC__
#pragma GCC diagnostic push
#pragma GCC diagnostic ignored "-Wdeprecated-declarations"
#endif
#ifdef __clang__
#pragma clang diagnostic push
#pragma clang diagnostic ignored "-Wdeprecated-declarations"
#endif
    //--------------------------------------------------------------------------
    IndexAllocator Runtime::create_index_allocator(Context ctx, IndexSpace is)
    //--------------------------------------------------------------------------
    {
      Internal::log_run.warning("Dynamic index space allocation is no longer "
                                "supported. You can only make one allocator "
                                "per index space and it must always be in the "
                                "same task that created the index space.");
      return IndexAllocator(is, IndexIterator(this, ctx, is));
    }
#ifdef __GNUC__
#pragma GCC diagnostic pop
#endif
#ifdef __clang__
#pragma clang diagnostic pop
#endif

    //--------------------------------------------------------------------------
    FieldAllocator Runtime::create_field_allocator(Context ctx,FieldSpace space)
    //--------------------------------------------------------------------------
    {
      return FieldAllocator(
          ctx->create_field_allocator(space, false/*unordered*/));
    }

    //--------------------------------------------------------------------------
    ArgumentMap Runtime::create_argument_map(Context ctx)
    //--------------------------------------------------------------------------
    {
      return runtime->create_argument_map();
    }

    //--------------------------------------------------------------------------
    Future Runtime::execute_task(Context ctx, const TaskLauncher &launcher,
                             std::vector<OutputRequirement> *outputs /*= NULL*/)
    //--------------------------------------------------------------------------
    {
      return runtime->execute_task(ctx, launcher, outputs);
    }

    //--------------------------------------------------------------------------
    FutureMap Runtime::execute_index_space(
                             Context ctx, const IndexTaskLauncher &launcher,
                             std::vector<OutputRequirement> *outputs /*= NULL*/)
    //--------------------------------------------------------------------------
    {
      return runtime->execute_index_space(ctx, launcher, outputs);
    }

    //--------------------------------------------------------------------------
    Future Runtime::execute_index_space(
                             Context ctx, const IndexTaskLauncher &launcher,
                             ReductionOpID redop, bool deterministic,
                             std::vector<OutputRequirement> *outputs /*= NULL*/)
    //--------------------------------------------------------------------------
    {
      return runtime->execute_index_space(
                                  ctx, launcher, redop, deterministic, outputs);
    }

    //--------------------------------------------------------------------------
    Future Runtime::reduce_future_map(Context ctx, const FutureMap &future_map,
                                      ReductionOpID redop, bool deterministic,
                                      MapperID map, MappingTagID tag)
    //--------------------------------------------------------------------------
    {
      return ctx->reduce_future_map(future_map, redop, deterministic, map, tag);
    }

    //--------------------------------------------------------------------------
    FutureMap Runtime::construct_future_map(Context ctx, IndexSpace domain,
                                const std::map<DomainPoint,UntypedBuffer> &data,
                                bool collective, ShardingID sid)
    //--------------------------------------------------------------------------
    {
      return ctx->construct_future_map(domain, data, collective, sid);
    }

    //--------------------------------------------------------------------------
    FutureMap Runtime::construct_future_map(Context ctx, const Domain &domain,
                                const std::map<DomainPoint,UntypedBuffer> &data,
                                bool collective, ShardingID sid)
    //--------------------------------------------------------------------------
    {
      return ctx->construct_future_map(domain, data, collective, sid);
    }

    //--------------------------------------------------------------------------
    FutureMap Runtime::construct_future_map(Context ctx, IndexSpace domain,
                                    const std::map<DomainPoint,Future> &futures,
                                    bool collective, ShardingID sid)
    //--------------------------------------------------------------------------
    {
      return ctx->construct_future_map(domain, futures, false, collective, sid);
    }

    //--------------------------------------------------------------------------
    FutureMap Runtime::construct_future_map(Context ctx, const Domain &domain,
                                    const std::map<DomainPoint,Future> &futures,
                                    bool collective, ShardingID sid)
    //--------------------------------------------------------------------------
    {
      return ctx->construct_future_map(domain, futures, false/*internal*/,
                                       collective, sid);
    }

    //--------------------------------------------------------------------------
    FutureMap Runtime::transform_future_map(Context ctx, const FutureMap &fm,
                               IndexSpace new_domain, PointTransformFnptr fnptr)
    //--------------------------------------------------------------------------
    {
      return ctx->transform_future_map(fm, new_domain, fnptr);
    }

    //--------------------------------------------------------------------------
    FutureMap Runtime::transform_future_map(Context ctx, const FutureMap &fm,
                IndexSpace new_domain, PointTransformFunctor *functor, bool own)
    //--------------------------------------------------------------------------
    {
      return ctx->transform_future_map(fm, new_domain, functor, own);
    }

    //--------------------------------------------------------------------------
    Future Runtime::execute_task(Context ctx, 
                        TaskID task_id,
                        const std::vector<IndexSpaceRequirement> &indexes,
                        const std::vector<FieldSpaceRequirement> &fields,
                        const std::vector<RegionRequirement> &regions,
                        const UntypedBuffer &arg, 
                        const Predicate &predicate,
                        MapperID id, 
                        MappingTagID tag)
    //--------------------------------------------------------------------------
    {
      TaskLauncher launcher(task_id, arg, predicate, id, tag);
      launcher.index_requirements = indexes;
      launcher.region_requirements = regions;
      return runtime->execute_task(ctx, launcher, NULL);
    }

    //--------------------------------------------------------------------------
    FutureMap Runtime::execute_index_space(Context ctx, 
                        TaskID task_id,
                        const Domain domain,
                        const std::vector<IndexSpaceRequirement> &indexes,
                        const std::vector<FieldSpaceRequirement> &fields,
                        const std::vector<RegionRequirement> &regions,
                        const UntypedBuffer &global_arg, 
                        const ArgumentMap &arg_map,
                        const Predicate &predicate,
                        bool must_parallelism, 
                        MapperID id, 
                        MappingTagID tag)
    //--------------------------------------------------------------------------
    {
      IndexTaskLauncher launcher(task_id, domain, global_arg, arg_map,
                                 predicate, must_parallelism, id, tag);
      launcher.index_requirements = indexes;
      launcher.region_requirements = regions;
      return runtime->execute_index_space(ctx, launcher, NULL);
    }


    //--------------------------------------------------------------------------
    Future Runtime::execute_index_space(Context ctx, 
                        TaskID task_id,
                        const Domain domain,
                        const std::vector<IndexSpaceRequirement> &indexes,
                        const std::vector<FieldSpaceRequirement> &fields,
                        const std::vector<RegionRequirement> &regions,
                        const UntypedBuffer &global_arg, 
                        const ArgumentMap &arg_map,
                        ReductionOpID reduction, 
                        const UntypedBuffer &initial_value,
                        const Predicate &predicate,
                        bool must_parallelism, 
                        MapperID id, 
                        MappingTagID tag)
    //--------------------------------------------------------------------------
    {
      IndexTaskLauncher launcher(task_id, domain, global_arg, arg_map,
                                 predicate, must_parallelism, id, tag);
      launcher.index_requirements = indexes;
      launcher.region_requirements = regions;
      return runtime->execute_index_space(ctx, launcher, reduction, false,NULL);
    }

    //--------------------------------------------------------------------------
    PhysicalRegion Runtime::map_region(Context ctx, 
                                                const InlineLauncher &launcher)
    //--------------------------------------------------------------------------
    {
      return runtime->map_region(ctx, launcher);
    }

    //--------------------------------------------------------------------------
    PhysicalRegion Runtime::map_region(Context ctx, 
                    const RegionRequirement &req, MapperID id, MappingTagID tag)
    //--------------------------------------------------------------------------
    {
      InlineLauncher launcher(req, id, tag);
      return runtime->map_region(ctx, launcher);
    }

    //--------------------------------------------------------------------------
    PhysicalRegion Runtime::map_region(Context ctx, unsigned idx, 
                                                  MapperID id, MappingTagID tag)
    //--------------------------------------------------------------------------
    {
      return runtime->map_region(ctx, idx, id, tag);
    }

    //--------------------------------------------------------------------------
    void Runtime::remap_region(Context ctx, PhysicalRegion region)
    //--------------------------------------------------------------------------
    {
      runtime->remap_region(ctx, region);
    }

    //--------------------------------------------------------------------------
    void Runtime::unmap_region(Context ctx, PhysicalRegion region)
    //--------------------------------------------------------------------------
    {
      runtime->unmap_region(ctx, region);
    }

    //--------------------------------------------------------------------------
    void Runtime::unmap_all_regions(Context ctx)
    //--------------------------------------------------------------------------
    {
      ctx->unmap_all_regions(true/*external*/);
    }

    //--------------------------------------------------------------------------
    OutputRegion Runtime::get_output_region(Context ctx, unsigned index)
    //--------------------------------------------------------------------------
    {
      return ctx->get_output_region(index);
    }

    //--------------------------------------------------------------------------
    void Runtime::get_output_regions(
                                Context ctx, std::vector<OutputRegion> &regions)
    //--------------------------------------------------------------------------
    {
      regions = ctx->get_output_regions();
    }

    //--------------------------------------------------------------------------
    void Runtime::fill_field(Context ctx, LogicalRegion handle,
                                      LogicalRegion parent, FieldID fid,
                                      const void *value, size_t size,
                                      Predicate pred)
    //--------------------------------------------------------------------------
    {
      FillLauncher launcher(handle, parent, UntypedBuffer(value, size), pred);
      launcher.add_field(fid);
      runtime->fill_fields(ctx, launcher);
    }

    //--------------------------------------------------------------------------
    void Runtime::fill_field(Context ctx, LogicalRegion handle,
                                      LogicalRegion parent, FieldID fid,
                                      Future f, Predicate pred)
    //--------------------------------------------------------------------------
    {
      FillLauncher launcher(handle, parent, UntypedBuffer(), pred);
      launcher.set_future(f);
      launcher.add_field(fid);
      runtime->fill_fields(ctx, launcher);
    }

    //--------------------------------------------------------------------------
    void Runtime::fill_fields(Context ctx, LogicalRegion handle,
                                       LogicalRegion parent,
                                       const std::set<FieldID> &fields,
                                       const void *value, size_t size,
                                       Predicate pred)
    //--------------------------------------------------------------------------
    {
      FillLauncher launcher(handle, parent, UntypedBuffer(value, size), pred);
      launcher.fields = fields;
      runtime->fill_fields(ctx, launcher);
    }

    //--------------------------------------------------------------------------
    void Runtime::fill_fields(Context ctx, LogicalRegion handle,
                                       LogicalRegion parent, 
                                       const std::set<FieldID> &fields,
                                       Future f, Predicate pred)
    //--------------------------------------------------------------------------
    {
      FillLauncher launcher(handle, parent, UntypedBuffer(), pred);
      launcher.set_future(f);
      launcher.fields = fields;
      runtime->fill_fields(ctx, launcher);
    }

    //--------------------------------------------------------------------------
    void Runtime::fill_fields(Context ctx, const FillLauncher &launcher)
    //--------------------------------------------------------------------------
    {
      runtime->fill_fields(ctx, launcher);
    }

    //--------------------------------------------------------------------------
    void Runtime::fill_fields(Context ctx, const IndexFillLauncher &launcher)
    //--------------------------------------------------------------------------
    {
      runtime->fill_fields(ctx, launcher);
    }

    //--------------------------------------------------------------------------
    PhysicalRegion Runtime::attach_external_resource(Context ctx, 
                                                 const AttachLauncher &launcher)
    //--------------------------------------------------------------------------
    {
      return ctx->attach_resource(launcher);
    }

    //--------------------------------------------------------------------------
    ExternalResources Runtime::attach_external_resources(Context ctx,
                                            const IndexAttachLauncher &launcher)
    //--------------------------------------------------------------------------
    {
      return ctx->attach_resources(launcher);
    }

    //--------------------------------------------------------------------------
    Future Runtime::detach_external_resource(Context ctx, PhysicalRegion region,
                                             const bool flush /*= true*/,
                                             const bool unordered/*= false*/)
    //--------------------------------------------------------------------------
    {
      return ctx->detach_resource(region, flush, unordered);
    }

    //--------------------------------------------------------------------------
    Future Runtime::detach_external_resources(Context ctx,
                                              ExternalResources resources,
                                              const bool flush /*= true*/,
                                              const bool unordered /*= false*/)
    //--------------------------------------------------------------------------
    {
      return ctx->detach_resources(resources, flush, unordered);
    }

    //--------------------------------------------------------------------------
    void Runtime::progress_unordered_operations(Context ctx)
    //--------------------------------------------------------------------------
    {
      ctx->progress_unordered_operations();
    }

    //--------------------------------------------------------------------------
    PhysicalRegion Runtime::attach_hdf5(Context ctx, 
                                                 const char *file_name,
                                                 LogicalRegion handle,
                                                 LogicalRegion parent,
                                 const std::map<FieldID,const char*> &field_map,
                                                 LegionFileMode mode)
    //--------------------------------------------------------------------------
    {
      AttachLauncher launcher(LEGION_EXTERNAL_HDF5_FILE, handle, parent);
      launcher.attach_hdf5(file_name, field_map, mode);
      return ctx->attach_resource(launcher);
    }

    //--------------------------------------------------------------------------
    void Runtime::detach_hdf5(Context ctx, PhysicalRegion region)
    //--------------------------------------------------------------------------
    {
      ctx->detach_resource(region, true/*flush*/, false/*unordered*/);
    }

    //--------------------------------------------------------------------------
    PhysicalRegion Runtime::attach_file(Context ctx,
                                                 const char *file_name,
                                                 LogicalRegion handle,
                                                 LogicalRegion parent,
                                 const std::vector<FieldID> &field_vec,
                                                 LegionFileMode mode)
    //--------------------------------------------------------------------------
    {
      AttachLauncher launcher(LEGION_EXTERNAL_POSIX_FILE, handle, parent);
      launcher.attach_file(file_name, field_vec, mode);
      return ctx->attach_resource(launcher);
    }

    //--------------------------------------------------------------------------
    void Runtime::detach_file(Context ctx, PhysicalRegion region)
    //--------------------------------------------------------------------------
    {
      ctx->detach_resource(region, true/*flush*/, false/*unordered*/);
    }
    
    //--------------------------------------------------------------------------
    void Runtime::issue_copy_operation(Context ctx,const CopyLauncher &launcher)
    //--------------------------------------------------------------------------
    {
      runtime->issue_copy_operation(ctx, launcher);
    }

    //--------------------------------------------------------------------------
    void Runtime::issue_copy_operation(Context ctx,
                                       const IndexCopyLauncher &launcher)
    //--------------------------------------------------------------------------
    {
      runtime->issue_copy_operation(ctx, launcher);
    }

    //--------------------------------------------------------------------------
    Predicate Runtime::create_predicate(Context ctx, const Future &f)
    //--------------------------------------------------------------------------
    {
      return runtime->create_predicate(ctx, f);
    }

    //--------------------------------------------------------------------------
    Predicate Runtime::predicate_not(Context ctx, const Predicate &p) 
    //--------------------------------------------------------------------------
    {
      return runtime->predicate_not(ctx, p);
    }

    //--------------------------------------------------------------------------
    Predicate Runtime::predicate_and(Context ctx, 
                                       const Predicate &p1, const Predicate &p2)
    //--------------------------------------------------------------------------
    {
      PredicateLauncher launcher(true/*and*/);
      launcher.add_predicate(p1);
      launcher.add_predicate(p2);
      return runtime->create_predicate(ctx, launcher);
    }

    //--------------------------------------------------------------------------
    Predicate Runtime::predicate_or(Context ctx,
                                       const Predicate &p1, const Predicate &p2)  
    //--------------------------------------------------------------------------
    {
      PredicateLauncher launcher(false/*and*/);
      launcher.add_predicate(p1);
      launcher.add_predicate(p2);
      return runtime->create_predicate(ctx, launcher);
    }

    //--------------------------------------------------------------------------
    Predicate Runtime::create_predicate(Context ctx, 
                                        const PredicateLauncher &launcher)
    //--------------------------------------------------------------------------
    {
      return runtime->create_predicate(ctx, launcher);
    }

    //--------------------------------------------------------------------------
    Future Runtime::get_predicate_future(Context ctx, const Predicate &p)
    //--------------------------------------------------------------------------
    {
      return runtime->get_predicate_future(ctx, p);
    }

    //--------------------------------------------------------------------------
    Lock Runtime::create_lock(Context ctx)
    //--------------------------------------------------------------------------
    {
      return ctx->create_lock();
    }

    //--------------------------------------------------------------------------
    void Runtime::destroy_lock(Context ctx, Lock l)
    //--------------------------------------------------------------------------
    {
      ctx->destroy_lock(l);
    }

    //--------------------------------------------------------------------------
    Grant Runtime::acquire_grant(Context ctx,
                                      const std::vector<LockRequest> &requests)
    //--------------------------------------------------------------------------
    {
      return ctx->acquire_grant(requests);
    }

    //--------------------------------------------------------------------------
    void Runtime::release_grant(Context ctx, Grant grant)
    //--------------------------------------------------------------------------
    {
      ctx->release_grant(grant);
    }

    //--------------------------------------------------------------------------
    PhaseBarrier Runtime::create_phase_barrier(Context ctx, 
                                                        unsigned arrivals)
    //--------------------------------------------------------------------------
    {
      return ctx->create_phase_barrier(arrivals);
    }

    //--------------------------------------------------------------------------
    void Runtime::destroy_phase_barrier(Context ctx, PhaseBarrier pb)
    //--------------------------------------------------------------------------
    {
      ctx->destroy_phase_barrier(pb);
    }

    //--------------------------------------------------------------------------
    PhaseBarrier Runtime::advance_phase_barrier(Context ctx, 
                                                         PhaseBarrier pb)
    //--------------------------------------------------------------------------
    {
      return ctx->advance_phase_barrier(pb);
    }

    //--------------------------------------------------------------------------
    DynamicCollective Runtime::create_dynamic_collective(Context ctx,
                                                        unsigned arrivals,
                                                        ReductionOpID redop,
                                                        const void *init_value,
                                                        size_t init_size)
    //--------------------------------------------------------------------------
    {
      return ctx->create_dynamic_collective(arrivals, redop, 
                                            init_value, init_size);
    }
    
    //--------------------------------------------------------------------------
    void Runtime::destroy_dynamic_collective(Context ctx, 
                                                      DynamicCollective dc)
    //--------------------------------------------------------------------------
    {
      ctx->destroy_dynamic_collective(dc);
    }

    //--------------------------------------------------------------------------
    void Runtime::arrive_dynamic_collective(Context ctx,
                                                     DynamicCollective dc,
                                                     const void *buffer,
                                                     size_t size, 
                                                     unsigned count)
    //--------------------------------------------------------------------------
    {
      ctx->arrive_dynamic_collective(dc, buffer, size, count);
    }

    //--------------------------------------------------------------------------
    void Runtime::defer_dynamic_collective_arrival(Context ctx,
                                                   DynamicCollective dc,
                                                   const Future &f, 
                                                   unsigned count)
    //--------------------------------------------------------------------------
    {
      ctx->defer_dynamic_collective_arrival(dc, f, count);
    }

    //--------------------------------------------------------------------------
    Future Runtime::get_dynamic_collective_result(Context ctx,
                                                           DynamicCollective dc)
    //--------------------------------------------------------------------------
    {
      return ctx->get_dynamic_collective_result(dc);
    }

    //--------------------------------------------------------------------------
    DynamicCollective Runtime::advance_dynamic_collective(Context ctx,
                                                           DynamicCollective dc)
    //--------------------------------------------------------------------------
    {
      return ctx->advance_dynamic_collective(dc);
    }

    //--------------------------------------------------------------------------
    void Runtime::issue_acquire(Context ctx,
                                         const AcquireLauncher &launcher)
    //--------------------------------------------------------------------------
    {
      runtime->issue_acquire(ctx, launcher);
    }

    //--------------------------------------------------------------------------
    void Runtime::issue_release(Context ctx,
                                         const ReleaseLauncher &launcher)
    //--------------------------------------------------------------------------
    {
      runtime->issue_release(ctx, launcher);
    }

    //--------------------------------------------------------------------------
    Future Runtime::issue_mapping_fence(Context ctx)
    //--------------------------------------------------------------------------
    {
      return runtime->issue_mapping_fence(ctx);
    }

    //--------------------------------------------------------------------------
    Future Runtime::issue_execution_fence(Context ctx)
    //--------------------------------------------------------------------------
    {
      return runtime->issue_execution_fence(ctx);
    }

    //--------------------------------------------------------------------------
    void Runtime::begin_trace(
                        Context ctx, TraceID tid, bool logical_only /*= false*/,
                        bool static_trace, const std::set<RegionTreeID> *trees)
    //--------------------------------------------------------------------------
    {
      ctx->begin_trace(tid, logical_only, static_trace, trees, false/*dep*/);
    }

    //--------------------------------------------------------------------------
    void Runtime::end_trace(Context ctx, TraceID tid)
    //--------------------------------------------------------------------------
    {
      ctx->end_trace(tid, false/*deprecated*/);
    }

    //--------------------------------------------------------------------------
    void Runtime::begin_static_trace(Context ctx,
                                     const std::set<RegionTreeID> *managed)
    //--------------------------------------------------------------------------
    {
      ctx->begin_trace(0, true/*logical only*/, true/*static*/, managed, true);
    }

    //--------------------------------------------------------------------------
    void Runtime::end_static_trace(Context ctx)
    //--------------------------------------------------------------------------
    {
      ctx->end_trace(0, true/*deprecated*/);
    }

    //--------------------------------------------------------------------------
    TraceID Runtime::generate_dynamic_trace_id(void)
    //--------------------------------------------------------------------------
    {
      return runtime->generate_dynamic_trace_id();
    }

    //--------------------------------------------------------------------------
    TraceID Runtime::generate_library_trace_ids(const char *name, size_t count)
    //--------------------------------------------------------------------------
    {
      return runtime->generate_library_trace_ids(name, count);
    }

    //--------------------------------------------------------------------------
    /*static*/ TraceID Runtime::generate_static_trace_id(void)
    //--------------------------------------------------------------------------
    {
      return Internal::Runtime::generate_static_trace_id();
    }

    //--------------------------------------------------------------------------
    void Runtime::complete_frame(Context ctx)
    //--------------------------------------------------------------------------
    {
      runtime->complete_frame(ctx);
    }

    //--------------------------------------------------------------------------
    FutureMap Runtime::execute_must_epoch(Context ctx,
                                              const MustEpochLauncher &launcher)
    //--------------------------------------------------------------------------
    {
      return runtime->execute_must_epoch(ctx, launcher);
    }

    //--------------------------------------------------------------------------
    Future Runtime::select_tunable_value(Context ctx, TunableID tid,
                                         MapperID mid, MappingTagID tag,
                                         const void *args, size_t argsize)
    //--------------------------------------------------------------------------
    {
      TunableLauncher launcher(tid, mid, tag);
      launcher.arg = UntypedBuffer(args, argsize);
      return select_tunable_value(ctx, launcher);
    }

    //--------------------------------------------------------------------------
    Future Runtime::select_tunable_value(Context ctx, 
                                         const TunableLauncher &launcher)
    //--------------------------------------------------------------------------
    {
      return ctx->select_tunable_value(launcher);
    }

    //--------------------------------------------------------------------------
    int Runtime::get_tunable_value(Context ctx, TunableID tid,
                                            MapperID mid, MappingTagID tag)
    //--------------------------------------------------------------------------
    {
      TunableLauncher launcher(tid, mid, tag);
      Future f = select_tunable_value(ctx, launcher);
      return f.get_result<int>();
    }

    //--------------------------------------------------------------------------
    const Task* Runtime::get_local_task(Context ctx)
    //--------------------------------------------------------------------------
    {
      return ctx->get_task();
    }

    //--------------------------------------------------------------------------
    void* Runtime::get_local_task_variable_untyped(Context ctx,
                                                   LocalVariableID id)
    //--------------------------------------------------------------------------
    {
      return runtime->get_local_task_variable(ctx, id);
    }

    //--------------------------------------------------------------------------
    void Runtime::set_local_task_variable_untyped(Context ctx,
               LocalVariableID id, const void* value, void (*destructor)(void*))
    //--------------------------------------------------------------------------
    {
      runtime->set_local_task_variable(ctx, id, value, destructor);
    }

    //--------------------------------------------------------------------------
    Future Runtime::get_current_time(Context ctx, Future precondition)
    //--------------------------------------------------------------------------
    {
      TimingLauncher launcher(LEGION_MEASURE_SECONDS);
      launcher.add_precondition(precondition);
      return runtime->issue_timing_measurement(ctx, launcher);
    }

    //--------------------------------------------------------------------------
    Future Runtime::get_current_time_in_microseconds(Context ctx, Future pre)
    //--------------------------------------------------------------------------
    {
      TimingLauncher launcher(LEGION_MEASURE_MICRO_SECONDS);
      launcher.add_precondition(pre);
      return runtime->issue_timing_measurement(ctx, launcher);
    }

    //--------------------------------------------------------------------------
    Future Runtime::get_current_time_in_nanoseconds(Context ctx, Future pre)
    //--------------------------------------------------------------------------
    {
      TimingLauncher launcher(LEGION_MEASURE_NANO_SECONDS);
      launcher.add_precondition(pre);
      return runtime->issue_timing_measurement(ctx, launcher);
    }

    //--------------------------------------------------------------------------
    Future Runtime::issue_timing_measurement(Context ctx, 
                                             const TimingLauncher &launcher)
    //--------------------------------------------------------------------------
    {
      return runtime->issue_timing_measurement(ctx, launcher);
    }

    //--------------------------------------------------------------------------
    /*static*/ long long Runtime::get_zero_time(void)
    //--------------------------------------------------------------------------
    {
      return Realm::Clock::get_zero_time();
    }

    //--------------------------------------------------------------------------
    Mapping::Mapper* Runtime::get_mapper(Context ctx, MapperID id,
                                         Processor target)
    //--------------------------------------------------------------------------
    {
      return runtime->get_mapper(ctx, id, target);
    }

    //--------------------------------------------------------------------------
    Mapping::MapperContext Runtime::begin_mapper_call(Context ctx, MapperID id,
                                                      Processor target)
    //--------------------------------------------------------------------------
    {
      return runtime->begin_mapper_call(ctx, id, target);
    }

    //--------------------------------------------------------------------------
    void Runtime::end_mapper_call(Mapping::MapperContext ctx)
    //--------------------------------------------------------------------------
    {
      runtime->end_mapper_call(ctx);
    }

    //--------------------------------------------------------------------------
    Processor Runtime::get_executing_processor(Context ctx)
    //--------------------------------------------------------------------------
    {
      return ctx->get_executing_processor();
    }

    //--------------------------------------------------------------------------
    const Task* Runtime::get_current_task(Context ctx)
    //--------------------------------------------------------------------------
    {
      if (ctx == DUMMY_CONTEXT)
        return NULL;
      return ctx->get_task();
    }

    //--------------------------------------------------------------------------
    void Runtime::raise_region_exception(Context ctx, 
                                         PhysicalRegion region, bool nuclear)
    //--------------------------------------------------------------------------
    {
      ctx->raise_region_exception(region, nuclear);
    }

    //--------------------------------------------------------------------------
    void Runtime::yield(Context ctx)
    //--------------------------------------------------------------------------
    {
      ctx->yield();
    }

    //--------------------------------------------------------------------------
    ShardID Runtime::local_shard(Context ctx)
    //--------------------------------------------------------------------------
    {
      return ctx->get_shard_id();
    }

    //--------------------------------------------------------------------------
    size_t Runtime::total_shards(Context ctx)
    //--------------------------------------------------------------------------
    {
      return ctx->get_num_shards();
    }

    //--------------------------------------------------------------------------
    bool Runtime::is_MPI_interop_configured(void)
    //--------------------------------------------------------------------------
    {
      return runtime->is_MPI_interop_configured();
    }

    //--------------------------------------------------------------------------
    const std::map<int,AddressSpace>& 
                                Runtime::find_forward_MPI_mapping(void)
    //--------------------------------------------------------------------------
    {
      return runtime->find_forward_MPI_mapping();
    }

    //--------------------------------------------------------------------------
    const std::map<AddressSpace,int>&
                                Runtime::find_reverse_MPI_mapping(void)
    //--------------------------------------------------------------------------
    {
      return runtime->find_reverse_MPI_mapping();
    }

    //--------------------------------------------------------------------------
    int Runtime::find_local_MPI_rank(void)
    //--------------------------------------------------------------------------
    {
      return runtime->find_local_MPI_rank();
    }

    //--------------------------------------------------------------------------
    Mapping::MapperRuntime* Runtime::get_mapper_runtime(void)
    //--------------------------------------------------------------------------
    {
      return runtime->get_mapper_runtime();
    }

    //--------------------------------------------------------------------------
    MapperID Runtime::generate_dynamic_mapper_id(void)
    //--------------------------------------------------------------------------
    {
      return runtime->generate_dynamic_mapper_id();
    }

    //--------------------------------------------------------------------------
    MapperID Runtime::generate_library_mapper_ids(const char *name, size_t cnt)
    //--------------------------------------------------------------------------
    {
      return runtime->generate_library_mapper_ids(name, cnt);
    }

    //--------------------------------------------------------------------------
    /*static*/ MapperID Runtime::generate_static_mapper_id(void)
    //--------------------------------------------------------------------------
    {
      return Internal::Runtime::generate_static_mapper_id();
    }

    //--------------------------------------------------------------------------
    void Runtime::add_mapper(MapperID map_id, Mapping::Mapper *mapper, 
                             Processor proc)
    //--------------------------------------------------------------------------
    {
      runtime->add_mapper(map_id, mapper, proc);
    }

    //--------------------------------------------------------------------------
    void Runtime::replace_default_mapper(Mapping::Mapper *mapper,Processor proc)
    //--------------------------------------------------------------------------
    {
      runtime->replace_default_mapper(mapper, proc);
    }

    //--------------------------------------------------------------------------
    ProjectionID Runtime::generate_dynamic_projection_id(void)
    //--------------------------------------------------------------------------
    {
      return runtime->generate_dynamic_projection_id();
    }

    //--------------------------------------------------------------------------
    ProjectionID Runtime::generate_library_projection_ids(const char *name,
                                                          size_t count)
    //--------------------------------------------------------------------------
    {
      return runtime->generate_library_projection_ids(name, count);
    }

    //--------------------------------------------------------------------------
    /*static*/ ProjectionID Runtime::generate_static_projection_id(void)
    //--------------------------------------------------------------------------
    {
      return Internal::Runtime::generate_static_projection_id();
    }

    //--------------------------------------------------------------------------
    void Runtime::register_projection_functor(ProjectionID pid,
                                              ProjectionFunctor *func,
                                              bool silence_warnings,
                                              const char *warning_string)
    //--------------------------------------------------------------------------
    {
      runtime->register_projection_functor(pid, func, true/*need zero check*/,
                                           silence_warnings, warning_string);
    }

    //--------------------------------------------------------------------------
    /*static*/ void Runtime::preregister_projection_functor(ProjectionID pid,
                                                        ProjectionFunctor *func)
    //--------------------------------------------------------------------------
    {
      Internal::Runtime::preregister_projection_functor(pid, func);
    }

    //--------------------------------------------------------------------------
    /*static*/ ProjectionFunctor* Runtime::get_projection_functor(
                                                               ProjectionID pid)
    //--------------------------------------------------------------------------
    {
      return Internal::Runtime::get_projection_functor(pid);
    }

    //--------------------------------------------------------------------------
    ShardingID Runtime::generate_dynamic_sharding_id(void)
    //--------------------------------------------------------------------------
    {
      return runtime->generate_dynamic_sharding_id();
    }

    //--------------------------------------------------------------------------
    ShardingID Runtime::generate_library_sharding_ids(const char *name,
                                                      size_t count)
    //--------------------------------------------------------------------------
    {
      return runtime->generate_library_sharding_ids(name, count);
    }

    //--------------------------------------------------------------------------
    /*static*/ ShardingID Runtime::generate_static_sharding_id(void)
    //--------------------------------------------------------------------------
    {
      return Internal::Runtime::generate_static_sharding_id();
    }

    //--------------------------------------------------------------------------
    void Runtime::register_sharding_functor(ShardingID sid,
                                            ShardingFunctor *functor,
                                            bool silence_warnings,
                                            const char *warning_string)
    //--------------------------------------------------------------------------
    {
      runtime->register_sharding_functor(sid, functor, true/*need zero check*/,
                                         silence_warnings, warning_string);
    }

    //--------------------------------------------------------------------------
    /*static*/ void Runtime::preregister_sharding_functor(ShardingID sid,
                                                          ShardingFunctor *func)
    //--------------------------------------------------------------------------
    {
      Internal::Runtime::preregister_sharding_functor(sid, func);
    }

    //--------------------------------------------------------------------------
    /*static*/ ShardingFunctor* Runtime::get_sharding_functor(ShardingID sid)
    //--------------------------------------------------------------------------
    {
      return Internal::Runtime::get_sharding_functor(sid);
    }

    //--------------------------------------------------------------------------
    void Runtime::attach_semantic_information(TaskID task_id, SemanticTag tag,
                       const void *buffer, size_t size, bool is_mut, bool local)
    //--------------------------------------------------------------------------
    {
      runtime->attach_semantic_information(task_id, tag, buffer, size, 
                                           is_mut, !local);
    }

    //--------------------------------------------------------------------------
    void Runtime::attach_semantic_information(IndexSpace handle,
                                                       SemanticTag tag,
                                                       const void *buffer,
                                                       size_t size, bool is_mut)
    //--------------------------------------------------------------------------
    {
      runtime->attach_semantic_information(handle, tag, buffer, size, is_mut);
    }

    //--------------------------------------------------------------------------
    void Runtime::attach_semantic_information(IndexPartition handle,
                                                       SemanticTag tag,
                                                       const void *buffer,
                                                       size_t size, bool is_mut)
    //--------------------------------------------------------------------------
    {
      runtime->attach_semantic_information(handle, tag, buffer, size, is_mut);
    }

    //--------------------------------------------------------------------------
    void Runtime::attach_semantic_information(FieldSpace handle,
                                                       SemanticTag tag,
                                                       const void *buffer,
                                                       size_t size, bool is_mut)
    //--------------------------------------------------------------------------
    {
      runtime->attach_semantic_information(handle, tag, buffer, size, is_mut);
    }

    //--------------------------------------------------------------------------
    void Runtime::attach_semantic_information(FieldSpace handle,
                                                       FieldID fid,
                                                       SemanticTag tag,
                                                       const void *buffer,
                                                       size_t size, bool is_mut)
    //--------------------------------------------------------------------------
    {
      runtime->attach_semantic_information(handle, fid, tag, buffer, 
                                           size, is_mut);
    }

    //--------------------------------------------------------------------------
    void Runtime::attach_semantic_information(LogicalRegion handle,
                                                       SemanticTag tag,
                                                       const void *buffer,
                                                       size_t size, bool is_mut)
    //--------------------------------------------------------------------------
    {
      runtime->attach_semantic_information(handle, tag, buffer, size, is_mut);
    }

    //--------------------------------------------------------------------------
    void Runtime::attach_semantic_information(LogicalPartition handle,
                                                       SemanticTag tag,
                                                       const void *buffer,
                                                       size_t size, bool is_mut)
    //--------------------------------------------------------------------------
    {
      runtime->attach_semantic_information(handle, tag, buffer, size, is_mut);
    }

    //--------------------------------------------------------------------------
    void Runtime::attach_name(TaskID task_id, const char *name, 
                              bool is_mutable, bool local_only)
    //--------------------------------------------------------------------------
    {
      Runtime::attach_semantic_information(task_id, LEGION_NAME_SEMANTIC_TAG, 
                              name, strlen(name) + 1, is_mutable, local_only);
    }

    //--------------------------------------------------------------------------
    void Runtime::attach_name(IndexSpace handle, const char *name, bool is_mut)
    //--------------------------------------------------------------------------
    {
      Runtime::attach_semantic_information(handle, LEGION_NAME_SEMANTIC_TAG, 
                                           name, strlen(name) + 1, is_mut);
    }

    //--------------------------------------------------------------------------
    void Runtime::attach_name(IndexPartition handle, const char *name, bool ism)
    //--------------------------------------------------------------------------
    {
      Runtime::attach_semantic_information(handle, LEGION_NAME_SEMANTIC_TAG, 
                                           name, strlen(name) + 1, ism);
    }

    //--------------------------------------------------------------------------
    void Runtime::attach_name(FieldSpace handle, const char *name, bool is_mut)
    //--------------------------------------------------------------------------
    {
      Runtime::attach_semantic_information(handle, LEGION_NAME_SEMANTIC_TAG, 
                                           name, strlen(name) + 1, is_mut);
    }

    //--------------------------------------------------------------------------
    void Runtime::attach_name(FieldSpace handle,
                                       FieldID fid,
                                       const char *name, bool is_mutable)
    //--------------------------------------------------------------------------
    {
      Runtime::attach_semantic_information(handle, fid, 
          LEGION_NAME_SEMANTIC_TAG, name, strlen(name) + 1, is_mutable);
    }

    //--------------------------------------------------------------------------
    void Runtime::attach_name(LogicalRegion handle, const char *name, bool ism)
    //--------------------------------------------------------------------------
    {
      Runtime::attach_semantic_information(handle,
          LEGION_NAME_SEMANTIC_TAG, name, strlen(name) + 1, ism);
    }

    //--------------------------------------------------------------------------
    void Runtime::attach_name(LogicalPartition handle, const char *name, bool m)
    //--------------------------------------------------------------------------
    {
      Runtime::attach_semantic_information(handle,
          LEGION_NAME_SEMANTIC_TAG, name, strlen(name) + 1, m);
    }

    //--------------------------------------------------------------------------
    bool Runtime::retrieve_semantic_information(TaskID task_id, SemanticTag tag,
                                              const void *&result, size_t &size,
                                                bool can_fail, bool wait_until)
    //--------------------------------------------------------------------------
    {
      return runtime->retrieve_semantic_information(task_id, tag, result, size,
                                                    can_fail, wait_until);
    }

    //--------------------------------------------------------------------------
    bool Runtime::retrieve_semantic_information(IndexSpace handle,
                                                         SemanticTag tag,
                                                         const void *&result,
                                                         size_t &size,
                                                         bool can_fail,
                                                         bool wait_until)
    //--------------------------------------------------------------------------
    {
      return runtime->retrieve_semantic_information(handle, tag, result, size,
                                                    can_fail, wait_until);
    }

    //--------------------------------------------------------------------------
    bool Runtime::retrieve_semantic_information(IndexPartition handle,
                                                         SemanticTag tag,
                                                         const void *&result,
                                                         size_t &size,
                                                         bool can_fail,
                                                         bool wait_until)
    //--------------------------------------------------------------------------
    {
      return runtime->retrieve_semantic_information(handle, tag, result, size,
                                                    can_fail, wait_until);
    }

    //--------------------------------------------------------------------------
    bool Runtime::retrieve_semantic_information(FieldSpace handle,
                                                         SemanticTag tag,
                                                         const void *&result,
                                                         size_t &size,
                                                         bool can_fail,
                                                         bool wait_until)
    //--------------------------------------------------------------------------
    {
      return runtime->retrieve_semantic_information(handle, tag, result, size,
                                                    can_fail, wait_until);
    }

    //--------------------------------------------------------------------------
    bool Runtime::retrieve_semantic_information(FieldSpace handle,
                                                         FieldID fid,
                                                         SemanticTag tag,
                                                         const void *&result,
                                                         size_t &size,
                                                         bool can_fail,
                                                         bool wait_until)
    //--------------------------------------------------------------------------
    {
      return runtime->retrieve_semantic_information(handle, fid, tag, result, 
                                                    size, can_fail, wait_until);
    }

    //--------------------------------------------------------------------------
    bool Runtime::retrieve_semantic_information(LogicalRegion handle,
                                                         SemanticTag tag,
                                                         const void *&result,
                                                         size_t &size,
                                                         bool can_fail,
                                                         bool wait_until)
    //--------------------------------------------------------------------------
    {
      return runtime->retrieve_semantic_information(handle, tag, result, size,
                                                    can_fail, wait_until);
    }

    //--------------------------------------------------------------------------
    bool Runtime::retrieve_semantic_information(LogicalPartition part,
                                                         SemanticTag tag,
                                                         const void *&result,
                                                         size_t &size,
                                                         bool can_fail,
                                                         bool wait_until)
    //--------------------------------------------------------------------------
    {
      return runtime->retrieve_semantic_information(part, tag, result, size,
                                                    can_fail, wait_until);
    }

    //--------------------------------------------------------------------------
    void Runtime::retrieve_name(TaskID task_id, const char *&result)
    //--------------------------------------------------------------------------
    {
      const void* dummy_ptr; size_t dummy_size;
      Runtime::retrieve_semantic_information(task_id, LEGION_NAME_SEMANTIC_TAG,
                                         dummy_ptr, dummy_size, false, false);
      static_assert(sizeof(dummy_ptr) == sizeof(result), "Fuck c++");
      memcpy(&result, &dummy_ptr, sizeof(result));
    }

    //--------------------------------------------------------------------------
    void Runtime::retrieve_name(IndexSpace handle, const char *&result)
    //--------------------------------------------------------------------------
    {
      const void* dummy_ptr; size_t dummy_size;
      Runtime::retrieve_semantic_information(handle,
          LEGION_NAME_SEMANTIC_TAG, dummy_ptr, dummy_size, false, false);
      static_assert(sizeof(dummy_ptr) == sizeof(result), "Fuck c++");
      memcpy(&result, &dummy_ptr, sizeof(result));
    }

    //--------------------------------------------------------------------------
    void Runtime::retrieve_name(IndexPartition handle, const char *&result)
    //--------------------------------------------------------------------------
    {
      const void* dummy_ptr; size_t dummy_size;
      Runtime::retrieve_semantic_information(handle,
          LEGION_NAME_SEMANTIC_TAG, dummy_ptr, dummy_size, false, false);
      static_assert(sizeof(dummy_ptr) == sizeof(result), "Fuck c++");
      memcpy(&result, &dummy_ptr, sizeof(result));
    }

    //--------------------------------------------------------------------------
    void Runtime::retrieve_name(FieldSpace handle, const char *&result)
    //--------------------------------------------------------------------------
    {
      const void* dummy_ptr; size_t dummy_size;
      Runtime::retrieve_semantic_information(handle,
          LEGION_NAME_SEMANTIC_TAG, dummy_ptr, dummy_size, false, false);
      static_assert(sizeof(dummy_ptr) == sizeof(result), "Fuck c++");
      memcpy(&result, &dummy_ptr, sizeof(result));
    }

    //--------------------------------------------------------------------------
    void Runtime::retrieve_name(FieldSpace handle,
                                         FieldID fid,
                                         const char *&result)
    //--------------------------------------------------------------------------
    {
      const void* dummy_ptr; size_t dummy_size;
      Runtime::retrieve_semantic_information(handle, fid,
          LEGION_NAME_SEMANTIC_TAG, dummy_ptr, dummy_size, false, false);
      static_assert(sizeof(dummy_ptr) == sizeof(result), "Fuck c++");
      memcpy(&result, &dummy_ptr, sizeof(result));
    }

    //--------------------------------------------------------------------------
    void Runtime::retrieve_name(LogicalRegion handle,
                                         const char *&result)
    //--------------------------------------------------------------------------
    {
      const void* dummy_ptr; size_t dummy_size;
      Runtime::retrieve_semantic_information(handle,
          LEGION_NAME_SEMANTIC_TAG, dummy_ptr, dummy_size, false, false);
      static_assert(sizeof(dummy_ptr) == sizeof(result), "Fuck c++");
      memcpy(&result, &dummy_ptr, sizeof(result));
    }

    //--------------------------------------------------------------------------
    void Runtime::retrieve_name(LogicalPartition part,
                                         const char *&result)
    //--------------------------------------------------------------------------
    {
      const void* dummy_ptr; size_t dummy_size;
      Runtime::retrieve_semantic_information(part,
          LEGION_NAME_SEMANTIC_TAG, dummy_ptr, dummy_size, false, false);
      static_assert(sizeof(dummy_ptr) == sizeof(result), "Fuck c++");
      memcpy(&result, &dummy_ptr, sizeof(result));
    }

    //--------------------------------------------------------------------------
    void Runtime::print_once(Context ctx, FILE *f, const char *message)
    //--------------------------------------------------------------------------
    {
      runtime->print_once(ctx, f, message);
    }

    //--------------------------------------------------------------------------
    void Runtime::log_once(Context ctx, Realm::LoggerMessage &message)
    //--------------------------------------------------------------------------
    {
      runtime->log_once(ctx, message);
    }

    //--------------------------------------------------------------------------
    Future Runtime::from_value(const void *value, size_t value_size, bool owned,
                       Memory::Kind memory_kind, void (*freefunc)(void*,size_t))
    //--------------------------------------------------------------------------
    {
      if (Internal::implicit_context == NULL)
        REPORT_LEGION_ERROR(ERROR_CONFUSED_USER,
            "Creating Legion Future objects from a buffer is only permitted "
            "to be performed inside of Legion tasks.")
      return Internal::implicit_context->from_value(value, value_size, owned,
                                                    memory_kind, freefunc); 
    }

    //--------------------------------------------------------------------------
    Realm::RegionInstance Runtime::create_task_local_instance(Memory memory,
                                           Realm::InstanceLayoutGeneric *layout)
    //--------------------------------------------------------------------------
    {
      if (Internal::implicit_context == NULL)
        REPORT_LEGION_ERROR(ERROR_DEFERRED_ALLOCATION_FAILURE,
            "It is illegal to request the creation of DeferredBuffer, Deferred"
            "Value, or DeferredReduction objects outside of Legion tasks.")
      return 
         Internal::implicit_context->create_task_local_instance(memory, layout);
    }

    //--------------------------------------------------------------------------
    void Runtime::destroy_task_local_instance(Realm::RegionInstance instance)
    //--------------------------------------------------------------------------
    {
      if (Internal::implicit_context == NULL)
        REPORT_LEGION_ERROR(ERROR_DEFERRED_ALLOCATION_FAILURE,
            "It is illegal to request the destruction of DeferredBuffer, "
            "Deferred Value, or DeferredReduction objects outside of "
            "Legion tasks.")
      return
         Internal::implicit_context->destroy_task_local_instance(instance);
    }

    //--------------------------------------------------------------------------
    /*static*/ const char* Runtime::get_legion_version(void)
    //--------------------------------------------------------------------------
    {
      static const char *legion_runtime_version = LEGION_VERSION;
      return legion_runtime_version;
    }

    //--------------------------------------------------------------------------
    /*static*/ int Runtime::start(int argc, char **argv, bool background,
                                  bool default_mapper)
    //--------------------------------------------------------------------------
    {
      return Internal::Runtime::start(argc, argv, background, default_mapper);
    }

    //--------------------------------------------------------------------------
    /*static*/ void Runtime::initialize(int *argc, char ***argv, bool filter)
    //--------------------------------------------------------------------------
    {
      Internal::Runtime::initialize(argc, argv, filter);
    }

    //--------------------------------------------------------------------------
    /*static*/ int Runtime::wait_for_shutdown(void)
    //--------------------------------------------------------------------------
    {
      return Internal::Runtime::wait_for_shutdown();
    } 

    //--------------------------------------------------------------------------
    /*static*/ void Runtime::set_return_code(int return_code)
    //--------------------------------------------------------------------------
    {
      Internal::Runtime::set_return_code(return_code);
    }

    //--------------------------------------------------------------------------
    Future Runtime::launch_top_level_task(const TaskLauncher &launcher)
    //--------------------------------------------------------------------------
    {
      return runtime->launch_top_level_task(launcher);
    }

    //--------------------------------------------------------------------------
    Context Runtime::begin_implicit_task(TaskID top_task_id,
                                         MapperID top_mapper_id,
                                         Processor::Kind proc_kind,
                                         const char *task_name,
                                         bool control_replicable,
                                         unsigned shard_per_address_space,
                                         int shard_id)
    //--------------------------------------------------------------------------
    {
      return runtime->begin_implicit_task(top_task_id, top_mapper_id, proc_kind,
              task_name, control_replicable, shard_per_address_space, shard_id);
    }

    //--------------------------------------------------------------------------
    void Runtime::unbind_implicit_task_from_external_thread(Context ctx)
    //--------------------------------------------------------------------------
    {
      runtime->unbind_implicit_task_from_external_thread(ctx);
    }

    //--------------------------------------------------------------------------
    void Runtime::bind_implicit_task_to_external_thread(Context ctx)
    //--------------------------------------------------------------------------
    {
      runtime->bind_implicit_task_to_external_thread(ctx);
    }

    //--------------------------------------------------------------------------
    void Runtime::finish_implicit_task(Context ctx)
    //--------------------------------------------------------------------------
    {
      runtime->finish_implicit_task(ctx);
    } 

    //--------------------------------------------------------------------------
    /*static*/ void Runtime::set_top_level_task_id(TaskID top_id)
    //--------------------------------------------------------------------------
    {
      Internal::Runtime::set_top_level_task_id(top_id);
    }

    //--------------------------------------------------------------------------
    /*static*/ void Runtime::set_top_level_task_mapper_id(MapperID mapper_id)
    //--------------------------------------------------------------------------
    {
      Internal::Runtime::set_top_level_task_mapper_id(mapper_id);
    }

    //--------------------------------------------------------------------------
    /*static*/ size_t Runtime::get_maximum_dimension(void)
    //--------------------------------------------------------------------------
    {
      return LEGION_MAX_DIM;
    }

    //--------------------------------------------------------------------------
    /*static*/ void Runtime::configure_MPI_interoperability(int rank)
    //--------------------------------------------------------------------------
    {
      Internal::Runtime::configure_MPI_interoperability(rank);
    }

    //--------------------------------------------------------------------------
    /*static*/ LegionHandshake Runtime::create_external_handshake(
                bool init_in_ext, int ext_participants, int legion_participants)
    //--------------------------------------------------------------------------
    {
#ifdef DEBUG_LEGION
      assert(ext_participants > 0);
      assert(legion_participants > 0);
#endif
      LegionHandshake result(
          new Internal::LegionHandshakeImpl(init_in_ext,
                                       ext_participants, legion_participants));
      Internal::Runtime::register_handshake(result);
      return result;
    }

    //--------------------------------------------------------------------------
    /*static*/ MPILegionHandshake Runtime::create_handshake(bool init_in_MPI,
                                                        int mpi_participants,
                                                        int legion_participants)
    //--------------------------------------------------------------------------
    {
#ifdef DEBUG_LEGION
      assert(mpi_participants > 0);
      assert(legion_participants > 0);
#endif
      MPILegionHandshake result(
          new Internal::LegionHandshakeImpl(init_in_MPI,
                                       mpi_participants, legion_participants));
      Internal::Runtime::register_handshake(result);
      return result;
    }

    //--------------------------------------------------------------------------
    /*static*/ void Runtime::register_reduction_op(ReductionOpID redop_id,
                                                   ReductionOp *redop,
                                                   SerdezInitFnptr init_fnptr,
                                                   SerdezFoldFnptr fold_fnptr,
                                                   bool permit_duplicates)
    //--------------------------------------------------------------------------
    {
      Internal::Runtime::register_reduction_op(redop_id, redop, init_fnptr, 
                                               fold_fnptr, permit_duplicates);
    }

    //--------------------------------------------------------------------------
    /*static*/ const ReductionOp* Runtime::get_reduction_op(
                                                        ReductionOpID redop_id)
    //--------------------------------------------------------------------------
    {
      return Internal::Runtime::get_reduction_op(redop_id);
    }

#ifdef LEGION_GPU_REDUCTIONS
    //--------------------------------------------------------------------------
    /*static*/ void Runtime::preregister_gpu_reduction_op(ReductionOpID redop,
                                                     const CodeDescriptor &desc)
    //--------------------------------------------------------------------------
    {
      Internal::Runtime::preregister_gpu_reduction_op(redop, desc);
    }
#endif

    //--------------------------------------------------------------------------
    /*static*/ void Runtime::register_custom_serdez_op(CustomSerdezID serdez_id,
                                                       SerdezOp *serdez_op,
                                                       bool permit_duplicates)
    //--------------------------------------------------------------------------
    {
      Internal::Runtime::register_serdez_op(serdez_id, serdez_op,
                                            permit_duplicates);
    }

    //--------------------------------------------------------------------------
    /*static*/ const SerdezOp* Runtime::get_serdez_op(CustomSerdezID serdez_id)
    //--------------------------------------------------------------------------
    {
      return Internal::Runtime::get_serdez_op(serdez_id);
    } 

    //--------------------------------------------------------------------------
    /*static*/ void Runtime::add_registration_callback(
                                             RegistrationCallbackFnptr callback)
    //--------------------------------------------------------------------------
    {
      Internal::Runtime::add_registration_callback(callback);
    }

#ifdef LEGION_USE_LIBDL
    //--------------------------------------------------------------------------
    void Runtime::perform_registration_callback(
                                RegistrationCallbackFnptr callback, bool global)
    //--------------------------------------------------------------------------
    {
      Internal::Runtime::perform_dynamic_registration_callback(callback,global);
    }
#endif

    //--------------------------------------------------------------------------
    /*static*/ void Runtime::set_registration_callback(
                                            RegistrationCallbackFnptr callback)
    //--------------------------------------------------------------------------
    {
      Internal::Runtime::add_registration_callback(callback);
    }

    //--------------------------------------------------------------------------
    /*static*/ const InputArgs& Runtime::get_input_args(void)
    //--------------------------------------------------------------------------
    {
      if (!Internal::Runtime::runtime_started)
        REPORT_LEGION_ERROR(ERROR_DYNAMIC_CALL_PRE_RUNTIME_START,
            "Illegal call to 'get_input_args' before the runtime is started")
      if (Internal::implicit_runtime != NULL)
        return Internal::implicit_runtime->input_args;
      // Otherwise this is not from a Legion task, so fallback to the_runtime
      return Internal::Runtime::the_runtime->input_args;
    }

    //--------------------------------------------------------------------------
    /*static*/ Runtime* Runtime::get_runtime(Processor p)
    //--------------------------------------------------------------------------
    {
      if (!Internal::Runtime::runtime_started)
        REPORT_LEGION_ERROR(ERROR_DYNAMIC_CALL_PRE_RUNTIME_START,
            "Illegal call to 'get_runtime' before the runtime is started")
      // If we have an implicit runtime we use that
      if (Internal::implicit_runtime != NULL)
        return Internal::implicit_runtime->external;
      // Otherwise this is not from a Legion task, so fallback to the_runtime
      return Internal::Runtime::the_runtime->external;
    }

    //--------------------------------------------------------------------------
    /*static*/ Context Runtime::get_context(void)
    //--------------------------------------------------------------------------
    {
      return Internal::implicit_context;
    } 

    //--------------------------------------------------------------------------
    /*static*/ const Task* Runtime::get_context_task(Context ctx)
    //--------------------------------------------------------------------------
    {
      return ctx->get_owner_task();
    }

    //--------------------------------------------------------------------------
    TaskID Runtime::generate_dynamic_task_id(void)
    //--------------------------------------------------------------------------
    {
      return runtime->generate_dynamic_task_id();
    }

    //--------------------------------------------------------------------------
    TaskID Runtime::generate_library_task_ids(const char *name, size_t count)
    //--------------------------------------------------------------------------
    {
      return runtime->generate_library_task_ids(name, count);
    }

    //--------------------------------------------------------------------------
    /*static*/ TaskID Runtime::generate_static_task_id(void)
    //--------------------------------------------------------------------------
    {
      return Internal::Runtime::generate_static_task_id();
    }

    //--------------------------------------------------------------------------
    ReductionOpID Runtime::generate_dynamic_reduction_id(void)
    //--------------------------------------------------------------------------
    {
      return runtime->generate_dynamic_reduction_id();
    }

    //--------------------------------------------------------------------------
    ReductionOpID Runtime::generate_library_reduction_ids(const char *name,
                                                          size_t count)
    //--------------------------------------------------------------------------
    {
      return runtime->generate_library_reduction_ids(name, count);
    }

    //--------------------------------------------------------------------------
    /*static*/ ReductionOpID Runtime::generate_static_reduction_id(void)
    //--------------------------------------------------------------------------
    {
      return Internal::Runtime::generate_static_reduction_id();
    }

    //--------------------------------------------------------------------------
    CustomSerdezID Runtime::generate_dynamic_serdez_id(void)
    //--------------------------------------------------------------------------
    {
      return runtime->generate_dynamic_serdez_id();
    }

    //--------------------------------------------------------------------------
    CustomSerdezID Runtime::generate_library_serdez_ids(const char *name,
                                                        size_t count)
    //--------------------------------------------------------------------------
    {
      return runtime->generate_library_serdez_ids(name, count);
    }

    //--------------------------------------------------------------------------
    /*static*/ CustomSerdezID Runtime::generate_static_serdez_id(void)
    //--------------------------------------------------------------------------
    {
      return Internal::Runtime::generate_static_serdez_id();
    }

    //--------------------------------------------------------------------------
    VariantID Runtime::register_task_variant(
                                    const TaskVariantRegistrar &registrar,
                                    const CodeDescriptor &realm_desc,
                                    const void *user_data /*= NULL*/,
                                    size_t user_len /*= 0*/,
                                    size_t return_type_size/*=MAX_RETURN_SIZE*/,
                                    VariantID vid /*= AUTO_GENERATE_ID*/,
                                    bool has_return_type_size /*= true*/)
    //--------------------------------------------------------------------------
    {
      return runtime->register_variant(registrar, user_data, user_len, 
             realm_desc, return_type_size, has_return_type_size, vid);
    }

    //--------------------------------------------------------------------------
    /*static*/ VariantID Runtime::preregister_task_variant(
              const TaskVariantRegistrar &registrar,
	      const CodeDescriptor &realm_desc,
	      const void *user_data /*= NULL*/,
	      size_t user_len /*= 0*/,
	      const char *task_name /*= NULL*/,
              VariantID vid /*=AUTO_GENERATE_ID*/,
              size_t return_type_size /*=MAX_RETURN_SIZE*/,
              bool has_return_type_size /*=true*/,
              bool check_task_id/*=true*/)
    //--------------------------------------------------------------------------
    {
      // Make a copy of the descriptor here
      return Internal::Runtime::preregister_variant(registrar, user_data, 
             user_len, realm_desc, return_type_size, has_return_type_size,
             task_name, vid, check_task_id);
    }

    //--------------------------------------------------------------------------
    /*static*/ void Runtime::legion_task_preamble(
                                       const void *data, size_t datalen,
                                       Processor p, const Task *& task,
                                       const std::vector<PhysicalRegion> *& reg,
                                       Context& ctx, Runtime *& runtime)
    //--------------------------------------------------------------------------
    {
      // Read the context out of the buffer
#ifdef DEBUG_LEGION
      assert(datalen == sizeof(Context));
#endif
      ctx = *((const Context*)data);
      task = ctx->get_task();

      reg = &ctx->begin_task(runtime);
    }

    //--------------------------------------------------------------------------
    /*static*/ void Runtime::legion_task_postamble(Runtime *runtime,Context ctx,
                                                 const void *retvalptr,
                                                 size_t retvalsize, bool owned,
                                                 Realm::RegionInstance inst,
                                                 Memory::Kind memory,
                                                 void (*freefunc)(void*,size_t),
                                                 const void *metadataptr,
                                                 size_t metadatasize)
    //--------------------------------------------------------------------------
    {
      ctx->end_task(retvalptr, retvalsize, owned, inst, NULL/*functor*/,
                    memory, freefunc, metadataptr, metadatasize);
    }

    //--------------------------------------------------------------------------
    /*static*/ void Runtime::legion_task_postamble(Runtime *runtime,Context ctx,
                                    FutureFunctor *callback_functor, bool owned)
    //--------------------------------------------------------------------------
    {
      ctx->end_task(NULL, 0, owned, Realm::RegionInstance::NO_INST, 
                    callback_functor, Memory::SYSTEM_MEM, NULL, NULL, 0);
    }

    //--------------------------------------------------------------------------
    ShardID Runtime::get_shard_id(Context ctx, bool I_know_what_I_am_doing)
    //--------------------------------------------------------------------------
    {
      if (!I_know_what_I_am_doing)
        REPORT_LEGION_ERROR(ERROR_CONFUSED_USER, "User does not know what "
            "they are doing asking for the shard ID in task %s (UID %lld)",
            ctx->get_task_name(), ctx->get_unique_id())
      return ctx->get_shard_id();
    }

    //--------------------------------------------------------------------------
    size_t Runtime::get_num_shards(Context ctx, bool I_know_what_I_am_doing)
    //--------------------------------------------------------------------------
    {
      if (!I_know_what_I_am_doing)
        REPORT_LEGION_ERROR(ERROR_CONFUSED_USER, "User does not know what they"
            " are doing asking for the number of shards in task %s (UID %lld)",
            ctx->get_task_name(), ctx->get_unique_id())
      return ctx->get_num_shards();
    }

    //--------------------------------------------------------------------------
    Future Runtime::consensus_match(Context ctx, const void *input,void *output,
                                    size_t num_elements, size_t element_size)
    //--------------------------------------------------------------------------
    {
      return ctx->consensus_match(input, output, num_elements, element_size);
    }

    //--------------------------------------------------------------------------
    /*static*/ void Runtime::enable_profiling(void)
    //--------------------------------------------------------------------------
    {
    }

    //--------------------------------------------------------------------------
    /*static*/ void Runtime::disable_profiling(void)
    //--------------------------------------------------------------------------
    {
    }

    //--------------------------------------------------------------------------
    /*static*/ void Runtime::dump_profiling(void)
    //--------------------------------------------------------------------------
    {
    }

    //--------------------------------------------------------------------------
    LayoutConstraintID Runtime::register_layout(
                                     const LayoutConstraintRegistrar &registrar)
    //--------------------------------------------------------------------------
    {
      return runtime->register_layout(registrar, LEGION_AUTO_GENERATE_ID);
    }

    //--------------------------------------------------------------------------
    void Runtime::release_layout(LayoutConstraintID layout_id)
    //--------------------------------------------------------------------------
    {
      runtime->release_layout(layout_id);
    }

    //--------------------------------------------------------------------------
    /*static*/ LayoutConstraintID Runtime::preregister_layout(
                                     const LayoutConstraintRegistrar &registrar,
                                     LayoutConstraintID layout_id)
    //--------------------------------------------------------------------------
    {
      return Internal::Runtime::preregister_layout(registrar, layout_id);
    }

    //--------------------------------------------------------------------------
    FieldSpace Runtime::get_layout_constraint_field_space(
                                                   LayoutConstraintID layout_id)
    //--------------------------------------------------------------------------
    {
      return runtime->get_layout_constraint_field_space(layout_id);
    }

    //--------------------------------------------------------------------------
    void Runtime::get_layout_constraints(LayoutConstraintID layout_id,
                                        LayoutConstraintSet &layout_constraints)
    //--------------------------------------------------------------------------
    {
      runtime->get_layout_constraints(layout_id, layout_constraints);
    }

    //--------------------------------------------------------------------------
    const char* Runtime::get_layout_constraints_name(LayoutConstraintID id)
    //--------------------------------------------------------------------------
    {
      return runtime->get_layout_constraints_name(id);
    }

}; // namespace Legion

// EOF
<|MERGE_RESOLUTION|>--- conflicted
+++ resolved
@@ -1557,14 +1557,9 @@
 
     //--------------------------------------------------------------------------
     TaskLauncher::TaskLauncher(void)
-<<<<<<< HEAD
-      : task_id(0), argument(TaskArgument()), predicate(Predicate::TRUE_PRED),
+      : task_id(0), argument(UntypedBuffer()), predicate(Predicate::TRUE_PRED),
         map_id(0), tag(0), point(DomainPoint(0)), 
         sharding_space(IndexSpace::NO_SPACE), static_dependences(NULL),
-=======
-      : task_id(0), argument(UntypedBuffer()), predicate(Predicate::TRUE_PRED),
-        map_id(0), tag(0), point(DomainPoint()), static_dependences(NULL),
->>>>>>> e9252c04
         enable_inlining(false), local_function_task(false),
         independent_requirements(false), elide_future_return(false),
         silence_warnings(false)
@@ -1578,17 +1573,11 @@
                                MapperID mid /*=0*/, MappingTagID t /*=0*/,
                                UntypedBuffer marg /*=UntypedBuffer*/)
       : task_id(tid), argument(arg), predicate(pred), map_id(mid), tag(t), 
-<<<<<<< HEAD
-        point(DomainPoint(0)), sharding_space(IndexSpace::NO_SPACE), 
+        map_arg(marg), point(DomainPoint(0)),
+        sharding_space(IndexSpace::NO_SPACE), 
         static_dependences(NULL), enable_inlining(false),
         local_function_task(false), independent_requirements(false), 
         elide_future_return(false), silence_warnings(false)
-=======
-        map_arg(marg), point(DomainPoint()), static_dependences(NULL), 
-        enable_inlining(false), local_function_task(false),
-        independent_requirements(false), elide_future_return(false),
-        silence_warnings(false)
->>>>>>> e9252c04
     //--------------------------------------------------------------------------
     {
     }
@@ -1600,12 +1589,8 @@
     //--------------------------------------------------------------------------
     IndexTaskLauncher::IndexTaskLauncher(void)
       : task_id(0), launch_domain(Domain::NO_DOMAIN), 
-<<<<<<< HEAD
         launch_space(IndexSpace::NO_SPACE), 
-        sharding_space(IndexSpace::NO_SPACE), global_arg(TaskArgument()), 
-=======
-        launch_space(IndexSpace::NO_SPACE), global_arg(UntypedBuffer()), 
->>>>>>> e9252c04
+        sharding_space(IndexSpace::NO_SPACE), global_arg(UntypedBuffer()), 
         argument_map(ArgumentMap()), predicate(Predicate::TRUE_PRED), 
         must_parallelism(false), map_id(0), tag(0), static_dependences(NULL), 
         enable_inlining(false), independent_requirements(false), 
@@ -1622,15 +1607,9 @@
                                      bool must /*=false*/, MapperID mid /*=0*/,
                                      MappingTagID t /*=0*/, UntypedBuffer marg)
       : task_id(tid), launch_domain(dom), launch_space(IndexSpace::NO_SPACE),
-<<<<<<< HEAD
         sharding_space(IndexSpace::NO_SPACE), global_arg(global), 
         argument_map(map), predicate(pred), must_parallelism(must), map_id(mid),
-        tag(t), static_dependences(NULL), enable_inlining(false), 
-=======
-        global_arg(global), argument_map(map), predicate(pred), 
-        must_parallelism(must), map_id(mid), tag(t), map_arg(marg),
-        static_dependences(NULL), enable_inlining(false),
->>>>>>> e9252c04
+        tag(t), map_arg(marg), static_dependences(NULL), enable_inlining(false), 
         independent_requirements(false), elide_future_return(false),
         silence_warnings(false)
     //--------------------------------------------------------------------------
@@ -1646,15 +1625,9 @@
                                      bool must /*=false*/, MapperID mid /*=0*/,
                                      MappingTagID t /*=0*/, UntypedBuffer marg)
       : task_id(tid), launch_domain(Domain::NO_DOMAIN), launch_space(space),
-<<<<<<< HEAD
         sharding_space(IndexSpace::NO_SPACE), global_arg(global), 
         argument_map(map), predicate(pred), must_parallelism(must), map_id(mid),
-        tag(t), static_dependences(NULL), enable_inlining(false), 
-=======
-        global_arg(global), argument_map(map), predicate(pred), 
-        must_parallelism(must), map_id(mid), tag(t), map_arg(marg),
-        static_dependences(NULL), enable_inlining(false),
->>>>>>> e9252c04
+        tag(t), map_arg(marg), static_dependences(NULL), enable_inlining(false), 
         independent_requirements(false), elide_future_return(false),
         silence_warnings(false)
     //--------------------------------------------------------------------------
@@ -1689,17 +1662,11 @@
 
     //--------------------------------------------------------------------------
     CopyLauncher::CopyLauncher(Predicate pred /*= Predicate::TRUE_PRED*/,
-<<<<<<< HEAD
-                               MapperID mid /*=0*/, MappingTagID t /*=0*/)
-      : predicate(pred), map_id(mid), tag(t), point(DomainPoint(0)),
-        sharding_space(IndexSpace::NO_SPACE), static_dependences(NULL), 
-        possible_src_indirect_out_of_range(true),
-=======
                                MapperID mid /*=0*/, MappingTagID t /*=0*/,
                                UntypedBuffer marg /*=UntypedBuffer()*/)
       : predicate(pred), map_id(mid), tag(t), map_arg(marg), 
+        point(DomainPoint(0)), sharding_space(IndexSpace::NO_SPACE),
         static_dependences(NULL), possible_src_indirect_out_of_range(true),
->>>>>>> e9252c04
         possible_dst_indirect_out_of_range(true),
         possible_dst_indirect_aliasing(true), silence_warnings(false)
     //--------------------------------------------------------------------------
@@ -1727,17 +1694,11 @@
     //--------------------------------------------------------------------------
     IndexCopyLauncher::IndexCopyLauncher(Domain dom, 
                                     Predicate pred /*= Predicate::TRUE_PRED*/,
-<<<<<<< HEAD
-                                    MapperID mid /*=0*/, MappingTagID t /*=0*/) 
+                                    MapperID mid /*=0*/, MappingTagID t /*=0*/,
+                                    UntypedBuffer marg /*=UntypedBuffer()*/) 
       : launch_domain(dom), launch_space(IndexSpace::NO_SPACE), 
         sharding_space(IndexSpace::NO_SPACE), predicate(pred), map_id(mid),
-        tag(t), static_dependences(NULL),
-=======
-                                    MapperID mid /*=0*/, MappingTagID t /*=0*/,
-                                    UntypedBuffer marg /*=UntypedBuffer()*/) 
-      : launch_domain(dom), launch_space(IndexSpace::NO_SPACE), predicate(pred),
-        map_id(mid), tag(t), map_arg(marg), static_dependences(NULL),
->>>>>>> e9252c04
+        tag(t), map_arg(marg), static_dependences(NULL),
         possible_src_indirect_out_of_range(true),
         possible_dst_indirect_out_of_range(true),
         possible_dst_indirect_aliasing(true), 
@@ -1750,17 +1711,11 @@
     //--------------------------------------------------------------------------
     IndexCopyLauncher::IndexCopyLauncher(IndexSpace space, 
                                     Predicate pred /*= Predicate::TRUE_PRED*/,
-<<<<<<< HEAD
-                                    MapperID mid /*=0*/, MappingTagID t /*=0*/) 
+                                    MapperID mid /*=0*/, MappingTagID t /*=0*/,
+                                    UntypedBuffer marg /*=UntypedBuffer()*/) 
       : launch_domain(Domain::NO_DOMAIN), launch_space(space), 
         sharding_space(IndexSpace::NO_SPACE), predicate(pred), map_id(mid), 
-        tag(t), static_dependences(NULL),
-=======
-                                    MapperID mid /*=0*/, MappingTagID t /*=0*/,
-                                    UntypedBuffer marg /*=UntypedBuffer()*/) 
-      : launch_domain(Domain::NO_DOMAIN), launch_space(space), predicate(pred),
-        map_id(mid), tag(t), map_arg(marg), static_dependences(NULL), 
->>>>>>> e9252c04
+        tag(t), map_arg(marg), static_dependences(NULL),
         possible_src_indirect_out_of_range(true),
         possible_dst_indirect_out_of_range(true),
         possible_dst_indirect_aliasing(true), 
@@ -1824,12 +1779,8 @@
                                MapperID id /*=0*/, MappingTagID t /*=0*/,
                                UntypedBuffer marg /*=UntypedBuffer()*/)
       : handle(h), parent(p), argument(arg), predicate(pred), map_id(id), 
-<<<<<<< HEAD
-        tag(t), point(DomainPoint(0)), static_dependences(NULL), 
+        tag(t), map_arg(marg), point(DomainPoint(0)), static_dependences(NULL), 
         silence_warnings(false)
-=======
-        tag(t), map_arg(marg), static_dependences(NULL), silence_warnings(false)
->>>>>>> e9252c04
     //--------------------------------------------------------------------------
     {
     }
@@ -1840,11 +1791,8 @@
                                MapperID id /*=0*/, MappingTagID t /*=0*/,
                                UntypedBuffer marg /*=UntypedBuffer()*/)
       : handle(h), parent(p), future(f), predicate(pred), map_id(id), tag(t), 
-<<<<<<< HEAD
-        point(DomainPoint(0)), static_dependences(NULL), silence_warnings(false) 
-=======
-        map_arg(marg), static_dependences(NULL), silence_warnings(false) 
->>>>>>> e9252c04
+        map_arg(marg), point(DomainPoint(0)), static_dependences(NULL),
+        silence_warnings(false) 
     //--------------------------------------------------------------------------
     {
     }
@@ -1867,15 +1815,10 @@
     IndexFillLauncher::IndexFillLauncher(Domain dom, LogicalRegion h, 
                                LogicalRegion p, UntypedBuffer arg, 
                                ProjectionID proj, Predicate pred,
-<<<<<<< HEAD
-                               MapperID id /*=0*/, MappingTagID t /*=0*/)
+                               MapperID id /*=0*/, MappingTagID t /*=0*/,
+                               UntypedBuffer marg /*=UntypedBuffer()*/)
       : launch_domain(dom), launch_space(IndexSpace::NO_SPACE), 
         sharding_space(IndexSpace::NO_SPACE), region(h), 
-=======
-                               MapperID id /*=0*/, MappingTagID t /*=0*/,
-                               UntypedBuffer marg /*=UntypedBuffer()*/)
-      : launch_domain(dom), launch_space(IndexSpace::NO_SPACE), region(h), 
->>>>>>> e9252c04
         partition(LogicalPartition::NO_PART), parent(p), projection(proj), 
         argument(arg), predicate(pred), map_id(id), tag(t), map_arg(marg),
         static_dependences(NULL), silence_warnings(false)
@@ -1887,15 +1830,10 @@
     IndexFillLauncher::IndexFillLauncher(Domain dom, LogicalRegion h,
                                 LogicalRegion p, Future f,
                                 ProjectionID proj, Predicate pred,
-<<<<<<< HEAD
-                                MapperID id /*=0*/, MappingTagID t /*=0*/)
+                                MapperID id /*=0*/, MappingTagID t /*=0*/,
+                                UntypedBuffer marg /*=UntypedBuffer()*/)
       : launch_domain(dom), launch_space(IndexSpace::NO_SPACE), 
         sharding_space(IndexSpace::NO_SPACE), region(h), 
-=======
-                                MapperID id /*=0*/, MappingTagID t /*=0*/,
-                                UntypedBuffer marg /*=UntypedBuffer()*/)
-      : launch_domain(dom), launch_space(IndexSpace::NO_SPACE), region(h), 
->>>>>>> e9252c04
         partition(LogicalPartition::NO_PART), parent(p), projection(proj), 
         future(f), predicate(pred), map_id(id), tag(t), map_arg(marg),
         static_dependences(NULL), silence_warnings(false)
@@ -1907,15 +1845,10 @@
     IndexFillLauncher::IndexFillLauncher(IndexSpace space, LogicalRegion h, 
                                LogicalRegion p, UntypedBuffer arg, 
                                ProjectionID proj, Predicate pred,
-<<<<<<< HEAD
-                               MapperID id /*=0*/, MappingTagID t /*=0*/)
+                               MapperID id /*=0*/, MappingTagID t /*=0*/,
+                               UntypedBuffer marg /*=UntypedBuffer()*/)
       : launch_domain(Domain::NO_DOMAIN), launch_space(space), 
         sharding_space(IndexSpace::NO_SPACE), region(h), 
-=======
-                               MapperID id /*=0*/, MappingTagID t /*=0*/,
-                               UntypedBuffer marg /*=UntypedBuffer()*/)
-      : launch_domain(Domain::NO_DOMAIN), launch_space(space), region(h), 
->>>>>>> e9252c04
         partition(LogicalPartition::NO_PART), parent(p), projection(proj), 
         argument(arg), predicate(pred), map_id(id), tag(t), map_arg(marg),
         static_dependences(NULL), silence_warnings(false)
@@ -1927,15 +1860,10 @@
     IndexFillLauncher::IndexFillLauncher(IndexSpace space, LogicalRegion h,
                                 LogicalRegion p, Future f,
                                 ProjectionID proj, Predicate pred,
-<<<<<<< HEAD
-                                MapperID id /*=0*/, MappingTagID t /*=0*/)
+                                MapperID id /*=0*/, MappingTagID t /*=0*/,
+                                UntypedBuffer marg /*=UntypedBuffer()*/)
       : launch_domain(Domain::NO_DOMAIN), launch_space(space), 
         sharding_space(IndexSpace::NO_SPACE), region(h), 
-=======
-                                MapperID id /*=0*/, MappingTagID t /*=0*/,
-                                UntypedBuffer marg /*=UntypedBuffer()*/)
-      : launch_domain(Domain::NO_DOMAIN), launch_space(space), region(h), 
->>>>>>> e9252c04
         partition(LogicalPartition::NO_PART), parent(p), projection(proj), 
         future(f), predicate(pred), map_id(id), tag(t), map_arg(marg),
         static_dependences(NULL), silence_warnings(false)
@@ -1951,15 +1879,10 @@
                                          MappingTagID t /*=0*/,
                                          UntypedBuffer marg/*=UntypedBuffer()*/)
       : launch_domain(dom), launch_space(IndexSpace::NO_SPACE), 
-<<<<<<< HEAD
         sharding_space(IndexSpace::NO_SPACE), region(LogicalRegion::NO_REGION), 
         partition(h), parent(p), projection(proj),argument(arg),predicate(pred),
-        map_id(id), tag(t), static_dependences(NULL), silence_warnings(false)
-=======
-        region(LogicalRegion::NO_REGION), partition(h), parent(p),
-        projection(proj), argument(arg), predicate(pred), map_id(id), tag(t),
-        map_arg(marg), static_dependences(NULL), silence_warnings(false)
->>>>>>> e9252c04
+        map_id(id), tag(t), map_arg(marg), static_dependences(NULL),
+        silence_warnings(false)
     //--------------------------------------------------------------------------
     {
     }
@@ -1972,15 +1895,10 @@
                                          MappingTagID t /*=0*/,
                                          UntypedBuffer marg/*=UntypedBuffer()*/)
       : launch_domain(dom), launch_space(IndexSpace::NO_SPACE), 
-<<<<<<< HEAD
         sharding_space(IndexSpace::NO_SPACE), region(LogicalRegion::NO_REGION), 
         partition(h), parent(p), projection(proj), future(f), predicate(pred),
-        map_id(id), tag(t), static_dependences(NULL), silence_warnings(false)
-=======
-        region(LogicalRegion::NO_REGION), partition(h), parent(p),
-        projection(proj), future(f), predicate(pred), map_id(id), tag(t),
-        map_arg(marg), static_dependences(NULL), silence_warnings(false)
->>>>>>> e9252c04
+        map_id(id), tag(t), map_arg(marg), static_dependences(NULL),
+        silence_warnings(false)
     //--------------------------------------------------------------------------
     {
     }
@@ -1993,15 +1911,10 @@
                                          MappingTagID t /*=0*/,
                                          UntypedBuffer marg/*=UntypedBuffer()*/)
       : launch_domain(Domain::NO_DOMAIN), launch_space(space), 
-<<<<<<< HEAD
         sharding_space(IndexSpace::NO_SPACE), region(LogicalRegion::NO_REGION), 
         partition(h), parent(p), projection(proj),argument(arg),predicate(pred),
-        map_id(id), tag(t), static_dependences(NULL), silence_warnings(false)
-=======
-        region(LogicalRegion::NO_REGION), partition(h), parent(p),
-        projection(proj), argument(arg), predicate(pred), map_id(id), tag(t),
-        map_arg(marg), static_dependences(NULL), silence_warnings(false)
->>>>>>> e9252c04
+        map_id(id), tag(t), map_arg(marg), static_dependences(NULL),
+        silence_warnings(false)
     //--------------------------------------------------------------------------
     {
     }
@@ -2014,15 +1927,10 @@
                                          MappingTagID t /*=0*/,
                                          UntypedBuffer marg/*=UntypedBuffer()*/)
       : launch_domain(Domain::NO_DOMAIN), launch_space(space), 
-<<<<<<< HEAD
         sharding_space(IndexSpace::NO_SPACE), region(LogicalRegion::NO_REGION),
         partition(h), parent(p), projection(proj), future(f), predicate(pred),
-        map_id(id), tag(t), static_dependences(NULL), silence_warnings(false)
-=======
-        region(LogicalRegion::NO_REGION), partition(h), parent(p),
-        projection(proj), future(f), predicate(pred), map_id(id), tag(t),
-        map_arg(marg), static_dependences(NULL), silence_warnings(false)
->>>>>>> e9252c04
+        map_id(id), tag(t), map_arg(marg), static_dependences(NULL),
+        silence_warnings(false)
     //--------------------------------------------------------------------------
     {
     }
@@ -2098,15 +2006,10 @@
 
     //--------------------------------------------------------------------------
     MustEpochLauncher::MustEpochLauncher(MapperID id /*= 0*/,   
-<<<<<<< HEAD
                                          MappingTagID tag/*= 0*/)
       : map_id(id), mapping_tag(tag), launch_domain(Domain::NO_DOMAIN),
         launch_space(IndexSpace::NO_SPACE), 
         sharding_space(IndexSpace::NO_SPACE), silence_warnings(false)
-=======
-                                         MappingTagID tag /*= 0*/)
-      : map_id(id), mapping_tag(tag), silence_warnings(false)
->>>>>>> e9252c04
     //--------------------------------------------------------------------------
     {
     }
@@ -4802,19 +4705,8 @@
                  PartitionKind part_kind, Color color)
     //--------------------------------------------------------------------------
     {
-<<<<<<< HEAD
       return ctx->create_partition_by_domain(parent, domains, color_space,
                                   perform_intersections, part_kind, color);
-=======
-      ArgumentMap argmap;
-      for (std::map<DomainPoint,Domain>::const_iterator it = 
-            domains.begin(); it != domains.end(); it++)
-        argmap.set_point(it->first,
-            UntypedBuffer(&it->second, sizeof(it->second)));
-      FutureMap future_map(argmap.impl->freeze(ctx));
-      return ctx->create_partition_by_domain(parent, future_map, color_space, 
-                                    perform_intersections, part_kind, color);
->>>>>>> e9252c04
     }
 
     //--------------------------------------------------------------------------
