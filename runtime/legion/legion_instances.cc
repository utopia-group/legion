--- conflicted
+++ resolved
@@ -460,12 +460,8 @@
 #endif
       FieldMask mask;
       derez.deserialize(mask);
-<<<<<<< HEAD
-      field_space_node->transform_field_mask(mask, source);
-=======
       size_t blocking_factor;
       derez.deserialize(blocking_factor);
->>>>>>> 7649704e
       if (has_local)
       {
         // If we have a local layout, then we should be able to find it
