/* Copyright 2021 Stanford University, NVIDIA Corporation
 *
 * Licensed under the Apache License, Version 2.0 (the "License");
 * you may not use this file except in compliance with the License.
 * You may obtain a copy of the License at
 *
 *     http://www.apache.org/licenses/LICENSE-2.0
 *
 * Unless required by applicable law or agreed to in writing, software
 * distributed under the License is distributed on an "AS IS" BASIS,
 * WITHOUT WARRANTIES OR CONDITIONS OF ANY KIND, either express or implied.
 * See the License for the specific language governing permissions and
 * limitations under the License.
 */

#ifndef __LEGION_CONTEXT_H__
#define __LEGION_CONTEXT_H__

#include "legion.h"
#include "legion/legion_tasks.h"
#include "legion/legion_mapping.h"
#include "legion/legion_instances.h"
#include "legion/legion_allocation.h"

namespace Legion {
  namespace Internal {
   
    /**
     * \class TaskContext
     * The base class for all task contexts which 
     * provide all the methods for handling the 
     * execution of a task at runtime.
     */
    class TaskContext : public ResourceTracker, public Collectable {
    public:
      class AutoRuntimeCall {
      public:
        AutoRuntimeCall(TaskContext *c) : ctx(c) { ctx->begin_runtime_call(); }
        ~AutoRuntimeCall(void) { ctx->end_runtime_call(); }
      public:
        TaskContext *const ctx;
      };
      // This is a no-op task for yield operations
      struct YieldArgs : public LgTaskArgs<YieldArgs> {
      public:
        static const LgTaskID TASK_ID = LG_YIELD_TASK_ID;
      public:
        YieldArgs(UniqueID uid) : LgTaskArgs<YieldArgs>(uid) { }
      };
    public:
      TaskContext(Runtime *runtime, SingleTask *owner, int depth,
                  const std::vector<RegionRequirement> &reqs,
                  const std::vector<RegionRequirement> &output_reqs,
                  bool inline_task, bool implicit_ctx = false);
      TaskContext(const TaskContext &rhs);
      virtual ~TaskContext(void);
    public:
      TaskContext& operator=(const TaskContext &rhs);
    public:
      // This is used enough that we want it inlined
      inline Processor get_executing_processor(void) const
        { return executing_processor; }
      inline void set_executing_processor(Processor p)
        { executing_processor = p; }
      inline size_t get_tunable_index(void)
        { return total_tunable_count++; }
      inline UniqueID get_unique_id(void) const 
        { return get_context_uid(); }
      inline const char* get_task_name(void)
        { return get_task()->get_task_name(); }
      inline const std::vector<PhysicalRegion>& get_physical_regions(void) const
        { return physical_regions; }
      inline SingleTask* get_owner_task(void) const { return owner_task; }
      inline bool is_priority_mutable(void) const { return mutable_priority; }
      inline int get_depth(void) const { return depth; }
    public:
      // Interface for task contexts
      virtual RegionTreeContext get_context(void) const = 0;
      virtual ContextID get_context_id(void) const = 0;
      virtual UniqueID get_context_uid(void) const;
      virtual Task* get_task(void); 
      virtual InnerContext* find_parent_context(void);
      virtual void pack_remote_context(Serializer &rez, 
                                       AddressSpaceID target,
                                       bool replicate = false) = 0;
      virtual void compute_task_tree_coordinates(
          std::vector<std::pair<size_t,DomainPoint> > &coordinates) = 0;
      virtual bool attempt_children_complete(void) = 0;
      virtual bool attempt_children_commit(void) = 0;
      virtual VariantImpl* select_inline_variant(TaskOp *child,
                const std::vector<PhysicalRegion> &parent_regions,
                std::deque<InstanceSet> &physical_instances);
      virtual bool is_leaf_context(void) const;
      virtual bool is_inner_context(void) const;
#ifdef LEGION_USE_LIBDL
      virtual void perform_global_registration_callbacks(
                     Realm::DSOReferenceImplementation *dso, RtEvent local_done,
                     RtEvent global_done, std::set<RtEvent> &preconditions);
#endif
      virtual void handle_registration_callback_effects(RtEvent effects) = 0;
      virtual void print_once(FILE *f, const char *message) const;
      virtual void log_once(Realm::LoggerMessage &message) const;
      virtual Future from_value(const void *value, size_t value_size,
          bool owned, Memory::Kind memkind, void (*freefunc)(void*,size_t));
      virtual ShardID get_shard_id(void) const;
      virtual size_t get_num_shards(void) const;
      virtual Future consensus_match(const void *input, void *output,
                                     size_t num_elements, size_t element_size);
    public:
      virtual VariantID register_variant(const TaskVariantRegistrar &registrar,
                                  const void *user_data, size_t user_data_size,
                                  const CodeDescriptor &desc, bool ret, 
                                  VariantID vid, bool check_task_id);
      virtual TraceID generate_dynamic_trace_id(void);
      virtual MapperID generate_dynamic_mapper_id(void);
      virtual ProjectionID generate_dynamic_projection_id(void);
      virtual ShardingID generate_dynamic_sharding_id(void);
      virtual TaskID generate_dynamic_task_id(void);
      virtual ReductionOpID generate_dynamic_reduction_id(void);
      virtual CustomSerdezID generate_dynamic_serdez_id(void);
      virtual bool perform_semantic_attach(bool &global);
      virtual void post_semantic_attach(void);
    public:
      // Interface to operations performed by a context
      virtual IndexSpace create_index_space(const Domain &bounds,
                                            TypeTag type_tag);
      virtual IndexSpace create_index_space(const Future &future,
                                            TypeTag type_tag) = 0;
      virtual IndexSpace create_index_space(
                           const std::vector<DomainPoint> &points);
      virtual IndexSpace create_index_space(
                           const std::vector<Domain> &rects);
      // This variant creates an uninitialized index space
      // that later is set by a task
      virtual IndexSpace create_unbound_index_space(TypeTag type_tag);
    protected:
      IndexSpace create_index_space_internal(const Domain *bounds,
                                             TypeTag type_tag);
    public:
      virtual IndexSpace union_index_spaces(
                           const std::vector<IndexSpace> &spaces);
      virtual IndexSpace intersect_index_spaces(
                           const std::vector<IndexSpace> &spaces);
      virtual IndexSpace subtract_index_spaces(
                           IndexSpace left, IndexSpace right);
      virtual void create_shared_ownership(IndexSpace handle);
      virtual void destroy_index_space(IndexSpace handle,
                                       const bool unordered,
                                       const bool recurse) = 0;
      virtual void create_shared_ownership(IndexPartition handle);
      virtual void destroy_index_partition(IndexPartition handle,
                                           const bool unordered,
                                           const bool recurse) = 0;
      virtual IndexPartition create_equal_partition(
                                            IndexSpace parent,
                                            IndexSpace color_space,
                                            size_t granularity,
                                            Color color) = 0;
      virtual IndexPartition create_partition_by_weights(IndexSpace parent,
                                            const FutureMap &weights,
                                            IndexSpace color_space,
                                            size_t granularity, 
                                            Color color) = 0;
      virtual IndexPartition create_partition_by_union(
                                            IndexSpace parent,
                                            IndexPartition handle1,
                                            IndexPartition handle2,
                                            IndexSpace color_space,
                                            PartitionKind kind,
                                            Color color) = 0;
      virtual IndexPartition create_partition_by_intersection(
                                            IndexSpace parent,
                                            IndexPartition handle1,
                                            IndexPartition handle2,
                                            IndexSpace color_space,
                                            PartitionKind kind,
                                            Color color) = 0;
      virtual IndexPartition create_partition_by_intersection(
                                            IndexSpace parent,
                                            IndexPartition partition,
                                            PartitionKind kind,
                                            Color color, 
                                            bool dominates) = 0;
      virtual IndexPartition create_partition_by_difference(
                                            IndexSpace parent,
                                            IndexPartition handle1,
                                            IndexPartition handle2,
                                            IndexSpace color_space,
                                            PartitionKind kind,
                                            Color color) = 0;
      virtual Color create_cross_product_partitions(
                                            IndexPartition handle1,
                                            IndexPartition handle2,
                              std::map<IndexSpace,IndexPartition> &handles,
                                            PartitionKind kind,
                                            Color color) = 0;
      virtual void create_association(      LogicalRegion domain,
                                            LogicalRegion domain_parent,
                                            FieldID domain_fid,
                                            IndexSpace range,
                                            MapperID id, MappingTagID tag) = 0;
      virtual IndexPartition create_restricted_partition(
                                            IndexSpace parent,
                                            IndexSpace color_space,
                                            const void *transform,
                                            size_t transform_size,
                                            const void *extent,
                                            size_t extent_size,
                                            PartitionKind part_kind,
                                            Color color) = 0;
      virtual IndexPartition create_partition_by_domain(
                                            IndexSpace parent,
                                  const std::map<DomainPoint,Domain> &domains,
                                            IndexSpace color_space,
                                            bool perform_intersections,
                                            PartitionKind part_kind,
                                            Color color) = 0;
      virtual IndexPartition create_partition_by_domain(
                                            IndexSpace parent,
                                            const FutureMap &domains,
                                            IndexSpace color_space,
                                            bool perform_intersections,
                                            PartitionKind part_kind,
                                            Color color, 
                                            bool skip_check = false) = 0;
      virtual IndexPartition create_partition_by_field(
                                            LogicalRegion handle,
                                            LogicalRegion parent_priv,
                                            FieldID fid,
                                            IndexSpace color_space,
                                            Color color,
                                            MapperID id, MappingTagID tag,
                                            PartitionKind part_kind) = 0;
      virtual IndexPartition create_partition_by_image(
                                            IndexSpace handle,
                                            LogicalPartition projection,
                                            LogicalRegion parent,
                                            FieldID fid,
                                            IndexSpace color_space,
                                            PartitionKind part_kind,
                                            Color color,
                                            MapperID id, MappingTagID tag) = 0;
      virtual IndexPartition create_partition_by_image_range(
                                            IndexSpace handle,
                                            LogicalPartition projection,
                                            LogicalRegion parent,
                                            FieldID fid,
                                            IndexSpace color_space,
                                            PartitionKind part_kind,
                                            Color color,
                                            MapperID id, MappingTagID tag) = 0;
      virtual IndexPartition create_partition_by_preimage(
                                            IndexPartition projection,
                                            LogicalRegion handle,
                                            LogicalRegion parent,
                                            FieldID fid,
                                            IndexSpace color_space,
                                            PartitionKind part_kind,
                                            Color color,
                                            MapperID id, MappingTagID tag) = 0;
      virtual IndexPartition create_partition_by_preimage_range(
                                            IndexPartition projection,
                                            LogicalRegion handle,
                                            LogicalRegion parent,
                                            FieldID fid,
                                            IndexSpace color_space,
                                            PartitionKind part_kind,
                                            Color color,
                                            MapperID id, MappingTagID tag) = 0;
      virtual IndexPartition create_pending_partition(
                                            IndexSpace parent,
                                            IndexSpace color_space,
                                            PartitionKind part_kind,
                                            Color color) = 0;
      virtual IndexSpace create_index_space_union(
                                            IndexPartition parent,
                                            const void *realm_color,
                                            size_t color_size,
                                            TypeTag type_tag,
                                const std::vector<IndexSpace> &handles) = 0;
      virtual IndexSpace create_index_space_union(
                                            IndexPartition parent,
                                            const void *realm_color,
                                            size_t color_size,
                                            TypeTag type_tag,
                                            IndexPartition handle) = 0;
      virtual IndexSpace create_index_space_intersection(
                                            IndexPartition parent,
                                            const void *realm_color,
                                            size_t color_size,
                                            TypeTag type_tag,
                                const std::vector<IndexSpace> &handles) = 0;
      virtual IndexSpace create_index_space_intersection(
                                            IndexPartition parent,
                                            const void *realm_color,
                                            size_t color_size,
                                            TypeTag type_tag,
                                            IndexPartition handle) = 0;
      virtual IndexSpace create_index_space_difference(
                                            IndexPartition parent,
                                            const void *realm_color,
                                            size_t color_size,
                                            TypeTag type_tag,
                                            IndexSpace initial,
                                const std::vector<IndexSpace> &handles) = 0;
      virtual FieldSpace create_field_space(void);
      virtual FieldSpace create_field_space(const std::vector<size_t> &sizes,
                                        std::vector<FieldID> &resulting_fields,
                                        CustomSerdezID serdez_id);
      virtual FieldSpace create_field_space(const std::vector<Future> &sizes,
                                        std::vector<FieldID> &resulting_fields,
                                        CustomSerdezID serdez_id) = 0;
      virtual void create_shared_ownership(FieldSpace handle);
      virtual void destroy_field_space(FieldSpace handle,
                                       const bool unordered) = 0;
      virtual FieldID allocate_field(FieldSpace space, size_t field_size,
                                     FieldID fid, bool local,
                                     CustomSerdezID serdez_id);
      virtual FieldID allocate_field(FieldSpace space, const Future &field_size,
                                     FieldID fid, bool local,
                                     CustomSerdezID serdez_id) = 0;
      virtual void allocate_local_field(
                                     FieldSpace space, size_t field_size,
                                     FieldID fid, CustomSerdezID serdez_id,
                                     std::set<RtEvent> &done_events) = 0;
      virtual void free_field(FieldAllocatorImpl *allocator, FieldSpace space, 
                              FieldID fid, const bool unordered) = 0;
      virtual void allocate_fields(FieldSpace space,
                                   const std::vector<size_t> &sizes,
                                   std::vector<FieldID> &resuling_fields,
                                   bool local, CustomSerdezID serdez_id);
      virtual void allocate_fields(FieldSpace space,
                                   const std::vector<Future> &sizes,
                                   std::vector<FieldID> &resuling_fields,
                                   bool local, CustomSerdezID serdez_id) = 0;
      virtual void allocate_local_fields(FieldSpace space,
                                   const std::vector<size_t> &sizes,
                                   const std::vector<FieldID> &resuling_fields,
                                   CustomSerdezID serdez_id,
                                   std::set<RtEvent> &done_events) = 0;
      virtual void free_fields(FieldAllocatorImpl *allocator, FieldSpace space, 
                               const std::set<FieldID> &to_free,
                               const bool unordered) = 0; 
      virtual LogicalRegion create_logical_region(RegionTreeForest *forest,
                                          IndexSpace index_space,
                                          FieldSpace field_space,
                                          const bool task_local,
                                          const bool output_region = false) = 0;
      virtual void create_shared_ownership(LogicalRegion handle);
      virtual void destroy_logical_region(LogicalRegion handle,
                                          const bool unordered) = 0;
      virtual void advise_analysis_subtree(LogicalRegion parent,
                                      const std::set<LogicalRegion> &regions,
                                      const std::set<LogicalPartition> &parts,
                                      const std::set<FieldID> &fields) = 0;
      virtual FieldAllocatorImpl* create_field_allocator(FieldSpace handle,
                                                         bool unordered);
      virtual void destroy_field_allocator(FieldSpaceNode *node);
      virtual void get_local_field_set(const FieldSpace handle,
                                       const std::set<unsigned> &indexes,
                                       std::set<FieldID> &to_set) const = 0;
      virtual void get_local_field_set(const FieldSpace handle,
                                       const std::set<unsigned> &indexes,
                                       std::vector<FieldID> &to_set) const = 0;
    public:
      virtual void add_physical_region(const RegionRequirement &req, 
          bool mapped, MapperID mid, MappingTagID tag, ApUserEvent &unmap_event,
          bool virtual_mapped, const InstanceSet &physical_instances) = 0;
      virtual Future execute_task(const TaskLauncher &launcher,
                                  std::vector<OutputRequirement> *outputs) = 0;
      virtual FutureMap execute_index_space(const IndexTaskLauncher &launcher,
                                   std::vector<OutputRequirement> *outputs) = 0;
      virtual Future execute_index_space(const IndexTaskLauncher &launcher,
                                   ReductionOpID redop, bool deterministic,
                                   std::vector<OutputRequirement> *outputs) = 0;
      virtual Future reduce_future_map(const FutureMap &future_map,
                                   ReductionOpID redop, bool deterministic,
                                   MapperID map_id, MappingTagID tag) = 0;
      virtual FutureMap construct_future_map(const Domain &domain,
                                 const std::map<DomainPoint,TaskArgument> &data,
                                             bool collective = false,
                                             ShardingID sid = 0) = 0;
      virtual FutureMap construct_future_map(const Domain &domain,
                    const std::map<DomainPoint,Future> &futures,
                    RtUserEvent domain_deletion = RtUserEvent::NO_RT_USER_EVENT,
                                             bool internal = false,
                                             bool collective = false,
                                             ShardingID sid = 0) = 0;
      virtual PhysicalRegion map_region(const InlineLauncher &launcher) = 0;
      virtual ApEvent remap_region(PhysicalRegion region) = 0;
      virtual void unmap_region(PhysicalRegion region) = 0;
      virtual void unmap_all_regions(bool external) = 0;
      virtual void fill_fields(const FillLauncher &launcher) = 0;
      virtual void fill_fields(const IndexFillLauncher &launcher) = 0;
      virtual void issue_copy(const CopyLauncher &launcher) = 0;
      virtual void issue_copy(const IndexCopyLauncher &launcher) = 0;
      virtual void issue_acquire(const AcquireLauncher &launcher) = 0;
      virtual void issue_release(const ReleaseLauncher &launcher) = 0;
      virtual PhysicalRegion attach_resource(
                                  const AttachLauncher &launcher) = 0;
      virtual ExternalResources attach_resources(
                                  const IndexAttachLauncher &launcher,
                                  bool deduplicate_across_shards) = 0;
      virtual Future detach_resource(PhysicalRegion region, 
                                     const bool flush,const bool unordered) = 0;
      virtual Future detach_resources(ExternalResources resources,
                                    const bool flush, const bool unordered) = 0;
      virtual void progress_unordered_operations(void) = 0;
      virtual FutureMap execute_must_epoch(
                                 const MustEpochLauncher &launcher) = 0;
      virtual Future issue_timing_measurement(
                                    const TimingLauncher &launcher) = 0;
      virtual Future select_tunable_value(const TunableLauncher &launcher) = 0;
      virtual Future issue_mapping_fence(void) = 0;
      virtual Future issue_execution_fence(void) = 0;
      virtual void complete_frame(void) = 0;
      virtual Predicate create_predicate(const Future &f) = 0;
      virtual Predicate predicate_not(const Predicate &p) = 0;
      virtual Predicate create_predicate(const PredicateLauncher &launcher) = 0;
      virtual Future get_predicate_future(const Predicate &p) = 0;
    public:
      // The following set of operations correspond directly
      // to the complete_mapping, complete_operation, and
      // commit_operations performed by an operation.  Every
      // one of those calls invokes the corresponding one of
      // these calls to notify the parent context.
      virtual size_t register_new_child_operation(Operation *op,
               const std::vector<StaticDependence> *dependences) = 0;
      virtual void register_new_internal_operation(InternalOp *op) = 0;
      virtual size_t register_new_close_operation(CloseOp *op) = 0;
      virtual size_t register_new_summary_operation(TraceSummaryOp *op) = 0;
      virtual bool add_to_dependence_queue(Operation *op, 
                                           bool unordered = false,
                                           bool outermost = true) = 0;
      virtual void register_executing_child(Operation *op) = 0;
      virtual void register_child_executed(Operation *op) = 0;
      virtual void register_child_complete(Operation *op) = 0;
      virtual void register_child_commit(Operation *op) = 0; 
      virtual ApEvent register_implicit_dependences(Operation *op) = 0;
    public:
      virtual RtEvent get_current_mapping_fence_event(void) = 0;
      virtual ApEvent get_current_execution_fence_event(void) = 0;
      // Break this into two pieces since we know that there are some
      // kinds of operations (like deletions) that want to act like 
      // one-sided fences (e.g. waiting on everything before) but not
      // preventing re-ordering for things afterwards
      virtual void perform_fence_analysis(Operation *op, 
          std::set<ApEvent> &preconditions, bool mapping, bool execution) = 0;
      virtual void update_current_fence(FenceOp *op, 
                                        bool mapping, bool execution) = 0;
      virtual void update_current_implicit(Operation *op) = 0;
    public:
      virtual void begin_trace(TraceID tid, bool logical_only,
        bool static_trace, const std::set<RegionTreeID> *managed, bool dep) = 0;
      virtual void end_trace(TraceID tid, bool deprecated) = 0;
      virtual void record_previous_trace(LegionTrace *trace) = 0;
      virtual void invalidate_trace_cache(LegionTrace *trace,
                                          Operation *invalidator) = 0;
      virtual void record_blocking_call(void) = 0;
    public:
      virtual void issue_frame(FrameOp *frame, ApEvent frame_termination) = 0;
      virtual void perform_frame_issue(FrameOp *frame, 
                                       ApEvent frame_termination) = 0;
      virtual void finish_frame(ApEvent frame_termination) = 0;
    public:
      virtual void increment_outstanding(void) = 0;
      virtual void decrement_outstanding(void) = 0;
      virtual void increment_pending(void) = 0;
      virtual RtEvent decrement_pending(TaskOp *child) = 0;
      virtual RtEvent decrement_pending(bool need_deferral) = 0;
      virtual void increment_frame(void) = 0;
      virtual void decrement_frame(void) = 0;
    public:
#ifdef DEBUG_LEGION_COLLECTIVES
      virtual MergeCloseOp* get_merge_close_op(const LogicalUser &user,
                                               RegionTreeNode *node) = 0;
      virtual RefinementOp* get_refinement_op(const LogicalUser &user,
                                              RegionTreeNode *node) = 0;
#else
      virtual MergeCloseOp* get_merge_close_op(void) = 0;
      virtual RefinementOp* get_refinement_op(void) = 0;
#endif
    public:
      // Override by RemoteTask and TopLevelTask
      virtual InnerContext* find_top_context(InnerContext *previous = NULL) = 0;
    public:
      virtual void initialize_region_tree_contexts(
          const std::vector<RegionRequirement> &clone_requirements,
          const LegionVector<VersionInfo>::aligned &version_infos,
          const std::vector<EquivalenceSet*> &equivalence_sets,
          const std::vector<ApUserEvent> &unmap_events,
          std::set<RtEvent> &applied_events,
          std::set<RtEvent> &execution_events) = 0;
      virtual void invalidate_region_tree_contexts(const bool is_top_level_task,
                                      std::set<RtEvent> &applied) = 0;
      virtual void receive_created_region_contexts(RegionTreeContext ctx,
                            const std::vector<RegionNode*> &created_state,
                            std::set<RtEvent> &applied_events,size_t num_shards,
                            InnerContext *source_context) = 0;
      // This is called once all the effects from 
      // invalidate_region_tree_contexts have been applied 
      virtual void free_region_tree_context(void) = 0;
    public:
      virtual InstanceView* create_instance_top_view(PhysicalManager *manager,
                                                     AddressSpaceID source) = 0;
    public:
      virtual const std::vector<PhysicalRegion>& begin_task(
                                                   Legion::Runtime *&runtime);
      virtual PhysicalInstance create_task_local_instance(Memory memory,
                                        Realm::InstanceLayoutGeneric *layout);
      virtual void destroy_task_local_instance(PhysicalInstance instance);
      virtual void end_task(const void *res, size_t res_size, bool owned,
                    PhysicalInstance inst, FutureFunctor *callback_functor,
                    Memory::Kind memory, void (*freefunc)(void*,size_t),
                    const void *metadataptr, size_t metadatasize);
      virtual void post_end_task(FutureInstance *instance,
                                 void *metadata, size_t metasize,
                                 FutureFunctor *callback_functor,
                                 bool own_callback_functor) = 0;
      uintptr_t escape_task_local_instance(PhysicalInstance instance);
      FutureInstance* copy_to_future_inst(const void *value, size_t size,
                                          Memory memory, RtEvent &done);
      FutureInstance* copy_to_future_inst(Memory memory, FutureInstance *src);
      void begin_misspeculation(void);
      void end_misspeculation(FutureInstance *instance,
                              const void *metadata, size_t metasize);
    public:
      virtual Lock create_lock(void);
      virtual void destroy_lock(Lock l) = 0;
      virtual Grant acquire_grant(const std::vector<LockRequest> &requests) = 0;
      virtual void release_grant(Grant grant) = 0;
    public:
      virtual PhaseBarrier create_phase_barrier(unsigned arrivals);
      virtual void destroy_phase_barrier(PhaseBarrier pb) = 0;
      virtual PhaseBarrier advance_phase_barrier(PhaseBarrier pb) = 0;
    public:
      virtual DynamicCollective create_dynamic_collective(
                                                  unsigned arrivals,
                                                  ReductionOpID redop,
                                                  const void *init_value,
                                                  size_t init_size) = 0;
      virtual void destroy_dynamic_collective(DynamicCollective dc) = 0;
      virtual void arrive_dynamic_collective(DynamicCollective dc,
                        const void *buffer, size_t size, unsigned count) = 0;
      virtual void defer_dynamic_collective_arrival(DynamicCollective dc,
                                                    const Future &future,
                                                    unsigned count) = 0;
      virtual Future get_dynamic_collective_result(DynamicCollective dc) = 0;
      virtual DynamicCollective advance_dynamic_collective(
                                                   DynamicCollective dc) = 0;
    public:
      virtual TaskPriority get_current_priority(void) const = 0;
      virtual void set_current_priority(TaskPriority priority) = 0;
    public:
      PhysicalRegion get_physical_region(unsigned idx);
      void get_physical_references(unsigned idx, InstanceSet &refs);
    public:
      OutputRegion get_output_region(unsigned idx) const;
      const std::vector<OutputRegion> get_output_regions(void) const
        { return output_regions; }
    public:
      void add_created_region(LogicalRegion handle, const bool task_local,
                              const bool output_region = false);
      // for logging created region requirements
      void log_created_requirements(void);
    public:
      void register_region_creation(LogicalRegion handle, const bool task_local,
                                    const bool output_region);
    public:
      void register_field_creation(FieldSpace space, FieldID fid, bool local);
      void register_all_field_creations(FieldSpace space, bool local,
                                        const std::vector<FieldID> &fields);
    public:
      void register_field_space_creation(FieldSpace space);
    public:
      bool has_created_index_space(IndexSpace space) const;
      void register_index_space_creation(IndexSpace space);
    public:
      void register_index_partition_creation(IndexPartition handle);
    public:
      virtual void report_leaks_and_duplicates(std::set<RtEvent> &preconds);
    public:
      void analyze_destroy_fields(FieldSpace handle,
                                  const std::set<FieldID> &to_delete,
                                  std::vector<RegionRequirement> &delete_reqs,
                                  std::vector<unsigned> &parent_req_indexes,
                                  std::vector<FieldID> &global_to_free,
                                  std::vector<FieldID> &local_to_free,
                                  std::vector<FieldID> &local_field_indexes,
                                  std::vector<unsigned> &deletion_req_indexes);
      void analyze_destroy_logical_region(LogicalRegion handle,
                                  std::vector<RegionRequirement> &delete_reqs,
                                  std::vector<unsigned> &parent_req_indexes,
                                  std::vector<bool> &returnable_privileges);
      virtual void analyze_free_local_fields(FieldSpace handle,
                                  const std::vector<FieldID> &local_to_free,
                                  std::vector<unsigned> &local_field_indexes);
      void remove_deleted_requirements(const std::vector<unsigned> &indexes,
                                  std::vector<LogicalRegion> &to_delete);
      void remove_deleted_fields(const std::set<FieldID> &to_free,
                                 const std::vector<unsigned> &indexes);
      virtual void remove_deleted_local_fields(FieldSpace space,
                                 const std::vector<FieldID> &to_remove); 
    public:
      virtual void raise_poison_exception(void);
      virtual void raise_region_exception(PhysicalRegion region, bool nuclear);
    public:
      bool safe_cast(RegionTreeForest *forest, IndexSpace handle, 
                     const void *realm_point, TypeTag type_tag);
      bool is_region_mapped(unsigned idx);
      void clone_requirement(unsigned idx, RegionRequirement &target);
      int find_parent_region_req(const RegionRequirement &req, 
                                 bool check_privilege = true);
      LegionErrorType check_privilege(const IndexSpaceRequirement &req) const;
      LegionErrorType check_privilege(const RegionRequirement &req, 
                                      FieldID &bad_field, int &bad_index, 
                                      bool skip_privileges = false) const; 
      LogicalRegion find_logical_region(unsigned index);
    protected:
      LegionErrorType check_privilege_internal(const RegionRequirement &req,
                                      const RegionRequirement &parent_req,
                                      std::set<FieldID>& privilege_fields,
                                      FieldID &bad_field, int local, int &bad,
                                      bool skip_privileges) const;
      bool check_region_dependence(RegionTreeID tid, IndexSpace space,
                                  const RegionRequirement &our_req,
                                  const RegionUsage &our_usage,
                                  const RegionRequirement &req,
                                  bool check_privileges = true) const;
    public:
      void add_output_region(const OutputRequirement &req,
                             InstanceSet instances,
                             bool global_indexing, bool valid);
      void finalize_output_regions(void);
      void initialize_overhead_tracker(void);
      inline void begin_runtime_call(void);
      inline void end_runtime_call(void);
      inline void begin_task_wait(bool from_runtime);
      inline void end_task_wait(void); 
      void remap_unmapped_regions(LegionTrace *current_trace,
                           const std::vector<PhysicalRegion> &unmapped_regions);
    public:
      void* get_local_task_variable(LocalVariableID id);
      void set_local_task_variable(LocalVariableID id, const void *value,
                                   void (*destructor)(void*));
    public:
      void yield(void);
      void release_task_local_instances(void);
    protected:
      Future predicate_task_false(const TaskLauncher &launcher);
      FutureMap predicate_index_task_false(size_t context_index,
                                           const IndexTaskLauncher &launcher);
      Future predicate_index_task_reduce_false(const IndexTaskLauncher &launch);
    public:
      // Find an index space name for a concrete launch domain
      IndexSpace find_index_launch_space(const Domain &domain);
    public:
      Runtime *const runtime;
      SingleTask *const owner_task;
      const std::vector<RegionRequirement> &regions;
      const std::vector<RegionRequirement> &output_reqs;
    protected:
      // For profiling information
      friend class SingleTask;
    protected:
      mutable LocalLock                         privilege_lock;
      int                                       depth;
      unsigned                                  next_created_index;
      RtEvent                                   last_registration; 
      // Application tasks can manipulate these next two data
      // structure by creating regions and fields, make sure you are
      // holding the operation lock when you are accessing them
      // We use a region requirement with an empty privilege_fields
      // set to indicate regions on which we have privileges for 
      // all fields because this is a created region instead of
      // a created field.
      std::map<unsigned,RegionRequirement>      created_requirements;
      std::map<unsigned,bool>                   returnable_privileges;
      // Number of outstanding deletions using this created requirement
      // The last one to send the count to zero actually gets to delete
      // the requirement and the logical region
      std::map<unsigned,unsigned>               deletion_counts;
    protected:
      // This data structure doesn't need a lock becaue
      // it is only mutated by the application task 
      std::vector<PhysicalRegion>               physical_regions; 
    protected:
      std::vector<OutputRegion>                 output_regions;
    protected:
      Processor                             executing_processor;
      size_t                                total_tunable_count;
    protected:
      Mapping::ProfilingMeasurements::RuntimeOverhead *overhead_tracker;
      long long                                previous_profiling_time; 
    protected:
      std::map<LocalVariableID,
               std::pair<void*,void (*)(void*)> > task_local_variables;
    protected:
      // Cache for accelerating safe casts
      std::map<IndexSpace,IndexSpaceNode*> safe_cast_spaces;
    protected:
      // Field allocation data
      std::map<FieldSpace,FieldAllocatorImpl*> field_allocators;
    protected:
      // Our cached set of index spaces for immediate domains
      std::map<Domain,IndexSpace> index_launch_spaces;
    protected:
#ifdef LEGION_MALLOC_INSTANCES
      std::vector<std::pair<PhysicalInstance,uintptr_t> > task_local_instances;
#else
      std::set<PhysicalInstance> task_local_instances;
#endif
    protected:
      RtEvent pending_done;
      bool task_executed;
      bool has_inline_accessor;
      bool mutable_priority;
    protected: 
      bool children_complete_invoked;
      bool children_commit_invoked;
    public:
      const bool inline_task;
      const bool implicit_task; 
#ifdef LEGION_SPY
    protected:
      UniqueID current_fence_uid;
#endif
    }; 

    class InnerContext : public TaskContext,
                         public LegionHeapify<InnerContext> {
    public:
      // Prepipeline stages need to hold a reference since the
      // logical analysis could clean the context up before it runs
      struct PrepipelineArgs : public LgTaskArgs<PrepipelineArgs> {
      public:
        static const LgTaskID TASK_ID = LG_PRE_PIPELINE_ID;
      public:
        PrepipelineArgs(Operation *op, InnerContext *ctx)
          : LgTaskArgs<PrepipelineArgs>(op->get_unique_op_id()),
            context(ctx) { }
      public:
        InnerContext *const context;
      };
      struct DependenceArgs : public LgTaskArgs<DependenceArgs> {
      public:
        static const LgTaskID TASK_ID = LG_TRIGGER_DEPENDENCE_ID;
      public:
        DependenceArgs(Operation *op, InnerContext *ctx)
          : LgTaskArgs<DependenceArgs>(op->get_unique_op_id()), 
            context(ctx) { }
      public:
        InnerContext *const context;
      };
      struct PostEndArgs : public LgTaskArgs<PostEndArgs> {
      public:
        static const LgTaskID TASK_ID = LG_POST_END_ID;
      public:
        PostEndArgs(TaskOp *owner, InnerContext *ctx)
          : LgTaskArgs<PostEndArgs>(owner->get_unique_op_id()),
            proxy_this(ctx) { }
      public:
        InnerContext *const proxy_this;
      };
      struct PostTaskArgs {
      public:
        PostTaskArgs(TaskContext *ctx, size_t x, RtEvent w,
            FutureInstance *i, void *m, size_t s, FutureFunctor *f, bool o)
          : context(ctx), index(x), wait_on(w), instance(i), 
            metadata(m), metasize(s), functor(f), own_functor(o) { }
      public:
        inline bool operator<(const PostTaskArgs &rhs) const
          { return index < rhs.index; }
      public:
        TaskContext *context;
        size_t index;
        RtEvent wait_on;
        FutureInstance *instance;
        void *metadata;
        size_t metasize;
        FutureFunctor *functor;
        bool own_functor;
      };
      struct PostDecrementArgs : public LgTaskArgs<PostDecrementArgs> {
      public:
        static const LgTaskID TASK_ID = LG_POST_DECREMENT_TASK_ID;
      public:
        PostDecrementArgs(InnerContext *ctx)
          : LgTaskArgs<PostDecrementArgs>(ctx->get_context_uid()),
            parent_ctx(ctx) { }
      public:
        InnerContext *const parent_ctx;
      };
      struct IssueFrameArgs : public LgTaskArgs<IssueFrameArgs> {
      public:
        static const LgTaskID TASK_ID = LG_ISSUE_FRAME_TASK_ID;
      public:
        IssueFrameArgs(TaskOp *owner, InnerContext *ctx,
                       FrameOp *f, ApEvent term)
          : LgTaskArgs<IssueFrameArgs>(owner->get_unique_op_id()),
            parent_ctx(ctx), frame(f), frame_termination(term) { }
      public:
        InnerContext *const parent_ctx;
        FrameOp *const frame;
        const ApEvent frame_termination;
      };
      struct RemoteCreateViewArgs : public LgTaskArgs<RemoteCreateViewArgs> {
      public:
        static const LgTaskID TASK_ID = LG_REMOTE_VIEW_CREATION_TASK_ID;
      public:
        RemoteCreateViewArgs(InnerContext *proxy, PhysicalManager *man,
               InstanceView **tar, RtUserEvent trig, AddressSpaceID src)
          : LgTaskArgs<RemoteCreateViewArgs>(implicit_provenance),
            proxy_this(proxy), manager(man), target(tar), 
            to_trigger(trig), source(src) { }
      public:
        InnerContext *const proxy_this;
        PhysicalManager *const manager;
        InstanceView **target;
        const RtUserEvent to_trigger;
        const AddressSpaceID source;
      };
      struct VerifyPartitionArgs : public LgTaskArgs<VerifyPartitionArgs> {
      public:
        static const LgTaskID TASK_ID = LG_DEFER_VERIFY_PARTITION_TASK_ID;
      public:
        VerifyPartitionArgs(InnerContext *proxy, IndexPartition p, 
                            PartitionKind k, const char *f)
          : LgTaskArgs<VerifyPartitionArgs>(proxy->get_unique_id()), 
            proxy_this(proxy), pid(p), kind(k), func(f) { }
      public:
        InnerContext *const proxy_this;
        const IndexPartition pid;
        const PartitionKind kind;
        const char *const func;
      };
      struct DeferRemoveRemoteReferenceArgs : 
        public LgTaskArgs<DeferRemoveRemoteReferenceArgs> {
      public:
        static const LgTaskID TASK_ID = LG_DEFER_REMOVE_REMOTE_REFS_TASK_ID;
      public:
        DeferRemoveRemoteReferenceArgs(UniqueID uid, 
               std::vector<DistributedCollectable*> *r) 
          : LgTaskArgs<DeferRemoveRemoteReferenceArgs>(uid), to_remove(r) { }
      public:
        std::vector<DistributedCollectable*> *const to_remove;
      };
      struct LocalFieldInfo {
      public:
        LocalFieldInfo(void)
          : fid(0), size(0), serdez(0), index(0), ancestor(false) { }
        LocalFieldInfo(FieldID f, size_t s, CustomSerdezID z, 
                       unsigned idx, bool a)
          : fid(f), size(s), serdez(z), index(idx), ancestor(a) { }
      public:
        FieldID fid;
        size_t size;
        CustomSerdezID serdez;
        unsigned index;
        bool ancestor;
      };
      class AttachProjectionFunctor : public ProjectionFunctor {
      public:
        AttachProjectionFunctor(ProjectionID pid,
                                std::vector<IndexSpace> &&spaces);
        virtual ~AttachProjectionFunctor(void) { }
      public:
        using ProjectionFunctor::project;
        virtual LogicalRegion project(LogicalRegion upper_bound,
                                      const DomainPoint &point,
                                      const Domain &launch_domain);
        virtual LogicalRegion project(LogicalPartition upper_bound,
                                      const DomainPoint &point,
                                      const Domain &launch_domain);
      public:
        virtual bool is_functional(void) const { return true; }
        // Some depth >0 means the runtime can't analyze it
        virtual unsigned get_depth(void) const { return 1; }
      public:
        const std::vector<IndexSpace> handles;
        const ProjectionID pid;
      };
    public:
      InnerContext(Runtime *runtime, SingleTask *owner, int depth, 
                   bool full_inner, const std::vector<RegionRequirement> &reqs,
                   const std::vector<RegionRequirement> &output_reqs,
                   const std::vector<unsigned> &parent_indexes,
                   const std::vector<bool> &virt_mapped, UniqueID context_uid, 
                   ApEvent execution_fence, bool remote = false, 
                   bool inline_task = false, bool implicit_task = false);
      InnerContext(const InnerContext &rhs);
      virtual ~InnerContext(void);
    public:
      InnerContext& operator=(const InnerContext &rhs);
    public:
      inline unsigned get_max_trace_templates(void) const
        { return context_configuration.max_templates_per_trace; }
    public: // Privilege tracker methods
      virtual void receive_resources(size_t return_index,
              std::map<LogicalRegion,unsigned> &created_regions,
              std::vector<LogicalRegion> &deleted_regions,
              std::set<std::pair<FieldSpace,FieldID> > &created_fields,
              std::vector<std::pair<FieldSpace,FieldID> > &deleted_fields,
              std::map<FieldSpace,unsigned> &created_field_spaces,
              std::map<FieldSpace,std::set<LogicalRegion> > &latent_spaces,
              std::vector<FieldSpace> &deleted_field_spaces,
              std::map<IndexSpace,unsigned> &created_index_spaces,
              std::vector<std::pair<IndexSpace,bool> > &deleted_index_spaces,
              std::map<IndexPartition,unsigned> &created_partitions,
              std::vector<std::pair<IndexPartition,bool> > &deleted_partitions,
              std::set<RtEvent> &preconditions);
    protected:
      void register_region_creations(
                     std::map<LogicalRegion,unsigned> &regions);
      void register_region_deletions(ApEvent precondition,
                     const std::map<Operation*,GenerationID> &dependences,
                     std::vector<LogicalRegion> &regions,
                     std::set<RtEvent> &preconditions);
      void register_field_creations(
            std::set<std::pair<FieldSpace,FieldID> > &fields);
      void register_field_deletions(ApEvent precondition,
            const std::map<Operation*,GenerationID> &dependences,
            std::vector<std::pair<FieldSpace,FieldID> > &fields,
            std::set<RtEvent> &preconditions);
      void register_field_space_creations(
                          std::map<FieldSpace,unsigned> &spaces);
      void register_latent_field_spaces(
            std::map<FieldSpace,std::set<LogicalRegion> > &spaces);
      void register_field_space_deletions(ApEvent precondition,
                          const std::map<Operation*,GenerationID> &dependences,
                          std::vector<FieldSpace> &spaces,
                          std::set<RtEvent> &preconditions);
      void register_index_space_creations(
                          std::map<IndexSpace,unsigned> &spaces);
      void register_index_space_deletions(ApEvent precondition,
                          const std::map<Operation*,GenerationID> &dependences,
                          std::vector<std::pair<IndexSpace,bool> > &spaces,
                          std::set<RtEvent> &preconditions);
      void register_index_partition_creations(
                          std::map<IndexPartition,unsigned> &parts);
      void register_index_partition_deletions(ApEvent precondition,
                          const std::map<Operation*,GenerationID> &dependences,
                          std::vector<std::pair<IndexPartition,bool> > &parts,
                          std::set<RtEvent> &preconditions);
      ApEvent compute_return_deletion_dependences(size_t return_index,
                          std::map<Operation*,GenerationID> &dependences);
    public:
      int has_conflicting_regions(MapOp *map, bool &parent_conflict,
                                  bool &inline_conflict);
      int has_conflicting_regions(AttachOp *attach, bool &parent_conflict,
                                  bool &inline_conflict);
      int has_conflicting_internal(const RegionRequirement &req, 
                                   bool &parent_conflict,
                                   bool &inline_conflict);
      void find_conflicting_regions(TaskOp *task,
                                    std::vector<PhysicalRegion> &conflicting);
      void find_conflicting_regions(CopyOp *copy,
                                    std::vector<PhysicalRegion> &conflicting);
      void find_conflicting_regions(AcquireOp *acquire,
                                    std::vector<PhysicalRegion> &conflicting);
      void find_conflicting_regions(ReleaseOp *release,
                                    std::vector<PhysicalRegion> &conflicting);
      void find_conflicting_regions(DependentPartitionOp *partition,
                                    std::vector<PhysicalRegion> &conflicting);
      void find_conflicting_internal(const RegionRequirement &req,
                                    std::vector<PhysicalRegion> &conflicting);
      void find_conflicting_regions(FillOp *fill,
                                    std::vector<PhysicalRegion> &conflicting); 
      void register_inline_mapped_region(PhysicalRegion &region);
      void unregister_inline_mapped_region(PhysicalRegion &region);
    public:
      void print_children(void);
      void perform_window_wait(void);
    public:
      // Interface for task contexts
      virtual RegionTreeContext get_context(void) const;
      virtual ContextID get_context_id(void) const;
      virtual UniqueID get_context_uid(void) const;
      virtual bool is_inner_context(void) const;
      virtual void pack_remote_context(Serializer &rez, 
          AddressSpaceID target, bool replicate = false);
      virtual void unpack_remote_context(Deserializer &derez,
                                         std::set<RtEvent> &preconditions);
      virtual void compute_task_tree_coordinates(
          std::vector<std::pair<size_t,DomainPoint> > &coordinates);
      virtual RtEvent compute_equivalence_sets(EqSetTracker *target,
                      AddressSpaceID target_space, RegionNode *region, 
                      const FieldMask &mask, const UniqueID opid, 
                      const AddressSpaceID original_source);
      void record_pending_disjoint_complete_set(PendingEquivalenceSet *set,
                                                const FieldMask &mask);
      virtual bool finalize_disjoint_complete_sets(RegionNode *region,
          VersionManager *target, FieldMask mask, const UniqueID opid,
          const AddressSpaceID source, RtUserEvent ready_event);
      void invalidate_disjoint_complete_sets(RegionNode *region,
                                             const FieldMask &mask);
      virtual void deduplicate_invalidate_trackers(
                    const FieldMaskSet<EquivalenceSet> &to_untrack,
                    std::set<RtEvent> &applied_events, bool local_only = false);
      virtual bool attempt_children_complete(void);
      virtual bool attempt_children_commit(void);
      bool inline_child_task(TaskOp *child);
      virtual void handle_registration_callback_effects(RtEvent effects);
      virtual void analyze_free_local_fields(FieldSpace handle,
                                  const std::vector<FieldID> &local_to_free,
                                  std::vector<unsigned> &local_field_indexes);
      virtual void remove_deleted_local_fields(FieldSpace space,
                                 const std::vector<FieldID> &to_remove);
    public:
      using TaskContext::create_index_space;
      using TaskContext::create_field_space;
      using TaskContext::allocate_field;
      using TaskContext::allocate_fields;
      // Interface to operations performed by a context
      virtual IndexSpace create_index_space(const Future &future, TypeTag tag);
      virtual void destroy_index_space(IndexSpace handle, const bool unordered,
                                       const bool recurse);
      virtual void destroy_index_partition(IndexPartition handle,
                                           const bool unordered,
                                           const bool recurse);
      virtual IndexPartition create_equal_partition(
                                            IndexSpace parent,
                                            IndexSpace color_space,
                                            size_t granularity,
                                            Color color);
      virtual IndexPartition create_partition_by_weights(IndexSpace parent,
                                            const FutureMap &weights,
                                            IndexSpace color_space,
                                            size_t granularity, 
                                            Color color);
      virtual IndexPartition create_partition_by_union(
                                            IndexSpace parent,
                                            IndexPartition handle1,
                                            IndexPartition handle2,
                                            IndexSpace color_space,
                                            PartitionKind kind,
                                            Color color);
      virtual IndexPartition create_partition_by_intersection(
                                            IndexSpace parent,
                                            IndexPartition handle1,
                                            IndexPartition handle2,
                                            IndexSpace color_space,
                                            PartitionKind kind,
                                            Color color);
      virtual IndexPartition create_partition_by_intersection(
                                            IndexSpace parent,
                                            IndexPartition partition,
                                            PartitionKind kind,
                                            Color color,
                                            bool dominates);
      virtual IndexPartition create_partition_by_difference(
                                            IndexSpace parent,
                                            IndexPartition handle1,
                                            IndexPartition handle2,
                                            IndexSpace color_space,
                                            PartitionKind kind,
                                            Color color);
      virtual Color create_cross_product_partitions(
                                            IndexPartition handle1,
                                            IndexPartition handle2,
                              std::map<IndexSpace,IndexPartition> &handles,
                                            PartitionKind kind,
                                            Color color);
      virtual void create_association(      LogicalRegion domain,
                                            LogicalRegion domain_parent,
                                            FieldID domain_fid,
                                            IndexSpace range,
                                            MapperID id, MappingTagID tag);
      virtual IndexPartition create_restricted_partition(
                                            IndexSpace parent,
                                            IndexSpace color_space,
                                            const void *transform,
                                            size_t transform_size,
                                            const void *extent,
                                            size_t extent_size,
                                            PartitionKind part_kind,
                                            Color color);
      virtual IndexPartition create_partition_by_domain(
                                            IndexSpace parent,
                                  const std::map<DomainPoint,Domain> &domains,
                                            IndexSpace color_space,
                                            bool perform_intersections,
                                            PartitionKind part_kind,
                                            Color color);
      virtual IndexPartition create_partition_by_domain(
                                            IndexSpace parent,
                                            const FutureMap &domains,
                                            IndexSpace color_space,
                                            bool perform_intersections,
                                            PartitionKind part_kind,
                                            Color color,
                                            bool skip_check = false);
      virtual IndexPartition create_partition_by_field(
                                            LogicalRegion handle,
                                            LogicalRegion parent_priv,
                                            FieldID fid,
                                            IndexSpace color_space,
                                            Color color,
                                            MapperID id, MappingTagID tag,
                                            PartitionKind part_kind);
      virtual IndexPartition create_partition_by_image(
                                            IndexSpace handle,
                                            LogicalPartition projection,
                                            LogicalRegion parent,
                                            FieldID fid,
                                            IndexSpace color_space,
                                            PartitionKind part_kind,
                                            Color color,
                                            MapperID id, MappingTagID tag);
      virtual IndexPartition create_partition_by_image_range(
                                            IndexSpace handle,
                                            LogicalPartition projection,
                                            LogicalRegion parent,
                                            FieldID fid,
                                            IndexSpace color_space,
                                            PartitionKind part_kind,
                                            Color color,
                                            MapperID id, MappingTagID tag);
      virtual IndexPartition create_partition_by_preimage(
                                            IndexPartition projection,
                                            LogicalRegion handle,
                                            LogicalRegion parent,
                                            FieldID fid,
                                            IndexSpace color_space,
                                            PartitionKind part_kind,
                                            Color color,
                                            MapperID id, MappingTagID tag);
      virtual IndexPartition create_partition_by_preimage_range(
                                            IndexPartition projection,
                                            LogicalRegion handle,
                                            LogicalRegion parent,
                                            FieldID fid,
                                            IndexSpace color_space,
                                            PartitionKind part_kind,
                                            Color color,
                                            MapperID id, MappingTagID tag);
      virtual IndexPartition create_pending_partition(
                                            IndexSpace parent,
                                            IndexSpace color_space,
                                            PartitionKind part_kind,
                                            Color color);
      virtual IndexSpace create_index_space_union(
                                            IndexPartition parent,
                                            const void *realm_color,
                                            size_t color_size,
                                            TypeTag type_tag,
                                const std::vector<IndexSpace> &handles);
      virtual IndexSpace create_index_space_union(
                                            IndexPartition parent,
                                            const void *realm_color,
                                            size_t color_size,
                                            TypeTag type_tag,
                                            IndexPartition handle);
      virtual IndexSpace create_index_space_intersection(
                                            IndexPartition parent,
                                            const void *realm_color,
                                            size_t color_size,
                                            TypeTag type_tag,
                                const std::vector<IndexSpace> &handles);
      virtual IndexSpace create_index_space_intersection(
                                            IndexPartition parent,
                                            const void *realm_color,
                                            size_t color_size,
                                            TypeTag type_tag,
                                            IndexPartition handle);
      virtual IndexSpace create_index_space_difference(
                                            IndexPartition parent,
                                            const void *realm_color,
                                            size_t color_size,
                                            TypeTag type_tag,
                                            IndexSpace initial,
                                const std::vector<IndexSpace> &handles);
      virtual void verify_partition(IndexPartition pid, PartitionKind kind,
                                    const char *function_name);
      static void handle_partition_verification(const void *args);
      virtual FieldSpace create_field_space(void);
      virtual FieldSpace create_field_space(const std::vector<size_t> &sizes,
                                        std::vector<FieldID> &resulting_fields,
                                        CustomSerdezID serdez_id);
      virtual FieldSpace create_field_space(const std::vector<Future> &sizes,
                                        std::vector<FieldID> &resulting_fields,
                                        CustomSerdezID serdez_id);
      virtual void destroy_field_space(FieldSpace handle, const bool unordered);
      virtual FieldID allocate_field(FieldSpace space, const Future &field_size,
                                     FieldID fid, bool local,
                                     CustomSerdezID serdez_id);
      virtual void allocate_local_field(FieldSpace space, size_t field_size,
                                     FieldID fid, CustomSerdezID serdez_id,
                                     std::set<RtEvent> &done_events);
      virtual void allocate_fields(FieldSpace space,
                                   const std::vector<Future> &sizes,
                                   std::vector<FieldID> &resuling_fields,
                                   bool local, CustomSerdezID serdez_id);
      virtual void allocate_local_fields(FieldSpace space,
                                   const std::vector<size_t> &sizes,
                                   const std::vector<FieldID> &resuling_fields,
                                   CustomSerdezID serdez_id,
                                   std::set<RtEvent> &done_events);
      virtual void free_field(FieldAllocatorImpl *allocator, FieldSpace space, 
                              FieldID fid, const bool unordered);
      virtual void free_fields(FieldAllocatorImpl *allocator, FieldSpace space,
                               const std::set<FieldID> &to_free,
                               const bool unordered);
      virtual LogicalRegion create_logical_region(RegionTreeForest *forest,
                                            IndexSpace index_space,
                                            FieldSpace field_space,
                                            const bool task_local,
                                            const bool output_region = false);
      virtual void destroy_logical_region(LogicalRegion handle,
                                          const bool unordered);
      virtual void advise_analysis_subtree(LogicalRegion parent,
                                      const std::set<LogicalRegion> &regions,
                                      const std::set<LogicalPartition> &parts,
                                      const std::set<FieldID> &fields);
      virtual void get_local_field_set(const FieldSpace handle,
                                       const std::set<unsigned> &indexes,
                                       std::set<FieldID> &to_set) const;
      virtual void get_local_field_set(const FieldSpace handle,
                                       const std::set<unsigned> &indexes,
                                       std::vector<FieldID> &to_set) const;
    public:
      virtual void add_physical_region(const RegionRequirement &req, 
          bool mapped, MapperID mid, MappingTagID tag, ApUserEvent &unmap_event,
          bool virtual_mapped, const InstanceSet &physical_instances);
      virtual Future execute_task(const TaskLauncher &launcher,
                                  std::vector<OutputRequirement> *outputs);
      virtual FutureMap execute_index_space(const IndexTaskLauncher &launcher,
                                       std::vector<OutputRequirement> *outputs);
      virtual Future execute_index_space(const IndexTaskLauncher &launcher,
                                       ReductionOpID redop, bool deterministic,
                                       std::vector<OutputRequirement> *outputs);
      virtual Future reduce_future_map(const FutureMap &future_map,
                                       ReductionOpID redop, bool deterministic,
                                       MapperID map_id, MappingTagID tag);
      virtual FutureMap construct_future_map(const Domain &domain,
                                 const std::map<DomainPoint,TaskArgument> &data,
                                             bool collective = false,
                                             ShardingID sid = 0);
      virtual FutureMap construct_future_map(const Domain &domain,
                    const std::map<DomainPoint,Future> &futures,
                    RtUserEvent domain_deletion = RtUserEvent::NO_RT_USER_EVENT,
                                             bool internal = false,
                                             bool collective = false,
                                             ShardingID sid = 0);
      virtual PhysicalRegion map_region(const InlineLauncher &launcher);
      virtual ApEvent remap_region(PhysicalRegion region);
      virtual void unmap_region(PhysicalRegion region);
      virtual void unmap_all_regions(bool external);
      virtual void fill_fields(const FillLauncher &launcher);
      virtual void fill_fields(const IndexFillLauncher &launcher);
      virtual void issue_copy(const CopyLauncher &launcher);
      virtual void issue_copy(const IndexCopyLauncher &launcher);
      virtual void issue_acquire(const AcquireLauncher &launcher);
      virtual void issue_release(const ReleaseLauncher &launcher);
      virtual PhysicalRegion attach_resource(const AttachLauncher &launcher);
      virtual ExternalResources attach_resources(
                                        const IndexAttachLauncher &launcher,
                                        bool deduplicate_across_shards);
      virtual RegionTreeNode* compute_index_attach_upper_bound(
                                        const IndexAttachLauncher &launcher,
                                        const std::vector<unsigned> &indexes);
      ProjectionID compute_index_attach_projection(
                                        IndexTreeNode *node, IndexAttachOp *op,
                                        unsigned local_start, size_t local_size,
                                        std::vector<IndexSpace> &spaces);
      virtual Future detach_resource(PhysicalRegion region, const bool flush,
                                     const bool unordered);
      virtual Future detach_resources(ExternalResources resources,
                                      const bool flush, const bool unordered);
      virtual void progress_unordered_operations(void);
      virtual FutureMap execute_must_epoch(const MustEpochLauncher &launcher);
      virtual Future issue_timing_measurement(const TimingLauncher &launcher);
      virtual Future select_tunable_value(const TunableLauncher &launcher);
      virtual Future issue_mapping_fence(void);
      virtual Future issue_execution_fence(void);
      virtual void complete_frame(void);
      virtual Predicate create_predicate(const Future &f);
      virtual Predicate predicate_not(const Predicate &p);
      virtual Predicate create_predicate(const PredicateLauncher &launcher);
      virtual Future get_predicate_future(const Predicate &p);
    public:
      // The following set of operations correspond directly
      // to the complete_mapping, complete_operation, and
      // commit_operations performed by an operation.  Every
      // one of those calls invokes the corresponding one of
      // these calls to notify the parent context.
      virtual size_t register_new_child_operation(Operation *op,
                const std::vector<StaticDependence> *dependences);
      virtual void register_new_internal_operation(InternalOp *op);
      // Must be called while holding the dependence lock
      virtual void insert_unordered_ops(AutoLock &d_lock, const bool end_task,
                                        const bool progress);
      virtual size_t register_new_close_operation(CloseOp *op);
      virtual size_t register_new_summary_operation(TraceSummaryOp *op);
      void add_to_prepipeline_queue(Operation *op);
      bool process_prepipeline_stage(void);
      virtual bool add_to_dependence_queue(Operation *op, 
                                           bool unordered = false,
                                           bool outermost = true);
      void process_dependence_stage(void);
      void add_to_post_task_queue(TaskContext *ctx, RtEvent wait_on,
                                  FutureInstance *instance,
                                  FutureFunctor *callback_functor,
                                  bool own_callback_functor,
                                  const void *metadataptr,
                                  size_t metadatasize);
      bool process_post_end_tasks(void);
      virtual void register_executing_child(Operation *op);
      virtual void register_child_executed(Operation *op);
      virtual void register_child_complete(Operation *op);
      virtual void register_child_commit(Operation *op); 
      virtual ApEvent register_implicit_dependences(Operation *op);
    public:
      virtual RtEvent get_current_mapping_fence_event(void);
      virtual ApEvent get_current_execution_fence_event(void);
      virtual void perform_fence_analysis(Operation *op, 
          std::set<ApEvent> &preconditions, bool mapping, bool execution);
      virtual void update_current_fence(FenceOp *op,
                                        bool mapping, bool execution);
      virtual void update_current_implicit(Operation *op);
    public:
      virtual void begin_trace(TraceID tid, bool logical_only,
          bool static_trace, const std::set<RegionTreeID> *managed, bool dep);
      virtual void end_trace(TraceID tid, bool deprecated);
      virtual void record_previous_trace(LegionTrace *trace);
      virtual void invalidate_trace_cache(LegionTrace *trace,
                                          Operation *invalidator);
      virtual void record_blocking_call(void);
    public:
      virtual void issue_frame(FrameOp *frame, ApEvent frame_termination);
      virtual void perform_frame_issue(FrameOp *frame, 
                                       ApEvent frame_termination);
      virtual void finish_frame(ApEvent frame_termination);
    public:
      virtual void increment_outstanding(void);
      virtual void decrement_outstanding(void);
      virtual void increment_pending(void);
      virtual RtEvent decrement_pending(TaskOp *child);
      virtual RtEvent decrement_pending(bool need_deferral);
      virtual void increment_frame(void);
      virtual void decrement_frame(void);
    public:
#ifdef DEBUG_LEGION_COLLECTIVES
      virtual MergeCloseOp* get_merge_close_op(const LogicalUser &user,
                                               RegionTreeNode *node);
      virtual RefinementOp* get_refinement_op(const LogicalUser &user,
                                               RegionTreeNode *node);
#else
      virtual MergeCloseOp* get_merge_close_op(void);
      virtual RefinementOp* get_refinement_op(void);
#endif
    public:
      bool nonexclusive_virtual_mapping(unsigned index);
      virtual InnerContext* find_parent_physical_context(unsigned index);
    public:
      // Override by RemoteTask and TopLevelTask
      virtual InnerContext* find_top_context(InnerContext *previous = NULL);
    public:
      void configure_context(MapperManager *mapper, TaskPriority priority);
      virtual void initialize_region_tree_contexts(
          const std::vector<RegionRequirement> &clone_requirements,
          const LegionVector<VersionInfo>::aligned &version_infos,
          const std::vector<EquivalenceSet*> &equivalence_sets,
          const std::vector<ApUserEvent> &unmap_events,
          std::set<RtEvent> &applied_events,
          std::set<RtEvent> &execution_events);
      virtual void invalidate_region_tree_contexts(const bool is_top_level_task,
                                                   std::set<RtEvent> &applied);
      void invalidate_created_requirement_contexts(const bool is_top_level_task,
                            std::set<RtEvent> &applied, size_t num_shards = 0);
      virtual void receive_created_region_contexts(RegionTreeContext ctx,
                            const std::vector<RegionNode*> &created_state,
                            std::set<RtEvent> &applied_events,size_t num_shards,
                            InnerContext *source_context);
      void invalidate_region_tree_context(LogicalRegion handle,
                                      std::set<RtEvent> &applied_events,
                                      std::vector<EquivalenceSet*> &to_release);
      virtual void report_leaks_and_duplicates(std::set<RtEvent> &preconds);
      virtual void free_region_tree_context(void);
    public:
      virtual InstanceView* create_instance_top_view(PhysicalManager *manager,
                                                     AddressSpaceID source);
      virtual FillView* find_or_create_fill_view(FillOp *op, 
                             std::set<RtEvent> &map_applied_events,
                             const void *value, const size_t value_size);
      static void handle_remote_view_creation(const void *args);
      void notify_instance_deletion(PhysicalManager *deleted); 
      static void handle_create_top_view_request(Deserializer &derez, 
                            Runtime *runtime, AddressSpaceID source);
      static void handle_create_top_view_response(Deserializer &derez,
                                                   Runtime *runtime);
    public:
      virtual const std::vector<PhysicalRegion>& begin_task(
                                                    Legion::Runtime *&runtime);
      virtual void end_task(const void *res, size_t res_size, bool owned,
                        PhysicalInstance inst, FutureFunctor *callback_functor,
                        Memory::Kind memory, void (*freefunc)(void*,size_t),
                        const void *metadataptr, size_t metadatasize);
      virtual void post_end_task(FutureInstance *instance,
                                 void *metadata, size_t metasize,
                                 FutureFunctor *callback_functor,
                                 bool own_callback_functor);
    public:
      virtual ShardingFunction* find_sharding_function(ShardingID sid);
    public:
      virtual void destroy_lock(Lock l);
      virtual Grant acquire_grant(const std::vector<LockRequest> &requests);
      virtual void release_grant(Grant grant);
    public:
      virtual void destroy_phase_barrier(PhaseBarrier pb);
      virtual PhaseBarrier advance_phase_barrier(PhaseBarrier pb);
    public:
<<<<<<< HEAD
      void find_collective_contributions(DynamicCollective dc,
                                         std::vector<Future> &contributions);
=======
      void perform_barrier_dependence_analysis(Operation *op,
            const std::vector<PhaseBarrier> &wait_barriers,
            const std::vector<PhaseBarrier> &arrival_barriers, 
            MustEpochOp *must_epoch = NULL);
>>>>>>> 1b9ee2bb
      virtual DynamicCollective create_dynamic_collective(
                                                  unsigned arrivals,
                                                  ReductionOpID redop,
                                                  const void *init_value,
                                                  size_t init_size);
      virtual void destroy_dynamic_collective(DynamicCollective dc);
      virtual void arrive_dynamic_collective(DynamicCollective dc,
                        const void *buffer, size_t size, unsigned count);
      virtual void defer_dynamic_collective_arrival(DynamicCollective dc,
                                                    const Future &future,
                                                    unsigned count);
      virtual Future get_dynamic_collective_result(DynamicCollective dc);
      virtual DynamicCollective advance_dynamic_collective(
                                                   DynamicCollective dc);
    public:
      virtual TaskPriority get_current_priority(void) const;
      virtual void set_current_priority(TaskPriority priority); 
    public:
      static void handle_compute_equivalence_sets_request(Deserializer &derez,
                                     Runtime *runtime, AddressSpaceID source);
      static void remove_remote_references(
                       const std::vector<DistributedCollectable*> &to_remove);
      static void handle_remove_remote_references(const void *args);
    public:
      void clear_instance_top_views(void); 
    public:
      void free_remote_contexts(void);
      void send_remote_context(AddressSpaceID remote_instance, 
                               RemoteContext *target);
    public:
      void convert_source_views(const std::vector<PhysicalManager*> &sources,
                                std::vector<InstanceView*> &source_views);
      void convert_target_views(const InstanceSet &targets, 
                                std::vector<InstanceView*> &target_views);
      // I hate the container problem, same as previous except MaterializedView
      void convert_target_views(const InstanceSet &targets, 
                                std::vector<MaterializedView*> &target_views); 
    protected:
      void execute_task_launch(TaskOp *task, bool index, 
                               LegionTrace *current_trace, 
                               bool silence_warnings, bool inlining_enabled);
    public:
      void clone_local_fields(
          std::map<FieldSpace,std::vector<LocalFieldInfo> > &child_local) const;
#ifdef DEBUG_LEGION
      // This is a helpful debug method that can be useful when called from
      // a debugger to find the earliest operation that hasn't mapped yet
      // which is especially useful when debugging scheduler hangs
      Operation* get_earliest(void) const;
#endif
#ifdef LEGION_SPY
      void register_implicit_replay_dependence(Operation *op);
#endif
    public:
      static void handle_prepipeline_stage(const void *args);
      static void handle_dependence_stage(const void *args);
      static void handle_post_end_task(const void *args);
    public:
      const RegionTreeContext tree_context; 
      const UniqueID context_uid;
      const bool remote_context;
      const bool full_inner_context;
    protected:
      bool finished_execution;
    protected:
      Mapper::ContextConfigOutput           context_configuration;
      std::vector<std::pair<size_t,DomainPoint> > context_coordinates;
    protected:
      const std::vector<unsigned>           &parent_req_indexes;
      const std::vector<bool>               &virtual_mapped;
      // Keep track of inline mapping regions for this task
      // so we can see when there are conflicts, note that accessing
      // this data structure requires the inline lock because
      // unordered detach operations can touch it without synchronizing
      // with the executing task
      mutable LocalLock inline_lock;
      LegionList<PhysicalRegion,TASK_INLINE_REGION_ALLOC>::tracked
                                                inline_regions;
    protected:
      mutable LocalLock                     child_op_lock;
      // Track whether this task has finished executing
      size_t total_children_count; // total number of sub-operations
      size_t total_close_count; 
      size_t total_summary_count;
      size_t outstanding_children_count;
      LegionMap<Operation*,GenerationID,
                EXECUTING_CHILD_ALLOC>::tracked executing_children;
      LegionMap<Operation*,GenerationID,
                EXECUTED_CHILD_ALLOC>::tracked executed_children;
      LegionMap<Operation*,GenerationID,
                COMPLETE_CHILD_ALLOC>::tracked complete_children; 
      // For tracking any operations that come from outside the
      // task like a garbage collector that need to be inserted
      // into the stream of operations from the task
      std::list<Operation*> unordered_ops;
#ifdef DEBUG_LEGION
      // In debug mode also keep track of them in context order so
      // we can see what the longest outstanding operation is which
      // is often useful when things hang
      std::map<unsigned,Operation*> outstanding_children;
#endif
#ifdef LEGION_SPY
      // Some help for Legion Spy for validating fences
      std::deque<UniqueID> ops_since_last_fence;
      std::set<ApEvent> previous_completion_events;
#endif
    protected: // Queues for fusing together small meta-tasks
      mutable LocalLock                               prepipeline_lock;
      std::deque<std::pair<Operation*,GenerationID> > prepipeline_queue;
      unsigned                                        outstanding_prepipeline;
    protected:
      mutable LocalLock                               dependence_lock;
      std::deque<Operation*>                          dependence_queue;
      RtEvent                                         dependence_precondition;
      // Only one of these ever to keep things in order
      bool                                            outstanding_dependence;
    protected:
      mutable LocalLock                               post_task_lock;
      std::list<PostTaskArgs>                         post_task_queue;
      CompletionQueue                                 post_task_comp_queue;
    protected:
      // Traces for this task's execution
      LegionMap<TraceID,LegionTrace*,TASK_TRACES_ALLOC>::tracked traces;
      LegionTrace *current_trace;
      LegionTrace *previous_trace;
      bool valid_wait_event;
      RtUserEvent window_wait;
      std::deque<ApEvent> frame_events;
    protected:
      // Number of sub-tasks ready to map
      unsigned outstanding_subtasks;
      // Number of mapped sub-tasks that are yet to run
      unsigned pending_subtasks;
      // Number of pending_frames
      unsigned pending_frames;
      // Event used to order operations to the runtime
      RtEvent context_order_event;
      // Track whether this context is current active for scheduling
      // indicating that it is no longer far enough ahead
      bool currently_active_context;
    protected:
      FenceOp *current_mapping_fence;
      GenerationID mapping_fence_gen;
      unsigned current_mapping_fence_index;
      ApEvent current_execution_fence_event;
      unsigned current_execution_fence_index;
      // We currently do not track dependences for dependent partitioning
      // operations on index partitions and their subspaces directly, so 
      // we instead use this to ensure mapping dependence ordering with 
      // any operations which might need downstream information about 
      // partitions or subspaces. Note that this means that all dependent
      // partitioning operations are guaranteed to map in order currently
      // We've not extended this to include creation operations as well
      // for similar reasons, so now this is a general operation class
      Operation *last_implicit;
      GenerationID last_implicit_gen;
    protected:
      // For managing changing task priorities
      ApEvent realm_done_event;
      TaskPriority current_priority;
    protected: // Instance top view data structures
      mutable LocalLock                         instance_view_lock;
      std::map<PhysicalManager*,InstanceView*>  instance_top_views;
      std::map<PhysicalManager*,RtUserEvent>    pending_top_views;
    protected:
      mutable LocalLock                         pending_set_lock;
      LegionMap<RegionNode*,
        FieldMaskSet<PendingEquivalenceSet> >::aligned pending_equivalence_sets;
    protected:
      mutable LocalLock                       remote_lock;
      std::map<AddressSpaceID,RemoteContext*> remote_instances;
    protected:
      // Dependence tracking information for phase barriers
      mutable LocalLock                                   phase_barrier_lock;
      struct BarrierContribution {
      public:
        BarrierContribution(void) : op(NULL), gen(0), uid(0), muid(0) { }
        BarrierContribution(Operation *o, GenerationID g, UniqueID u,UniqueID m)
          : op(o), gen(g), uid(u), muid(m) { }
      public:
        Operation *op;
        GenerationID gen;
        UniqueID uid;
        UniqueID muid; // must epoch uid
      };
      std::map<ApEvent,std::vector<BarrierContribution> > barrier_contributions;
    protected:
      // Track information for locally allocated fields
      mutable LocalLock                                 local_field_lock;
      std::map<FieldSpace,std::vector<LocalFieldInfo> > local_field_infos;
    protected:
      // Cache for fill views
      mutable LocalLock     fill_view_lock;            
      std::list<FillView*>  fill_view_cache;
      static const size_t MAX_FILL_VIEW_CACHE_SIZE = 64;
    protected:
      // Equivalence sets that were invalidated by 
      // invalidate_region_tree_contexts and need to be released
      std::vector<EquivalenceSet*> invalidated_refinements;
    protected:
      // This data structure should only be accessed during the logical
      // analysis stage of the pipeline and therefore no lock is needed
      std::map<IndexTreeNode*,
        std::vector<AttachProjectionFunctor*> > attach_functions;
    protected:
      // Resources that can build up over a task's lifetime
      LegionDeque<Reservation,TASK_RESERVATION_ALLOC>::tracked context_locks;
      LegionDeque<ApBarrier,TASK_BARRIER_ALLOC>::tracked context_barriers;
    };

    /**
     * \class TopLevelContext
     * This is the top-level task context that
     * exists at the root of a task tree. In
     * general there will only be one of these
     * per application unless mappers decide to
     * create their own tasks for performing
     * computation.
     */
    class TopLevelContext : public InnerContext {
    public:
      TopLevelContext(Runtime *runtime, UniqueID ctx_uid);
      TopLevelContext(const TopLevelContext &rhs);
      virtual ~TopLevelContext(void);
    public:
      TopLevelContext& operator=(const TopLevelContext &rhs);
    public:
      virtual void pack_remote_context(Serializer &rez, 
          AddressSpaceID target, bool replicate = false);
      virtual InnerContext* find_parent_context(void);
    public:
      virtual InnerContext* find_outermost_local_context(
                          InnerContext *previous = NULL);
      virtual InnerContext* find_top_context(InnerContext *previous = NULL);
    public:
      virtual void receive_created_region_contexts(RegionTreeContext ctx,
                            const std::vector<RegionNode*> &created_state,
                            std::set<RtEvent> &applied_events,size_t num_shards,
                            InnerContext *source_context);
      virtual RtEvent compute_equivalence_sets(EqSetTracker *target,
                      AddressSpaceID target_space, RegionNode *region, 
                      const FieldMask &mask, const UniqueID opid, 
                      const AddressSpaceID original_source);
    protected:
      std::vector<RegionRequirement>       dummy_requirements;
      std::vector<RegionRequirement>       dummy_output_requirements;
      std::vector<unsigned>                dummy_indexes;
      std::vector<bool>                    dummy_mapped;
    };

    /**
     * \class ReplicateContext
     * A replicate context is a special kind of inner context for
     * executing control-replicated tasks.
     */
    class ReplicateContext : public InnerContext {
    public: 
      struct ISBroadcast {
      public:
        ISBroadcast(void) : expr_id(0), did(0), double_buffer(false) { }
        ISBroadcast(IndexSpaceID i, IndexTreeID t, IndexSpaceExprID e, 
                    DistributedID d, bool db)
          : space_id(i), tid(t), expr_id(e), did(d), double_buffer(db) { }
      public:
        IndexSpaceID space_id;
        IndexTreeID tid;
        IndexSpaceExprID expr_id;
        DistributedID did;
        bool double_buffer;
      };
      struct IPBroadcast {
      public:
        IPBroadcast(void) : did(0), double_buffer(false) { }
        IPBroadcast(IndexPartitionID p, DistributedID d, bool db) 
          : pid(p), did(d), double_buffer(db) { }
      public:
        IndexPartitionID pid;
        DistributedID did;
        bool double_buffer;
      };
      struct FSBroadcast { 
      public:
        FSBroadcast(void) : did(0), double_buffer(false) { }
        FSBroadcast(FieldSpaceID i, DistributedID d, bool db) 
          : space_id(i), did(d), double_buffer(db) { }
      public:
        FieldSpaceID space_id;
        DistributedID did;
        bool double_buffer;
      };
      struct FIDBroadcast {
      public:
        FIDBroadcast(void) : field_id(0), double_buffer(false) { }
        FIDBroadcast(FieldID fid, bool db)
          : field_id(fid), double_buffer(db) { }
      public:
        FieldID field_id;
        bool double_buffer;
      };
      struct LRBroadcast {
      public:
        LRBroadcast(void) : tid(0), double_buffer(0) { }
        LRBroadcast(RegionTreeID t, DistributedID d, bool db) :
          tid(t), did(d), double_buffer(db) { }
      public:
        RegionTreeID tid;
        DistributedID did;
        bool double_buffer;
      };
      struct IntraSpaceDeps {
      public:
        std::map<ShardID,RtEvent> ready_deps;
        std::map<ShardID,RtUserEvent> pending_deps;
      };
    public:
      struct DeferDisjointCompleteResponseArgs :
        public LgTaskArgs<DeferDisjointCompleteResponseArgs> {
      public:
        static const LgTaskID TASK_ID = LG_DEFER_DISJOINT_COMPLETE_TASK_ID;
      public:
        DeferDisjointCompleteResponseArgs(UniqueID opid, VersionManager *target,
                               AddressSpaceID space, VersionInfo *version_info,
                               RtUserEvent done, const FieldMask *mask = NULL);
      public:
        VersionManager *const target;
        VersionInfo *const version_info;
        FieldMask *const request_mask;
        const RtUserEvent done_event;
        const AddressSpaceID target_space;
      };
    public:
      enum ReplicateAPICall {
        REPLICATE_PERFORM_REGISTRATION_CALLBACK,
        REPLICATE_CONSENSUS_MATCH,
        REPLICATE_REGISTER_TASK_VARIANT,
        REPLICATE_GENERATE_DYNAMIC_TRACE_ID,
        REPLICATE_GENERATE_DYNAMIC_MAPPER_ID,
        REPLICATE_GENERATE_DYNAMIC_PROJECTION_ID,
        REPLICATE_GENERATE_DYNAMIC_SHARDING_ID,
        REPLICATE_GENERATE_DYNAMIC_TASK_ID,
        REPLICATE_GENERATE_DYNAMIC_REDUCTION_ID,
        REPLICATE_GENERATE_DYNAMIC_SERDEZ_ID,
        REPLICATE_CREATE_INDEX_SPACE,
        REPLICATE_CREATE_UNBOUND_INDEX_SPACE,
        REPLICATE_UNION_INDEX_SPACES,
        REPLICATE_INTERSECT_INDEX_SPACES,
        REPLICATE_SUBTRACT_INDEX_SPACES,
        REPLICATE_CREATE_SHARED_OWNERSHIP,
        REPLICATE_DESTROY_INDEX_SPACE,
        REPLICATE_DESTROY_INDEX_PARTITION,
        REPLICATE_CREATE_EQUAL_PARTITION,
        REPLICATE_CREATE_PARTITION_BY_WEIGHTS,
        REPLICATE_CREATE_PARTITION_BY_UNION,
        REPLICATE_CREATE_PARTITION_BY_INTERSECTION,
        REPLICATE_CREATE_PARTITION_BY_DIFFERENCE,
        REPLICATE_CREATE_CROSS_PRODUCT_PARTITIONS,
        REPLICATE_CREATE_ASSOCIATION,
        REPLICATE_CREATE_RESTRICTED_PARTITION,
        REPLICATE_CREATE_PARTITION_BY_DOMAIN,
        REPLICATE_CREATE_PARTITION_BY_FIELD,
        REPLICATE_CREATE_PARTITION_BY_IMAGE,
        REPLICATE_CREATE_PARTITION_BY_IMAGE_RANGE,
        REPLICATE_CREATE_PARTITION_BY_PREIMAGE,
        REPLICATE_CREATE_PARTITION_BY_PREIMAGE_RANGE,
        REPLICATE_CREATE_PENDING_PARTITION,
        REPLICATE_CREATE_INDEX_SPACE_UNION,
        REPLICATE_CREATE_INDEX_SPACE_INTERSECTION,
        REPLICATE_CREATE_INDEX_SPACE_DIFFERENCE,
        REPLICATE_CREATE_FIELD_SPACE,
        REPLICATE_DESTROY_FIELD_SPACE,
        REPLICATE_ALLOCATE_FIELD,
        REPLICATE_FREE_FIELD,
        REPLICATE_ALLOCATE_FIELDS,
        REPLICATE_FREE_FIELDS,
        REPLICATE_CREATE_LOGICAL_REGION,
        REPLICATE_DESTROY_LOGICAL_REGION,
        REPLICATE_ADVISE_ANALYSIS_SUBTREE,
        REPLICATE_CREATE_FIELD_ALLOCATOR,
        REPLICATE_DESTROY_FIELD_ALLOCATOR,
        REPLICATE_EXECUTE_TASK,
        REPLICATE_EXECUTE_INDEX_SPACE,
        REPLICATE_REDUCE_FUTURE_MAP,
        REPLICATE_CONSTRUCT_FUTURE_MAP,
        REPLICATE_MAP_REGION,
        REPLICATE_REMAP_REGION,
        REPLICATE_FILL_FIELDS,
        REPLICATE_ISSUE_COPY,
        REPLICATE_ATTACH_RESOURCE,
        REPLICATE_DETACH_RESOURCE,
        REPLICATE_INDEX_ATTACH_RESOURCE,
        REPLICATE_INDEX_DETACH_RESOURCE,
        REPLICATE_MUST_EPOCH,
        REPLICATE_TIMING_MEASUREMENT,
        REPLICATE_TUNABLE_SELECTION,
        REPLICATE_MAPPING_FENCE,
        REPLICATE_EXECUTION_FENCE,
        REPLICATE_BEGIN_TRACE,
        REPLICATE_END_TRACE,
        REPLICATE_CREATE_PHASE_BARRIER,
        REPLICATE_DESTROY_PHASE_BARRIER,
        REPLICATE_ADVANCE_PHASE_BARRIER,
        REPLICATE_ADVANCE_DYNAMIC_COLLECTIVE,
        REPLICATE_END_TASK,
        REPLICATE_FUTURE_FROM_VALUE,
      };
    public:
      class AttachDetachShardingFunctor : public ShardingFunctor {
      public:
        AttachDetachShardingFunctor(void) { }
        virtual ~AttachDetachShardingFunctor(void) { }
      public:
        virtual ShardID shard(const DomainPoint &point,
                              const Domain &full_space,
                              const size_t total_shards);
      };
    public:
      ReplicateContext(Runtime *runtime, ShardTask *owner,int d,bool full_inner,
                       const std::vector<RegionRequirement> &reqs,
                       const std::vector<RegionRequirement> &output_reqs,
                       const std::vector<unsigned> &parent_indexes,
                       const std::vector<bool> &virt_mapped,
                       UniqueID context_uid, ApEvent execution_fence_event,
                       ShardManager *manager, bool inline_task, 
                       bool implicit_task = false);
      ReplicateContext(const ReplicateContext &rhs);
      virtual ~ReplicateContext(void);
    public:
      ReplicateContext& operator=(const ReplicateContext &rhs);
    public:
      inline int get_shard_collective_radix(void) const
        { return shard_collective_radix; }
      inline int get_shard_collective_log_radix(void) const
        { return shard_collective_log_radix; }
      inline int get_shard_collective_stages(void) const
        { return shard_collective_stages; }
      inline int get_shard_collective_participating_shards(void) const
        { return shard_collective_participating_shards; }
      inline int get_shard_collective_last_radix(void) const
        { return shard_collective_last_radix; }
    public: // Privilege tracker methods
      virtual void receive_resources(size_t return_index,
              std::map<LogicalRegion,unsigned> &created_regions,
              std::vector<LogicalRegion> &deleted_regions,
              std::set<std::pair<FieldSpace,FieldID> > &created_fields,
              std::vector<std::pair<FieldSpace,FieldID> > &deleted_fields,
              std::map<FieldSpace,unsigned> &created_field_spaces,
              std::map<FieldSpace,std::set<LogicalRegion> > &latent_spaces,
              std::vector<FieldSpace> &deleted_field_spaces,
              std::map<IndexSpace,unsigned> &created_index_spaces,
              std::vector<std::pair<IndexSpace,bool> > &deleted_index_spaces,
              std::map<IndexPartition,unsigned> &created_partitions,
              std::vector<std::pair<IndexPartition,bool> > &deleted_partitions,
              std::set<RtEvent> &preconditions);
    protected:
      void receive_replicate_resources(size_t return_index,
              std::map<LogicalRegion,unsigned> &created_regions,
              std::vector<LogicalRegion> &deleted_regions,
              std::set<std::pair<FieldSpace,FieldID> > &created_fields,
              std::vector<std::pair<FieldSpace,FieldID> > &deleted_fields,
              std::map<FieldSpace,unsigned> &created_field_spaces,
              std::map<FieldSpace,std::set<LogicalRegion> > &latent_spaces,
              std::vector<FieldSpace> &deleted_field_spaces,
              std::map<IndexSpace,unsigned> &created_index_spaces,
              std::vector<std::pair<IndexSpace,bool> > &deleted_index_spaces,
              std::map<IndexPartition,unsigned> &created_partitions,
              std::vector<std::pair<IndexPartition,bool> > &deleted_partitions,
              std::set<RtEvent> &preconditions, RtBarrier &ready_barrier, 
              RtBarrier &mapped_barrier, RtBarrier &execution_barrier);
      void register_region_deletions(ApEvent precondition,
                     const std::map<Operation*,GenerationID> &dependences,
                     std::vector<LogicalRegion> &regions,
                     std::set<RtEvent> &preconditions, RtBarrier &ready_barrier,
                     RtBarrier &mapped_barrier, RtBarrier &execution_barrier);
      void register_field_deletions(ApEvent precondition,
            const std::map<Operation*,GenerationID> &dependences,
            std::vector<std::pair<FieldSpace,FieldID> > &fields,
            std::set<RtEvent> &preconditions, RtBarrier &ready_barrier,
            RtBarrier &mapped_barrier, RtBarrier &execution_barrier);
      void register_field_space_deletions(ApEvent precondition,
                    const std::map<Operation*,GenerationID> &dependences,
                    std::vector<FieldSpace> &spaces,
                    std::set<RtEvent> &preconditions, RtBarrier &ready_barrier,
                    RtBarrier &mapped_barrier, RtBarrier &execution_barrier);
      void register_index_space_deletions(ApEvent precondition,
                    const std::map<Operation*,GenerationID> &dependences,
                    std::vector<std::pair<IndexSpace,bool> > &spaces,
                    std::set<RtEvent> &preconditions, RtBarrier &ready_barrier,
                    RtBarrier &mapped_barrier, RtBarrier &execution_barrier);
      void register_index_partition_deletions(ApEvent precondition,
                    const std::map<Operation*,GenerationID> &dependences,
                    std::vector<std::pair<IndexPartition,bool> > &parts,
                    std::set<RtEvent> &preconditions, RtBarrier &ready_barrier,
                    RtBarrier &mapped_barrier, RtBarrier &execution_barrier);
    public:
      void perform_replicated_region_deletions(
                     std::vector<LogicalRegion> &regions,
                     std::set<RtEvent> &preconditions);
      void perform_replicated_field_deletions(
            std::vector<std::pair<FieldSpace,FieldID> > &fields,
            std::set<RtEvent> &preconditions);
      void perform_replicated_field_space_deletions(
                          std::vector<FieldSpace> &spaces,
                          std::set<RtEvent> &preconditions);
      void perform_replicated_index_space_deletions(
                          std::vector<IndexSpace> &spaces,
                          std::set<RtEvent> &preconditions);
      void perform_replicated_index_partition_deletions(
                          std::vector<IndexPartition> &parts,
                          std::set<RtEvent> &preconditions);
    public:
#ifdef LEGION_USE_LIBDL
      virtual void perform_global_registration_callbacks(
                     Realm::DSOReferenceImplementation *dso, RtEvent local_done,
                     RtEvent global_done, std::set<RtEvent> &preconditions);
#endif
      virtual void handle_registration_callback_effects(RtEvent effects);
      virtual void print_once(FILE *f, const char *message) const;
      virtual void log_once(Realm::LoggerMessage &message) const;
      virtual Future from_value(const void *value, size_t value_size,
          bool owned, Memory::Kind memkind, void (*freefunc)(void*,size_t));
      virtual ShardID get_shard_id(void) const;
      virtual size_t get_num_shards(void) const;
      virtual Future consensus_match(const void *input, void *output,
                                     size_t num_elements, size_t element_size); 
    public:
      virtual VariantID register_variant(const TaskVariantRegistrar &registrar,
                                  const void *user_data, size_t user_data_size,
                                  const CodeDescriptor &desc, bool ret, 
                                  VariantID vid, bool check_task_id);
      virtual VariantImpl* select_inline_variant(TaskOp *child,
                const std::vector<PhysicalRegion> &parent_regions,
                std::deque<InstanceSet> &physical_instances);
      virtual TraceID generate_dynamic_trace_id(void);
      virtual MapperID generate_dynamic_mapper_id(void);
      virtual ProjectionID generate_dynamic_projection_id(void);
      virtual ShardingID generate_dynamic_sharding_id(void);
      virtual TaskID generate_dynamic_task_id(void);
      virtual ReductionOpID generate_dynamic_reduction_id(void);
      virtual CustomSerdezID generate_dynamic_serdez_id(void);
      virtual bool perform_semantic_attach(bool &global);
      virtual void post_semantic_attach(void);
    public:
      virtual void invalidate_region_tree_contexts(const bool is_top_level_task,
                                                   std::set<RtEvent> &applied);
      virtual void receive_created_region_contexts(RegionTreeContext ctx,
                            const std::vector<RegionNode*> &created_state,
                            std::set<RtEvent> &applied_events,size_t num_shards,
                            InnerContext *source_context);
      virtual void free_region_tree_context(void);
      void receive_replicate_created_region_contexts(RegionTreeContext ctx,
                          const std::vector<RegionNode*> &created_state, 
                          std::set<RtEvent> &applied_events, size_t num_shards,
                          InnerContext *source_context);
      void handle_created_region_contexts(Deserializer &derez,
                                          std::set<RtEvent> &applied_events);
    public: 
      // Interface to operations performed by a context
      virtual IndexSpace create_index_space(const Domain &domain, 
                                            TypeTag type_tag);
      virtual IndexSpace create_index_space(const Future &future, 
                                            TypeTag type_tag);
      virtual IndexSpace create_index_space(
                           const std::vector<DomainPoint> &points);
      virtual IndexSpace create_index_space(
                           const std::vector<Domain> &rects);
      virtual IndexSpace create_unbound_index_space(TypeTag type_tag);
    protected:
      IndexSpace create_index_space_replicated(const Domain *bounds,
                                               TypeTag type_tag);
    public:
      virtual IndexSpace union_index_spaces(
                           const std::vector<IndexSpace> &spaces);
      virtual IndexSpace intersect_index_spaces(
                           const std::vector<IndexSpace> &spaces);
      virtual IndexSpace subtract_index_spaces(
                           IndexSpace left, IndexSpace right);
      virtual void create_shared_ownership(IndexSpace handle);
      virtual void destroy_index_space(IndexSpace handle, 
                                       const bool unordered,
                                       const bool recurse);
      virtual void create_shared_ownership(IndexPartition handle);
      virtual void destroy_index_partition(IndexPartition handle, 
                                           const bool unordered,
                                           const bool recurse);
      virtual IndexPartition create_equal_partition(
                                            IndexSpace parent,
                                            IndexSpace color_space,
                                            size_t granularity,
                                            Color color);
      virtual IndexPartition create_partition_by_weights(IndexSpace parent,
                                            const FutureMap &weights,
                                            IndexSpace color_space,
                                            size_t granularity, 
                                            Color color);
      virtual IndexPartition create_partition_by_union(
                                            IndexSpace parent,
                                            IndexPartition handle1,
                                            IndexPartition handle2,
                                            IndexSpace color_space,
                                            PartitionKind kind,
                                            Color color);
      virtual IndexPartition create_partition_by_intersection(
                                            IndexSpace parent,
                                            IndexPartition handle1,
                                            IndexPartition handle2,
                                            IndexSpace color_space,
                                            PartitionKind kind,
                                            Color color);
      virtual IndexPartition create_partition_by_intersection(
                                            IndexSpace parent,
                                            IndexPartition partition,
                                            PartitionKind kind,
                                            Color color,
                                            bool dominates);
      virtual IndexPartition create_partition_by_difference(
                                            IndexSpace parent,
                                            IndexPartition handle1,
                                            IndexPartition handle2,
                                            IndexSpace color_space,
                                            PartitionKind kind,
                                            Color color);
      virtual Color create_cross_product_partitions(
                                            IndexPartition handle1,
                                            IndexPartition handle2,
                              std::map<IndexSpace,IndexPartition> &handles,
                                            PartitionKind kind,
                                            Color color);
      virtual void create_association(      LogicalRegion domain,
                                            LogicalRegion domain_parent,
                                            FieldID domain_fid,
                                            IndexSpace range,
                                            MapperID id, MappingTagID tag);
      virtual IndexPartition create_restricted_partition(
                                            IndexSpace parent,
                                            IndexSpace color_space,
                                            const void *transform,
                                            size_t transform_size,
                                            const void *extent,
                                            size_t extent_size,
                                            PartitionKind part_kind,
                                            Color color);
      virtual IndexPartition create_partition_by_domain(
                                            IndexSpace parent,
                                  const std::map<DomainPoint,Domain> &domains,
                                            IndexSpace color_space,
                                            bool perform_intersections,
                                            PartitionKind part_kind,
                                            Color color);
      virtual IndexPartition create_partition_by_domain(
                                            IndexSpace parent,
                                            const FutureMap &domains,
                                            IndexSpace color_space,
                                            bool perform_intersections,
                                            PartitionKind part_kind,
                                            Color color,
                                            bool skip_check = false);
      virtual IndexPartition create_partition_by_field(
                                            LogicalRegion handle,
                                            LogicalRegion parent_priv,
                                            FieldID fid,
                                            IndexSpace color_space,
                                            Color color,
                                            MapperID id, MappingTagID tag,
                                            PartitionKind part_kind);
      virtual IndexPartition create_partition_by_image(
                                            IndexSpace handle,
                                            LogicalPartition projection,
                                            LogicalRegion parent,
                                            FieldID fid,
                                            IndexSpace color_space,
                                            PartitionKind part_kind,
                                            Color color,
                                            MapperID id, MappingTagID tag);
      virtual IndexPartition create_partition_by_image_range(
                                            IndexSpace handle,
                                            LogicalPartition projection,
                                            LogicalRegion parent,
                                            FieldID fid,
                                            IndexSpace color_space,
                                            PartitionKind part_kind,
                                            Color color,
                                            MapperID id, MappingTagID tag);
      virtual IndexPartition create_partition_by_preimage(
                                            IndexPartition projection,
                                            LogicalRegion handle,
                                            LogicalRegion parent,
                                            FieldID fid,
                                            IndexSpace color_space,
                                            PartitionKind part_kind,
                                            Color color,
                                            MapperID id, MappingTagID tag);
      virtual IndexPartition create_partition_by_preimage_range(
                                            IndexPartition projection,
                                            LogicalRegion handle,
                                            LogicalRegion parent,
                                            FieldID fid,
                                            IndexSpace color_space,
                                            PartitionKind part_kind,
                                            Color color,
                                            MapperID id, MappingTagID tag);
      virtual IndexPartition create_pending_partition(
                                            IndexSpace parent,
                                            IndexSpace color_space,
                                            PartitionKind part_kind,
                                            Color color);
      virtual IndexSpace create_index_space_union(
                                            IndexPartition parent,
                                            const void *realm_color,
                                            size_t color_size,
                                            TypeTag type_tag,
                                const std::vector<IndexSpace> &handles);
      virtual IndexSpace create_index_space_union(
                                            IndexPartition parent,
                                            const void *realm_color,
                                            size_t color_size,
                                            TypeTag type_tag,
                                            IndexPartition handle);
      virtual IndexSpace create_index_space_intersection(
                                            IndexPartition parent,
                                            const void *realm_color,
                                            size_t color_size,
                                            TypeTag type_tag,
                                const std::vector<IndexSpace> &handles);
      virtual IndexSpace create_index_space_intersection(
                                            IndexPartition parent,
                                            const void *realm_color,
                                            size_t color_size,
                                            TypeTag type_tag,
                                            IndexPartition handle);
      virtual IndexSpace create_index_space_difference(
                                            IndexPartition parent,
                                            const void *realm_color,
                                            size_t color_size,
                                            TypeTag type_tag,
                                            IndexSpace initial,
                                const std::vector<IndexSpace> &handles);
      virtual void verify_partition(IndexPartition pid, PartitionKind kind,
                                    const char *function_name);
      virtual FieldSpace create_field_space(void);
      virtual FieldSpace create_field_space(const std::vector<size_t> &sizes,
                                        std::vector<FieldID> &resulting_fields,
                                        CustomSerdezID serdez_id);
      virtual FieldSpace create_field_space(const std::vector<Future> &sizes,
                                        std::vector<FieldID> &resulting_fields,
                                        CustomSerdezID serdez_id);
      FieldSpace create_replicated_field_space(ShardID *creator_shard = NULL);
      virtual void create_shared_ownership(FieldSpace handle);
      virtual void destroy_field_space(FieldSpace handle, const bool unordered);
      virtual FieldID allocate_field(FieldSpace space, size_t field_size,
                                     FieldID fid, bool local,
                                     CustomSerdezID serdez_id);
      virtual FieldID allocate_field(FieldSpace space, const Future &field_size,
                                     FieldID fid, bool local,
                                     CustomSerdezID serdez_id);
      virtual void free_field(FieldAllocatorImpl *allocator, FieldSpace space, 
                              FieldID fid, const bool unordered);
      virtual void allocate_fields(FieldSpace space,
                                   const std::vector<size_t> &sizes,
                                   std::vector<FieldID> &resuling_fields,
                                   bool local, CustomSerdezID serdez_id);
      virtual void allocate_fields(FieldSpace space,
                                   const std::vector<Future> &sizes,
                                   std::vector<FieldID> &resuling_fields,
                                   bool local, CustomSerdezID serdez_id);
      virtual void free_fields(FieldAllocatorImpl *allocator, FieldSpace space, 
                               const std::set<FieldID> &to_free,
                               const bool unordered);
      virtual LogicalRegion create_logical_region(RegionTreeForest *forest,
                                            IndexSpace index_space,
                                            FieldSpace field_space,
                                            const bool task_local,
                                            const bool output_region = false);
      virtual void create_shared_ownership(LogicalRegion handle);
      virtual void destroy_logical_region(LogicalRegion handle,
                                          const bool unordered);
      virtual void advise_analysis_subtree(LogicalRegion parent,
                                      const std::set<LogicalRegion> &regions,
                                      const std::set<LogicalPartition> &parts,
                                      const std::set<FieldID> &fields);
    public:
      virtual FieldAllocatorImpl* create_field_allocator(FieldSpace handle,
                                                         bool unordered);
      virtual void destroy_field_allocator(FieldSpaceNode *node);
    public:
      virtual void insert_unordered_ops(AutoLock &d_lock, const bool end_task,
                                        const bool progress);
      virtual Future execute_task(const TaskLauncher &launcher,
                                  std::vector<OutputRequirement> *outputs);
      virtual FutureMap execute_index_space(const IndexTaskLauncher &launcher,
                                       std::vector<OutputRequirement> *outputs);
      virtual Future execute_index_space(const IndexTaskLauncher &launcher,
                                       ReductionOpID redop, bool deterministic,
                                       std::vector<OutputRequirement> *outputs);
      virtual Future reduce_future_map(const FutureMap &future_map,
                                       ReductionOpID redop, bool deterministic,
                                       MapperID map_id, MappingTagID tag);
      virtual FutureMap construct_future_map(const Domain &domain,
                                 const std::map<DomainPoint,TaskArgument> &data,
                                             bool collective = false,
                                             ShardingID sid = 0);
      virtual FutureMap construct_future_map(const Domain &domain,
                    const std::map<DomainPoint,Future> &futures,
                    RtUserEvent domain_deletion = RtUserEvent::NO_RT_USER_EVENT,
                                             bool internal = false,
                                             bool collective = false,
                                             ShardingID sid = 0);
      virtual PhysicalRegion map_region(const InlineLauncher &launcher);
      virtual ApEvent remap_region(PhysicalRegion region);
      // Unmapping region is the same as for an inner context
      virtual void fill_fields(const FillLauncher &launcher);
      virtual void fill_fields(const IndexFillLauncher &launcher);
      virtual void issue_copy(const CopyLauncher &launcher);
      virtual void issue_copy(const IndexCopyLauncher &launcher);
      virtual void issue_acquire(const AcquireLauncher &launcher);
      virtual void issue_release(const ReleaseLauncher &launcher);
      virtual PhysicalRegion attach_resource(const AttachLauncher &launcher);
      virtual ExternalResources attach_resources(
                                          const IndexAttachLauncher &launcher,
                                          bool deduplicate_across_shards);
      virtual RegionTreeNode* compute_index_attach_upper_bound(
                                        const IndexAttachLauncher &launcher,
                                        const std::vector<unsigned> &indexes);
      virtual Future detach_resource(PhysicalRegion region, const bool flush,
                                     const bool unordered);
      virtual Future detach_resources(ExternalResources resources,
                                      const bool flush, const bool unordered);
      virtual FutureMap execute_must_epoch(const MustEpochLauncher &launcher);
      virtual Future issue_timing_measurement(const TimingLauncher &launcher);
      virtual Future select_tunable_value(const TunableLauncher &launcher);
      virtual Future issue_mapping_fence(void);
      virtual Future issue_execution_fence(void);
      virtual void begin_trace(TraceID tid, bool logical_only,
          bool static_trace, const std::set<RegionTreeID> *managed, bool dep);
      virtual void end_trace(TraceID tid, bool deprecated);
      virtual void end_task(const void *res, size_t res_size, bool owned,
                      PhysicalInstance inst, FutureFunctor *callback_future,
                      Memory::Kind memory, void (*freefunc)(void*,size_t),
                      const void *metadataptr, size_t metadatasize);
      virtual void post_end_task(FutureInstance *instance,
                                 void *metadata, size_t metasize,
                                 FutureFunctor *callback_functor,
                                 bool own_callback_functor);
      virtual bool add_to_dependence_queue(Operation *op, 
                                           bool unordered = false,
                                           bool outermost = true);
    public:
      virtual Lock create_lock(void);
      virtual void destroy_lock(Lock l);
      virtual Grant acquire_grant(const std::vector<LockRequest> &requests);
      virtual void release_grant(Grant grant);
    public:
      virtual PhaseBarrier create_phase_barrier(unsigned arrivals);
      virtual void destroy_phase_barrier(PhaseBarrier pb);
      virtual PhaseBarrier advance_phase_barrier(PhaseBarrier pb);
    public:
      virtual DynamicCollective create_dynamic_collective(
                                                  unsigned arrivals,
                                                  ReductionOpID redop,
                                                  const void *init_value,
                                                  size_t init_size);
      virtual void destroy_dynamic_collective(DynamicCollective dc);
      virtual void arrive_dynamic_collective(DynamicCollective dc,
                        const void *buffer, size_t size, unsigned count);
      virtual void defer_dynamic_collective_arrival(DynamicCollective dc,
                                                    const Future &future,
                                                    unsigned count);
      virtual Future get_dynamic_collective_result(DynamicCollective dc);
      virtual DynamicCollective advance_dynamic_collective(
                                                   DynamicCollective dc);
    public:
#ifdef DEBUG_LEGION_COLLECTIVES
      virtual MergeCloseOp* get_merge_close_op(const LogicalUser &user,
                                               RegionTreeNode *node);
      virtual RefinementOp* get_refinement_op(const LogicalUser &user,
                                              RegionTreeNode *node);
#else
      virtual MergeCloseOp* get_merge_close_op(void);
      virtual RefinementOp* get_refinement_op(void);
#endif
    public:
      virtual void pack_remote_context(Serializer &rez, 
                                       AddressSpaceID target,
                                       bool replicate = false);
    public:
      virtual ShardingFunction* find_sharding_function(ShardingID sid);
    public:
      virtual InstanceView* create_instance_top_view(PhysicalManager *manager,
                                                     AddressSpaceID source);
      InstanceView* create_replicate_instance_top_view(PhysicalManager *manager,
                                                       AddressSpaceID source);
      void record_replicate_instance_top_view(PhysicalManager *manager, 
                                              InstanceView *result);
    public:
      void exchange_common_resources(void);
      void handle_collective_message(Deserializer &derez);
      void handle_future_map_request(Deserializer &derez);
      void handle_disjoint_complete_request(Deserializer &derez);
      static void handle_disjoint_complete_response(Deserializer &derez, 
                                                    Runtime *runtime);
      static void handle_defer_disjoint_complete_response(Runtime *runtime,
                                                          const void *args);
      static void finalize_disjoint_complete_response(Runtime *runtime,
            UniqueID opid, VersionManager *target, AddressSpaceID target_space,
            VersionInfo *version_info, RtUserEvent done_event);
      void handle_resource_update(Deserializer &derez,
                                  std::set<RtEvent> &applied);
      void handle_trace_update(Deserializer &derez, AddressSpaceID source);
      ApBarrier handle_find_trace_shard_event(size_t temp_index, ApEvent event,
                                              ShardID remote_shard);
      void record_intra_space_dependence(size_t context_index, 
          const DomainPoint &point, RtEvent point_mapped, ShardID next_shard);
      void handle_intra_space_dependence(Deserializer &derez);
    public:
      void increase_pending_index_spaces(unsigned count, bool double_buffer);
      void increase_pending_partitions(unsigned count, bool double_buffer);
      void increase_pending_field_spaces(unsigned count, bool double_buffer);
      void increase_pending_fields(unsigned count, bool double_buffer);
      void increase_pending_region_trees(unsigned count, bool double_buffer);
      bool create_shard_partition(IndexPartition &pid,
          IndexSpace parent, IndexSpace color_space, PartitionKind part_kind,
          LegionColor partition_color, bool color_generated,
          ValueBroadcast<bool> *disjoint_result = NULL,
          ApBarrier partition_ready = ApBarrier::NO_AP_BARRIER);
    public:
      // Collective methods
      CollectiveID get_next_collective_index(CollectiveIndexLocation loc,
                                             bool logical = false);
      void register_collective(ShardCollective *collective);
      ShardCollective* find_or_buffer_collective(Deserializer &derez);
      void unregister_collective(ShardCollective *collective);
    public:
      // Future map methods
      unsigned peek_next_future_map_barrier_index(void) const;
      RtBarrier get_next_future_map_barrier(void);
      void register_future_map(ReplFutureMapImpl *map);
      ReplFutureMapImpl* find_or_buffer_future_map_request(Deserializer &derez);
      void unregister_future_map(ReplFutureMapImpl *map);
    public:
      // Physical template methods
      size_t register_trace_template(ShardedPhysicalTemplate *phy_template);
      ShardedPhysicalTemplate* find_or_buffer_trace_update(Deserializer &derez,
                                                         AddressSpaceID source);
      void unregister_trace_template(size_t template_index);
    public:
      // Support for making equivalence sets (logical analysis stage only)
      ShardID get_next_equivalence_set_origin(void);
      bool replicate_partition_equivalence_sets(PartitionNode *node) const;
      virtual bool finalize_disjoint_complete_sets(RegionNode *region,
          VersionManager *target, FieldMask mask, const UniqueID opid,
          const AddressSpaceID source, RtUserEvent ready_event);
      virtual void deduplicate_invalidate_trackers(
                    const FieldMaskSet<EquivalenceSet> &to_untrack,
                    std::set<RtEvent> &applied_events, bool local_only = false);
    public:
      // Fence barrier methods
      RtBarrier get_next_mapping_fence_barrier(void);
      ApBarrier get_next_execution_fence_barrier(void);
      RtBarrier get_next_resource_return_barrier(void);
      RtBarrier get_next_refinement_barrier(void);
      RtBarrier get_next_trace_recording_barrier(void);
      RtBarrier get_next_summary_fence_barrier(void);
      RtBarrier get_next_deletion_ready_barrier(void);
      RtBarrier get_next_deletion_mapping_barrier(void);
      RtBarrier get_next_deletion_execution_barrier(void);
      RtBarrier get_next_detach_resource_barrier(void);
      inline void advance_replicate_barrier(RtBarrier &bar, size_t arrivals)
        {
          Runtime::advance_barrier(bar);
          if (!bar.exists())
            create_new_replicate_barrier(bar, arrivals);
        }
      inline void advance_replicate_barrier(ApBarrier &bar, size_t arrivals)
        {
          Runtime::advance_barrier(bar);
          if (!bar.exists())
            create_new_replicate_barrier(bar, arrivals);
        }
      inline void advance_logical_barrier(RtBarrier &bar, size_t arrivals)
        {
          Runtime::advance_barrier(bar);
          if (!bar.exists())
            create_new_logical_barrier(bar, arrivals);
        }
      inline void advance_logical_barrier(ApBarrier &bar, size_t arrivals)
        {
          Runtime::advance_barrier(bar);
          if (!bar.exists())
            create_new_logical_barrier(bar, arrivals);
        }
    protected:
      // These can only be called inside the task for this context
      // since they assume that all the shards are aligned and doing
      // the same calls for the same operations in the same order
      void create_new_replicate_barrier(RtBarrier &bar, size_t arrivals);
      void create_new_replicate_barrier(ApBarrier &bar, size_t arrivals);
      // This one can only be called inside the logical dependence analysis
      void create_new_logical_barrier(RtBarrier &bar, size_t arrivals);
      void create_new_logical_barrier(ApBarrier &bar, size_t arrivals);
    public:
      static void register_attach_detach_sharding_functor(Runtime *runtime);
      ShardingFunction* get_attach_detach_sharding_function(void);
      IndexSpaceNode* compute_index_attach_launch_spaces(
                                            std::vector<size_t> &shard_sizes);
    public:
      void hash_future(Murmur3Hasher &hasher, 
                       const unsigned safe_level, const Future &future) const;
      static void hash_future_map(Murmur3Hasher &hasher, const FutureMap &map);
      static void hash_index_space_requirements(Murmur3Hasher &hasher,
          const std::vector<IndexSpaceRequirement> &index_requirements);
      static void hash_region_requirements(Murmur3Hasher &hasher,
          const std::vector<RegionRequirement> &region_requirements);
      static void hash_grants(Murmur3Hasher &hasher, 
          const std::vector<Grant> &grants);
      static void hash_phase_barriers(Murmur3Hasher &hasher,
          const std::vector<PhaseBarrier> &phase_barriers);
      static void hash_argument(Murmur3Hasher &hasher, 
                           const unsigned safe_level, const TaskArgument &arg);
      static void hash_predicate(Murmur3Hasher &hasher, const Predicate &pred);
      static void hash_static_dependences(Murmur3Hasher &hasher,
          const std::vector<StaticDependence> *dependences);
      void hash_task_launcher(Murmur3Hasher &hasher, 
          const unsigned safe_level, const TaskLauncher &launcher) const;
      void hash_index_launcher(Murmur3Hasher &hasher,
          const unsigned safe_level, const IndexTaskLauncher &launcher);
      void verify_replicable(Murmur3Hasher &hasher, const char *func_name);
    public:
      // A little help for ConsensusMatchExchange since it is templated
      static void help_complete_future(Future &f, const void *ptr,
                                       size_t size, bool own);
    public:
      ShardTask *const owner_shard;
      ShardManager *const shard_manager;
      const size_t total_shards;
    protected:
      // These barriers are used to identify when close operations are mapped
      std::vector<RtBarrier>  close_mapped_barriers;
      unsigned                next_close_mapped_bar_index;
      // These barriers are used to identify when refinement ops are ready
      std::vector<RtBarrier>  refinement_ready_barriers;
      unsigned                next_refinement_ready_bar_index;
      // These barriers are used to identify when refinement ops are mapped
      std::vector<RtBarrier>  refinement_mapped_barriers;
      unsigned                next_refinement_mapped_bar_index; 
      // These barriers are for signaling when indirect copies are done
      std::vector<ApBarrier>  indirection_barriers;
      unsigned                next_indirection_bar_index;
      // These barriers are used for signaling when future maps can be reclaimed
      std::vector<RtBarrier>  future_map_barriers;
      unsigned                next_future_map_bar_index;
    protected:
      std::map<std::pair<size_t,DomainPoint>,IntraSpaceDeps> intra_space_deps;
    protected:
      // Store the global owner shard and local owner shard for allocation
      std::map<FieldSpace,
               std::pair<ShardID,bool> > field_allocator_owner_shards;
    protected:
      ShardID index_space_allocator_shard;
      ShardID index_partition_allocator_shard;
      ShardID field_space_allocator_shard;
      ShardID field_allocator_shard;
      ShardID logical_region_allocator_shard;
      ShardID dynamic_id_allocator_shard;
      ShardID equivalence_set_allocator_shard;
    protected:
      ApBarrier pending_partition_barrier;
      RtBarrier creation_barrier;
      RtBarrier deletion_ready_barrier;
      RtBarrier deletion_mapping_barrier;
      RtBarrier deletion_execution_barrier;
      RtBarrier inline_mapping_barrier;
      RtBarrier attach_resource_barrier;
      RtBarrier detach_resource_barrier;
      RtBarrier mapping_fence_barrier;
      RtBarrier resource_return_barrier;
      RtBarrier trace_recording_barrier;
      RtBarrier summary_fence_barrier;
      ApBarrier execution_fence_barrier;
      ApBarrier attach_broadcast_barrier;
      ApBarrier attach_reduce_barrier;
      RtBarrier dependent_partition_barrier;
      RtBarrier semantic_attach_barrier;
      ApBarrier inorder_barrier;
#ifdef DEBUG_LEGION_COLLECTIVES
    protected:
      RtBarrier collective_check_barrier;
      RtBarrier logical_check_barrier;
      RtBarrier close_check_barrier;
      RtBarrier refinement_check_barrier;
      bool collective_guard_reentrant;
      bool logical_guard_reentrant;
#endif
    protected:
      // local barriers to this context for handling returned
      // resources from sub-tasks
      RtBarrier returned_resource_ready_barrier;
      RtBarrier returned_resource_mapped_barrier;
      RtBarrier returned_resource_execution_barrier;
    protected:
      int shard_collective_radix;
      int shard_collective_log_radix;
      int shard_collective_stages;
      int shard_collective_participating_shards;
      int shard_collective_last_radix;
    protected:
      mutable LocalLock replication_lock;
      CollectiveID next_available_collective_index;
      // We also need to create collectives in the logical dependence
      // analysis stage of the pipeline. We'll have those count on the
      // odd numbers of the collective IDs whereas the ones from the 
      // application task will be the even numbers.
      CollectiveID next_logical_collective_index;
      std::map<CollectiveID,ShardCollective*> collectives;
      std::map<CollectiveID,std::vector<
                std::pair<void*,size_t> > > pending_collective_updates;
    protected:
      // Pending allocations of various resources
      std::deque<std::pair<ValueBroadcast<ISBroadcast>*,bool> > 
                                            pending_index_spaces;
      std::deque<std::pair<ValueBroadcast<IPBroadcast>*,ShardID> >
                                            pending_index_partitions;
      std::deque<std::pair<ValueBroadcast<FSBroadcast>*,bool> >
                                            pending_field_spaces;
      std::deque<std::pair<ValueBroadcast<FIDBroadcast>*,bool> >
                                            pending_fields;
      std::deque<std::pair<ValueBroadcast<LRBroadcast>*,bool> >
                                            pending_region_trees;
    protected:
      std::map<RtEvent,ReplFutureMapImpl*> future_maps;
      std::map<RtEvent,std::vector<
                std::pair<void*,size_t> > > pending_future_map_requests;
    protected:
      std::map<size_t,ShardedPhysicalTemplate*> physical_templates;
      struct PendingTemplateUpdate {
      public:
        PendingTemplateUpdate(void)
          : ptr(NULL), size(0), source(0) { }
        PendingTemplateUpdate(void *p, size_t s, AddressSpaceID src)
          : ptr(p), size(s), source(src) { }
      public:
        void *ptr;
        size_t size;
        AddressSpaceID source;
      };
      std::map<size_t/*template index*/,
        std::vector<PendingTemplateUpdate> > pending_template_updates;
      size_t next_physical_template_index;
    protected:
      // Different from pending_top_views as this applies to our requests
      std::map<PhysicalManager*,RtUserEvent> pending_request_views;
      std::map<RegionTreeID,RtUserEvent> pending_tree_requests;
    protected:
      std::map<std::pair<unsigned,unsigned>,RtBarrier> ready_clone_barriers;
      std::map<std::pair<unsigned,unsigned>,RtUserEvent> pending_clone_barriers;
    protected:
      struct AttachLaunchSpace {
      public:
        AttachLaunchSpace(IndexSpaceNode *node) : launch_space(node) { }
      public:
        IndexSpaceNode *const launch_space;
        std::vector<size_t> shard_sizes;
      };
      std::vector<AttachLaunchSpace*> index_attach_launch_spaces;
    protected:
      unsigned next_replicate_bar_index;
      unsigned next_logical_bar_index;
    protected:
      static const unsigned MIN_UNORDERED_OPS_EPOCH = 32;
      static const unsigned MAX_UNORDERED_OPS_EPOCH = 32768;
      unsigned unordered_ops_counter;
      unsigned unordered_ops_epoch;
    };

    /**
     * \class RemoteTask
     * A small helper class for giving application
     * visibility to this remote context
     */
    class RemoteTask : public ExternalTask {
    public:
      RemoteTask(RemoteContext *owner);
      RemoteTask(const RemoteTask &rhs);
      virtual ~RemoteTask(void);
    public:
      RemoteTask& operator=(const RemoteTask &rhs);
    public:
      virtual int get_depth(void) const;
      virtual UniqueID get_unique_id(void) const;
      virtual size_t get_context_index(void) const; 
      virtual void set_context_index(size_t index);
      virtual bool has_parent_task(void) const;
      virtual const Task* get_parent_task(void) const;
      virtual const char* get_task_name(void) const;
      virtual bool has_trace(void) const;
    public:
      RemoteContext *const owner;
      unsigned context_index;
    };

    /**
     * \class RemoteContext
     * A remote copy of a TaskContext for the 
     * execution of sub-tasks on remote notes.
     */
    class RemoteContext : public InnerContext {
    public:
      struct RemotePhysicalRequestArgs :
        public LgTaskArgs<RemotePhysicalRequestArgs> {
      public:
        static const LgTaskID TASK_ID = LG_REMOTE_PHYSICAL_REQUEST_TASK_ID;
      public:
        RemotePhysicalRequestArgs(UniqueID uid, RemoteContext *ctx,
                                  InnerContext *loc, unsigned idx, 
                                  AddressSpaceID src, RtUserEvent trig)
          : LgTaskArgs<RemotePhysicalRequestArgs>(implicit_provenance), 
            context_uid(uid), target(ctx), local(loc), index(idx), 
            source(src), to_trigger(trig) { }
      public:
        const UniqueID context_uid;
        RemoteContext *const target;
        InnerContext *const local;
        const unsigned index;
        const AddressSpaceID source;
        const RtUserEvent to_trigger;
      };
      struct RemotePhysicalResponseArgs : 
        public LgTaskArgs<RemotePhysicalResponseArgs> {
      public:
        static const LgTaskID TASK_ID = LG_REMOTE_PHYSICAL_RESPONSE_TASK_ID;
      public:
        RemotePhysicalResponseArgs(RemoteContext *ctx, InnerContext *res, 
                                   unsigned idx)
          : LgTaskArgs<RemotePhysicalResponseArgs>(implicit_provenance), 
            target(ctx), result(res), index(idx) { }
      public:
        RemoteContext *const target;
        InnerContext *const result;
        const unsigned index;
      };
    public:
      RemoteContext(Runtime *runtime, UniqueID context_uid);
      RemoteContext(const RemoteContext &rhs);
      virtual ~RemoteContext(void);
    public:
      RemoteContext& operator=(const RemoteContext &rhs);
    public:
      virtual Task* get_task(void);
      virtual void unpack_remote_context(Deserializer &derez,
                                         std::set<RtEvent> &preconditions);
      virtual InnerContext* find_parent_context(void);
    public:
      virtual InnerContext* find_top_context(InnerContext *previous = NULL);
    public:
      virtual RtEvent compute_equivalence_sets(EqSetTracker *target,
                      AddressSpaceID target_space, RegionNode *region, 
                      const FieldMask &mask, const UniqueID opid, 
                      const AddressSpaceID original_source);
      virtual InnerContext* find_parent_physical_context(unsigned index);
      virtual InstanceView* create_instance_top_view(PhysicalManager *manager,
                                                     AddressSpaceID source);
      virtual void invalidate_region_tree_contexts(const bool is_top_level_task,
                                                   std::set<RtEvent> &applied);
      virtual void receive_created_region_contexts(RegionTreeContext ctx,
                            const std::vector<RegionNode*> &created_state,
                            std::set<RtEvent> &applied_events,size_t num_shards,
                            InnerContext *source_context);
      static void handle_created_region_contexts(Runtime *runtime, 
                                   Deserializer &derez, AddressSpaceID source);
      virtual void free_region_tree_context(void);
    public:
      virtual ShardingFunction* find_sharding_function(ShardingID sid);
    public:
      const Task* get_parent_task(void);
    public:
      void unpack_local_field_update(Deserializer &derez);
      static void handle_local_field_update(Deserializer &derez);
    public:
      static void handle_physical_request(Deserializer &derez,
                      Runtime *runtime, AddressSpaceID source);
      static void defer_physical_request(const void *args, Runtime *runtime);
      void set_physical_context_result(unsigned index, 
                                       InnerContext *result);
      static void handle_physical_response(Deserializer &derez, 
                                           Runtime *runtime);
      static void defer_physical_response(const void *args);
    protected:
      UniqueID parent_context_uid;
      InnerContext *parent_ctx;
      ShardManager *shard_manager; // if we're lucky and one is already here
    protected:
      bool top_level_context;
      RemoteTask remote_task;
    protected:
      std::vector<unsigned> local_parent_req_indexes;
      std::vector<bool> local_virtual_mapped;
    protected:
      // Cached physical contexts recorded from the owner
      std::map<unsigned/*index*/,InnerContext*> physical_contexts;
      std::map<unsigned,RtEvent> pending_physical_contexts;
    protected:
      // For remote replicate contexts
      size_t total_shards;
      ReplicationID repl_id;
      std::map<ShardingID,ShardingFunction*> sharding_functions;
    };

    /**
     * \class LeafContext
     * A context for the execution of a leaf task
     */
    class LeafContext : public TaskContext,
                        public LegionHeapify<LeafContext> {
    public:
      LeafContext(Runtime *runtime, SingleTask *owner,bool inline_task = false);
      LeafContext(const LeafContext &rhs);
      virtual ~LeafContext(void);
    public:
      LeafContext& operator=(const LeafContext &rhs);
    public: // Privilege tracker methods
      virtual void receive_resources(size_t return_index,
              std::map<LogicalRegion,unsigned> &created_regions,
              std::vector<LogicalRegion> &deleted_regions,
              std::set<std::pair<FieldSpace,FieldID> > &created_fields,
              std::vector<std::pair<FieldSpace,FieldID> > &deleted_fields,
              std::map<FieldSpace,unsigned> &created_field_spaces,
              std::map<FieldSpace,std::set<LogicalRegion> > &latent_spaces,
              std::vector<FieldSpace> &deleted_field_spaces,
              std::map<IndexSpace,unsigned> &created_index_spaces,
              std::vector<std::pair<IndexSpace,bool> > &deleted_index_spaces,
              std::map<IndexPartition,unsigned> &created_partitions,
              std::vector<std::pair<IndexPartition,bool> > &deleted_partitions,
              std::set<RtEvent> &preconditions);
    public:
      // Interface for task contexts
      virtual RegionTreeContext get_context(void) const;
      virtual ContextID get_context_id(void) const;
      virtual void pack_remote_context(Serializer &rez, 
          AddressSpaceID target, bool replicate = false);
      virtual void compute_task_tree_coordinates(
          std::vector<std::pair<size_t,DomainPoint> > &coordinates);
      virtual bool attempt_children_complete(void);
      virtual bool attempt_children_commit(void);
      void inline_child_task(TaskOp *child);
      virtual VariantImpl* select_inline_variant(TaskOp *child,
                const std::vector<PhysicalRegion> &parent_regions,
                std::deque<InstanceSet> &physical_instances);
      virtual void handle_registration_callback_effects(RtEvent effects);
      virtual bool is_leaf_context(void) const;
    public:
      using TaskContext::create_index_space;
      using TaskContext::create_field_space;
      using TaskContext::allocate_field;
      using TaskContext::allocate_fields;
      // Interface to operations performed by a context
      virtual IndexSpace create_index_space(const Future &future, TypeTag tag);
      virtual void destroy_index_space(IndexSpace handle, 
                                       const bool unordered,
                                       const bool recurse);
      virtual void destroy_index_partition(IndexPartition handle,
                                           const bool unordered, 
                                           const bool recurse);
      virtual IndexPartition create_equal_partition(
                                            IndexSpace parent,
                                            IndexSpace color_space,
                                            size_t granularity,
                                            Color color);
      virtual IndexPartition create_partition_by_weights(IndexSpace parent,
                                            const FutureMap &weights,
                                            IndexSpace color_space,
                                            size_t granularity, 
                                            Color color);
      virtual IndexPartition create_partition_by_union(
                                            IndexSpace parent,
                                            IndexPartition handle1,
                                            IndexPartition handle2,
                                            IndexSpace color_space,
                                            PartitionKind kind,
                                            Color color);
      virtual IndexPartition create_partition_by_intersection(
                                            IndexSpace parent,
                                            IndexPartition handle1,
                                            IndexPartition handle2,
                                            IndexSpace color_space,
                                            PartitionKind kind,
                                            Color color);
      virtual IndexPartition create_partition_by_intersection(
                                            IndexSpace parent,
                                            IndexPartition partition,
                                            PartitionKind kind,
                                            Color color,
                                            bool dominates);
      virtual IndexPartition create_partition_by_difference(
                                            IndexSpace parent,
                                            IndexPartition handle1,
                                            IndexPartition handle2,
                                            IndexSpace color_space,
                                            PartitionKind kind,
                                            Color color);
      virtual Color create_cross_product_partitions(
                                            IndexPartition handle1,
                                            IndexPartition handle2,
                              std::map<IndexSpace,IndexPartition> &handles,
                                            PartitionKind kind,
                                            Color color);
      virtual void create_association(      LogicalRegion domain,
                                            LogicalRegion domain_parent,
                                            FieldID domain_fid,
                                            IndexSpace range,
                                            MapperID id, MappingTagID tag);
      virtual IndexPartition create_restricted_partition(
                                            IndexSpace parent,
                                            IndexSpace color_space,
                                            const void *transform,
                                            size_t transform_size,
                                            const void *extent,
                                            size_t extent_size,
                                            PartitionKind part_kind,
                                            Color color);
      virtual IndexPartition create_partition_by_domain(
                                            IndexSpace parent,
                                  const std::map<DomainPoint,Domain> &domains,
                                            IndexSpace color_space,
                                            bool perform_intersections,
                                            PartitionKind part_kind,
                                            Color color);
      virtual IndexPartition create_partition_by_domain(
                                            IndexSpace parent,
                                            const FutureMap &domains,
                                            IndexSpace color_space,
                                            bool perform_intersections,
                                            PartitionKind part_kind,
                                            Color color,
                                            bool skip_check = false);
      virtual IndexPartition create_partition_by_field(
                                            LogicalRegion handle,
                                            LogicalRegion parent_priv,
                                            FieldID fid,
                                            IndexSpace color_space,
                                            Color color,
                                            MapperID id, MappingTagID tag,
                                            PartitionKind part_kind);
      virtual IndexPartition create_partition_by_image(
                                            IndexSpace handle,
                                            LogicalPartition projection,
                                            LogicalRegion parent,
                                            FieldID fid,
                                            IndexSpace color_space,
                                            PartitionKind part_kind,
                                            Color color,
                                            MapperID id, MappingTagID tag);
      virtual IndexPartition create_partition_by_image_range(
                                            IndexSpace handle,
                                            LogicalPartition projection,
                                            LogicalRegion parent,
                                            FieldID fid,
                                            IndexSpace color_space,
                                            PartitionKind part_kind,
                                            Color color,
                                            MapperID id, MappingTagID tag);
      virtual IndexPartition create_partition_by_preimage(
                                            IndexPartition projection,
                                            LogicalRegion handle,
                                            LogicalRegion parent,
                                            FieldID fid,
                                            IndexSpace color_space,
                                            PartitionKind part_kind,
                                            Color color,
                                            MapperID id, MappingTagID tag);
      virtual IndexPartition create_partition_by_preimage_range(
                                            IndexPartition projection,
                                            LogicalRegion handle,
                                            LogicalRegion parent,
                                            FieldID fid,
                                            IndexSpace color_space,
                                            PartitionKind part_kind,
                                            Color color,
                                            MapperID id, MappingTagID tag);
      virtual IndexPartition create_pending_partition(
                                            IndexSpace parent,
                                            IndexSpace color_space,
                                            PartitionKind part_kind,
                                            Color color);
      virtual IndexSpace create_index_space_union(
                                            IndexPartition parent,
                                            const void *realm_color,
                                            size_t color_size,
                                            TypeTag type_tag,
                                const std::vector<IndexSpace> &handles);
      virtual IndexSpace create_index_space_union(
                                            IndexPartition parent,
                                            const void *realm_color,
                                            size_t color_size,
                                            TypeTag type_tag,
                                            IndexPartition handle);
      virtual IndexSpace create_index_space_intersection(
                                            IndexPartition parent,
                                            const void *realm_color,
                                            size_t color_size,
                                            TypeTag type_tag,
                                const std::vector<IndexSpace> &handles);
      virtual IndexSpace create_index_space_intersection(
                                            IndexPartition parent,
                                            const void *realm_color,
                                            size_t color_size,
                                            TypeTag type_tag,
                                            IndexPartition handle);
      virtual IndexSpace create_index_space_difference(
                                            IndexPartition parent,
                                            const void *realm_color,
                                            size_t color_size,
                                            TypeTag type_tag,
                                            IndexSpace initial,
                                const std::vector<IndexSpace> &handles);
      virtual FieldSpace create_field_space(const std::vector<Future> &sizes,
                                        std::vector<FieldID> &resulting_fields,
                                        CustomSerdezID serdez_id);
      virtual void destroy_field_space(FieldSpace handle, const bool unordered);
      virtual FieldID allocate_field(FieldSpace space, const Future &field_size,
                                     FieldID fid, bool local,
                                     CustomSerdezID serdez_id);
      virtual void allocate_local_field(FieldSpace space, size_t field_size,
                                     FieldID fid, CustomSerdezID serdez_id,
                                     std::set<RtEvent> &done_events);
      virtual void allocate_fields(FieldSpace space,
                                   const std::vector<Future> &sizes,
                                   std::vector<FieldID> &resuling_fields,
                                   bool local, CustomSerdezID serdez_id);
      virtual void allocate_local_fields(FieldSpace space,
                                   const std::vector<size_t> &sizes,
                                   const std::vector<FieldID> &resuling_fields,
                                   CustomSerdezID serdez_id,
                                   std::set<RtEvent> &done_events);
      virtual void free_field(FieldAllocatorImpl *allocator, FieldSpace space, 
                              FieldID fid, const bool unordered);
      virtual void free_fields(FieldAllocatorImpl *allocator, FieldSpace space,
                               const std::set<FieldID> &to_free,
                               const bool unordered);
      virtual LogicalRegion create_logical_region(RegionTreeForest *forest,
                                            IndexSpace index_space,
                                            FieldSpace field_space,
                                            const bool task_local,
                                            const bool output_region = false);
      virtual void destroy_logical_region(LogicalRegion handle,
                                          const bool unordered);
      virtual void advise_analysis_subtree(LogicalRegion parent,
                                      const std::set<LogicalRegion> &regions,
                                      const std::set<LogicalPartition> &parts,
                                      const std::set<FieldID> &fields);
      virtual void get_local_field_set(const FieldSpace handle,
                                       const std::set<unsigned> &indexes,
                                       std::set<FieldID> &to_set) const;
      virtual void get_local_field_set(const FieldSpace handle,
                                       const std::set<unsigned> &indexes,
                                       std::vector<FieldID> &to_set) const;
    public:
      virtual void add_physical_region(const RegionRequirement &req, 
          bool mapped, MapperID mid, MappingTagID tag, ApUserEvent &unmap_event,
          bool virtual_mapped, const InstanceSet &physical_instances);
      virtual Future execute_task(const TaskLauncher &launcher,
                                  std::vector<OutputRequirement> *outputs);
      virtual FutureMap execute_index_space(const IndexTaskLauncher &launcher,
                                       std::vector<OutputRequirement> *outputs);
      virtual Future execute_index_space(const IndexTaskLauncher &launcher,
                                       ReductionOpID redop, bool deterministic,
                                       std::vector<OutputRequirement> *outputs);
      virtual Future reduce_future_map(const FutureMap &future_map,
                                       ReductionOpID redop, bool deterministic,
                                       MapperID map_id, MappingTagID tag);
      virtual FutureMap construct_future_map(const Domain &domain,
                                 const std::map<DomainPoint,TaskArgument> &data,
                                             bool collective = false,
                                             ShardingID sid = 0);
      virtual FutureMap construct_future_map(const Domain &domain,
                    const std::map<DomainPoint,Future> &futures,
                    RtUserEvent domain_deletion = RtUserEvent::NO_RT_USER_EVENT,
                                             bool internal = false,
                                             bool collective = false,
                                             ShardingID sid = 0);
      virtual PhysicalRegion map_region(const InlineLauncher &launcher);
      virtual ApEvent remap_region(PhysicalRegion region);
      virtual void unmap_region(PhysicalRegion region);
      virtual void unmap_all_regions(bool external);
      virtual void fill_fields(const FillLauncher &launcher);
      virtual void fill_fields(const IndexFillLauncher &launcher);
      virtual void issue_copy(const CopyLauncher &launcher);
      virtual void issue_copy(const IndexCopyLauncher &launcher);
      virtual void issue_acquire(const AcquireLauncher &launcher);
      virtual void issue_release(const ReleaseLauncher &launcher);
      virtual PhysicalRegion attach_resource(const AttachLauncher &launcher);
      virtual ExternalResources attach_resources(
                                          const IndexAttachLauncher &launcher,
                                          bool deduplicate_across_shards);
      virtual Future detach_resource(PhysicalRegion region, const bool flush,
                                     const bool unordered);
      virtual Future detach_resources(ExternalResources resources,
                                      const bool flush, const bool unordered);
      virtual void progress_unordered_operations(void);
      virtual FutureMap execute_must_epoch(const MustEpochLauncher &launcher);
      virtual Future issue_timing_measurement(const TimingLauncher &launcher);
      virtual Future select_tunable_value(const TunableLauncher &launcher);
      virtual Future issue_mapping_fence(void);
      virtual Future issue_execution_fence(void);
      virtual void complete_frame(void);
      virtual Predicate create_predicate(const Future &f);
      virtual Predicate predicate_not(const Predicate &p);
      virtual Predicate create_predicate(const PredicateLauncher &launcher);
      virtual Future get_predicate_future(const Predicate &p);
    public:
      // The following set of operations correspond directly
      // to the complete_mapping, complete_operation, and
      // commit_operations performed by an operation.  Every
      // one of those calls invokes the corresponding one of
      // these calls to notify the parent context.
      virtual size_t register_new_child_operation(Operation *op,
                const std::vector<StaticDependence> *dependences);
      virtual void register_new_internal_operation(InternalOp *op);
      virtual size_t register_new_close_operation(CloseOp *op);
      virtual size_t register_new_summary_operation(TraceSummaryOp *op);
      virtual bool add_to_dependence_queue(Operation *op, 
                                           bool unordered = false,
                                           bool outermost = true);
      virtual void register_executing_child(Operation *op);
      virtual void register_child_executed(Operation *op);
      virtual void register_child_complete(Operation *op);
      virtual void register_child_commit(Operation *op); 
      virtual ApEvent register_implicit_dependences(Operation *op);
    public:
      virtual RtEvent get_current_mapping_fence_event(void);
      virtual ApEvent get_current_execution_fence_event(void);
      virtual void perform_fence_analysis(Operation *op,
          std::set<ApEvent> &preconditions, bool mapping, bool execution);
      virtual void update_current_fence(FenceOp *op,
                                        bool mapping, bool execution);
      virtual void update_current_implicit(Operation *op);
    public:
      virtual void begin_trace(TraceID tid, bool logical_only,
          bool static_trace, const std::set<RegionTreeID> *managed, bool dep);
      virtual void end_trace(TraceID tid, bool deprecated);
      virtual void record_previous_trace(LegionTrace *trace);
      virtual void invalidate_trace_cache(LegionTrace *trace,
                                          Operation *invalidator);
      virtual void record_blocking_call(void);
    public:
      virtual void issue_frame(FrameOp *frame, ApEvent frame_termination);
      virtual void perform_frame_issue(FrameOp *frame, 
                                       ApEvent frame_termination);
      virtual void finish_frame(ApEvent frame_termination);
    public:
      virtual void increment_outstanding(void);
      virtual void decrement_outstanding(void);
      virtual void increment_pending(void);
      virtual RtEvent decrement_pending(TaskOp *child);
      virtual RtEvent decrement_pending(bool need_deferral);
      virtual void increment_frame(void);
      virtual void decrement_frame(void);
    public:
#ifdef DEBUG_LEGION_COLLECTIVES
      virtual MergeCloseOp* get_merge_close_op(const LogicalUser &user,
                                               RegionTreeNode *node);
      virtual RefinementOp* get_refinement_op(const LogicalUser &user,
                                              RegionTreeNode *node);
#else
      virtual MergeCloseOp* get_merge_close_op(void);
      virtual RefinementOp* get_refinement_op(void);
#endif
    public:
      virtual InnerContext* find_top_context(InnerContext *previous = NULL);
    public:
      virtual void initialize_region_tree_contexts(
          const std::vector<RegionRequirement> &clone_requirements,
          const LegionVector<VersionInfo>::aligned &version_infos,
          const std::vector<EquivalenceSet*> &equivalence_sets,
          const std::vector<ApUserEvent> &unmap_events,
          std::set<RtEvent> &applied_events, 
          std::set<RtEvent> &execution_events);
      virtual void invalidate_region_tree_contexts(const bool is_top_level_task,
                                                   std::set<RtEvent> &applied);
      virtual void receive_created_region_contexts(RegionTreeContext ctx,
                            const std::vector<RegionNode*> &created_state,
                            std::set<RtEvent> &applied_events,size_t num_shards,
                            InnerContext *source_context);
      virtual void free_region_tree_context(void);
    public:
      virtual InstanceView* create_instance_top_view(PhysicalManager *manager,
                                                     AddressSpaceID source);
    public:
      virtual void end_task(const void *res, size_t res_size, bool owned,
                        PhysicalInstance inst, FutureFunctor *callback_functor,
                        Memory::Kind memory, void (*freefunc)(void*,size_t),
                        const void *metadataptr, size_t metadatasize);
      virtual void post_end_task(FutureInstance *instance,
                                 void *metadata, size_t metasize,
                                 FutureFunctor *callback_functor,
                                 bool own_callback_functor);
    public:
      virtual void destroy_lock(Lock l);
      virtual Grant acquire_grant(const std::vector<LockRequest> &requests);
      virtual void release_grant(Grant grant);
    public:
      virtual void destroy_phase_barrier(PhaseBarrier pb);
      virtual PhaseBarrier advance_phase_barrier(PhaseBarrier pb);
<<<<<<< HEAD
    public:
=======
    public: 
>>>>>>> 1b9ee2bb
      virtual DynamicCollective create_dynamic_collective(
                                                  unsigned arrivals,
                                                  ReductionOpID redop,
                                                  const void *init_value,
                                                  size_t init_size);
      virtual void destroy_dynamic_collective(DynamicCollective dc);
      virtual void arrive_dynamic_collective(DynamicCollective dc,
                        const void *buffer, size_t size, unsigned count);
      virtual void defer_dynamic_collective_arrival(DynamicCollective dc,
                                                    const Future &future,
                                                    unsigned count);
      virtual Future get_dynamic_collective_result(DynamicCollective dc);
      virtual DynamicCollective advance_dynamic_collective(
                                                   DynamicCollective dc);
    protected:
      mutable LocalLock                            leaf_lock;
      std::set<RtEvent>                            execution_events;
      size_t                                       inlined_tasks;
    public:
      virtual TaskPriority get_current_priority(void) const;
      virtual void set_current_priority(TaskPriority priority);
    };

    //--------------------------------------------------------------------------
    inline void TaskContext::begin_runtime_call(void)
    //--------------------------------------------------------------------------
    {
      if (overhead_tracker == NULL)
        return;
      const long long current = Realm::Clock::current_time_in_nanoseconds();
      const long long diff = current - previous_profiling_time;
      overhead_tracker->application_time += diff;
      previous_profiling_time = current;
    }

    //--------------------------------------------------------------------------
    inline void TaskContext::end_runtime_call(void)
    //--------------------------------------------------------------------------
    {
      if (overhead_tracker == NULL)
        return;
      const long long current = Realm::Clock::current_time_in_nanoseconds();
      const long long diff = current - previous_profiling_time;
      overhead_tracker->runtime_time += diff;
      previous_profiling_time = current;
    }

    //--------------------------------------------------------------------------
    inline void TaskContext::begin_task_wait(bool from_runtime)
    //--------------------------------------------------------------------------
    {
      if (overhead_tracker == NULL)
        return;
      const long long current = Realm::Clock::current_time_in_nanoseconds();
      const long long diff = current - previous_profiling_time;
      if (from_runtime)
        overhead_tracker->runtime_time += diff;
      else
        overhead_tracker->application_time += diff;
      previous_profiling_time = current;
    }

    //--------------------------------------------------------------------------
    inline void TaskContext::end_task_wait(void)
    //--------------------------------------------------------------------------
    {
      if (overhead_tracker == NULL)
        return;
      const long long current = Realm::Clock::current_time_in_nanoseconds();
      const long long diff = current - previous_profiling_time;
      overhead_tracker->wait_time += diff;
      previous_profiling_time = current;
    }

  };
};


#endif // __LEGION_CONTEXT_H__
<|MERGE_RESOLUTION|>--- conflicted
+++ resolved
@@ -1410,15 +1410,10 @@
       virtual void destroy_phase_barrier(PhaseBarrier pb);
       virtual PhaseBarrier advance_phase_barrier(PhaseBarrier pb);
     public:
-<<<<<<< HEAD
-      void find_collective_contributions(DynamicCollective dc,
-                                         std::vector<Future> &contributions);
-=======
       void perform_barrier_dependence_analysis(Operation *op,
             const std::vector<PhaseBarrier> &wait_barriers,
             const std::vector<PhaseBarrier> &arrival_barriers, 
             MustEpochOp *must_epoch = NULL);
->>>>>>> 1b9ee2bb
       virtual DynamicCollective create_dynamic_collective(
                                                   unsigned arrivals,
                                                   ReductionOpID redop,
@@ -3119,11 +3114,7 @@
     public:
       virtual void destroy_phase_barrier(PhaseBarrier pb);
       virtual PhaseBarrier advance_phase_barrier(PhaseBarrier pb);
-<<<<<<< HEAD
-    public:
-=======
-    public: 
->>>>>>> 1b9ee2bb
+    public:
       virtual DynamicCollective create_dynamic_collective(
                                                   unsigned arrivals,
                                                   ReductionOpID redop,
