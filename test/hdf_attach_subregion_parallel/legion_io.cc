#include "legion_io.h"
#include "hdf5.h"
#include <time.h>
#include <sys/time.h>
#include <stdio.h>

#ifdef __MACH__
#include <mach/clock.h>
#include <mach/mach.h>
#endif

void current_utc_time(struct timespec *ts) {

#ifdef __MACH__ // OS X does not have clock_gettime, use clock_get_time
  clock_serv_t cclock;
  mach_timespec_t mts;
  host_get_clock_service(mach_host_self(), CALENDAR_CLOCK, &cclock);
  clock_get_time(cclock, &mts);
  mach_port_deallocate(mach_task_self(), cclock);
  ts->tv_sec = mts.tv_sec;
  ts->tv_nsec = mts.tv_nsec;
  #else
  clock_gettime(CLOCK_REALTIME, ts);
  #endif

}

struct task_args_t{
  bool copy_write;
#ifdef TESTERIO_SERIALIZE
  size_t field_map_size; 
  char field_map_serial[4096];
#endif
};



void copy_values_task(const Task *task,
                       const std::vector<PhysicalRegion> &regions,
                       Context ctx, HighLevelRuntime *runtime);

#ifdef TESTERIO_PHASER_TIMERS
void timer_task(const Task *task,
                const std::vector<PhysicalRegion> &regions,
                Context ctx, HighLevelRuntime *runtime);
#endif

void split_path_file(char** p, char** f, const char *pf);


void PersistentRegion_init() {
  HighLevelRuntime::register_legion_task<copy_values_task>(COPY_VALUES_TASK_ID,
                                                           Processor::LOC_PROC,
                                                           true /*single*/, true /*index*/);
  
#ifdef TESTERIO_PHASER_TIMERS
  HighLevelRuntime::register_legion_task<timer_task>(TIMER_TASK_ID,
                                                     Processor::LOC_PROC,
                                                     true /*single*/, false /*index*/);
#endif
    
}
        
PersistentRegion::PersistentRegion(HighLevelRuntime * runtime) {
    this->runtime = runtime; 
}

#ifdef TESTERIO_PHASER_TIMERS
void timer_task(const Task *task,
                const std::vector<PhysicalRegion> &regions,
                Context ctx, HighLevelRuntime *runtime)
{
  struct timespec ts;
  current_utc_time(&ts);   
  std::cout << ((const char*) task->args) << " seconds: " << ts.tv_sec
            << " nanos: " << ts.tv_nsec << std::endl; 
}
#endif

void copy_values_task(const Task *task,
                      const std::vector<PhysicalRegion> &regions,
                      Context ctx, HighLevelRuntime *runtime)
{
  Piece piece = * ((Piece*) task->local_args);
  struct task_args_t task_args = *(struct task_args_t*) task->args;
  
  assert(regions.size() == 2);
  assert(task->regions.size() == 2);
  assert(piece.child_lr == regions[0].get_logical_region());
  
#ifdef TESTERIO_TIMERS 
  struct timespec ts;
  current_utc_time(&ts);   
  char hostname[128];
  gethostname(hostname, sizeof hostname);
  if(task_args.copy_write) {
    
    std::cout << hostname << " domain point: " << piece.dp
              << "; write begins at:  seconds: " << ts.tv_sec
              << " nanos: " << ts.tv_nsec << std::endl; 
  } else {
    std::cout << "domain point: " << piece.dp
              << "; write ends & read begins at:  seconds: " << ts.tv_sec
              << " nanos: " << ts.tv_nsec << std::endl; 
  }
#endif
  
  std::map<FieldID, std::string> field_string_map;
#ifdef TESTERIO_SERIALIZE
  Realm::Serialization::FixedBufferDeserializer fdb(task_args.field_map_serial,
      task_args.field_map_size);

  bool ok  = fdb >> field_string_map;
  if(!ok) {
    std::cout << "ERROR in copy_values_task, can't deserialize " << std::endl;
  }
#else 
  field_string_map.insert(std::make_pair(FID_TEMP, "bam/baz"));
#endif

#ifdef IOTESTER_VERBOSE
  std::cout << "field_map_size is : " <<task_args.field_map_size << std::endl;
  std::cout << "field_string_map.size is : " << field_string_map.size() << std::endl;
#endif

  std::map<FieldID, const char*> field_map;
  for (std::map<FieldID, std::string>::const_iterator it = field_string_map.begin();
       it != field_string_map.end(); it++)
  {
#ifdef IOTESTER_VERBOSE
    std::cout << "inserting field from args into local field_map: " <<
      it->first << " : " << it->second << std::endl;
#endif
    field_map.insert(std::make_pair(it->first, it->second.c_str()));
  }
  

#ifdef IOTESTER_VERBOSE
  Domain dom = runtime->get_index_space_domain(ctx,
      piece.child_lr.get_index_space());

  std::cout << "In write_values_task and found my piece!" << std::endl;
  std::cout<< "In write_value_task "  << std::endl;
  
  int x_min = 0, y_min = 0, 
    x_max = 0, y_max = 0;
  x_min = dom.get_rect<2>().lo.x[0];
  y_min = dom.get_rect<2>().lo.x[1];
  x_max = dom.get_rect<2>().hi.x[0];
  y_max = dom.get_rect<2>().hi.x[1];
  
  std::cout << "domain rect is: [[" << x_min << "," << y_min
            << "],[" << x_max  << "," << y_max << "]] writing to file "
            << piece.shard_name << std::endl; 
#endif

  runtime->unmap_region(ctx, regions[0]);
      
  PhysicalRegion pr = runtime->attach_hdf5(ctx, piece.shard_name,
      piece.child_lr, piece.child_lr, field_map,
      task_args.copy_write ? LEGION_FILE_READ_WRITE: LEGION_FILE_READ_ONLY);

  runtime->remap_region(ctx, pr);
  pr.wait_until_valid();
  
#ifdef IOTESTER_VERBOSE 
  std::cout << "after remap and pr is valid " << std::endl;
#endif

  CopyLauncher copy_launcher;

  if(task_args.copy_write) { 
    copy_launcher.add_copy_requirements(
      RegionRequirement(regions[1].get_logical_region(),
                        READ_ONLY, EXCLUSIVE,
                        regions[1].get_logical_region()),
      RegionRequirement(piece.child_lr, WRITE_DISCARD,
                        EXCLUSIVE, piece.child_lr));
  } else {
    copy_launcher.add_copy_requirements(
      RegionRequirement(piece.child_lr, READ_ONLY,
                        EXCLUSIVE, piece.child_lr),
      RegionRequirement(regions[1].get_logical_region(),
                        WRITE_DISCARD, EXCLUSIVE,
                        regions[1].get_logical_region()));
  } 
  
  copy_launcher.add_src_field(0, FID_TEMP);
  copy_launcher.add_dst_field(0, FID_TEMP);
  runtime->issue_copy_operation(ctx, copy_launcher);
  
  runtime->detach_hdf5(ctx, pr);
}


void PersistentRegion::write_persistent_subregions(Context ctx, LogicalRegion src_lr, LogicalPartition src_lp){
  
  ArgumentMap arg_map;
  struct task_args_t task_args;
  task_args.copy_write = true;
#ifdef TESTERIO_SERIALIZE
  task_args.field_map_size = this->field_map_size;
  memcpy(task_args.field_map_serial, this->field_map_serial, this->field_map_size);
<<<<<<< HEAD
#endif 

=======
>>>>>>> e73c0858
#ifdef TESTERIO_PHASER_TIMERS
  char  start_message[]  = "phaser! write_persistent_subregions: start"; 
  TaskLauncher timer_launcher_start(TIMER_TASK_ID, TaskArgument(start_message, 40));
  char end_message[] = "phaser! write_persistent_subregions: end"; 
  TaskLauncher timer_launcher_end(TIMER_TASK_ID, TaskArgument(end_message, 40));
#endif
  
  IndexLauncher write_launcher(COPY_VALUES_TASK_ID, this->dom,
<<<<<<< HEAD
    TaskArgument(&task_args, sizeof(task_args)), arg_map);
=======
    TaskArgument(&task_args, sizeof(task_args)+task_args.field_map_size), arg_map);
>>>>>>> e73c0858
  
  for(std::vector<Piece>::iterator itr = this->pieces.begin(); 
      itr != this->pieces.end(); itr++) {
    Piece piece = *itr;
    arg_map.set_point(piece.dp, TaskArgument(&piece, sizeof(Piece)));
  }

  
#ifdef TESTERIO_PHASER_TIMERS
  timer_launcher_start.add_arrival_barrier(this->pb_timer);
  runtime->execute_task(ctx, timer_launcher_start);
  write_launcher.add_wait_barrier(this->pb_timer);  
  write_launcher.add_arrival_barrier(this->pb_write);
#endif
  
  write_launcher.add_region_requirement(
    RegionRequirement(this->lp,
		      0 /*no projection */, 
		      READ_WRITE, EXCLUSIVE, this->parent_lr));
  
  write_launcher.add_region_requirement(
    RegionRequirement(src_lp,
		      0 /* No prjections */, 
		      READ_WRITE, EXCLUSIVE, src_lr));
  
  /* setup region requirements using field map */ 
  for(std::map<FieldID, std::string>::iterator iterator = this->field_map.begin(); iterator != this->field_map.end(); iterator++) {
    FieldID fid = iterator->first;
    write_launcher.region_requirements[0].add_field(fid, false /* no instance required */);
    write_launcher.region_requirements[1].add_field(fid);
  }
  runtime->execute_index_space(ctx, write_launcher);

#ifdef TESTERIO_PHASER_TIMERS
  this->pb_write = runtime->advance_phase_barrier(ctx, this->pb_write);
  timer_launcher_end.add_wait_barrier(this->pb_write);
  runtime->execute_task(ctx, timer_launcher_end);
#endif
}

						   

void PersistentRegion::read_persistent_subregions(Context ctx, LogicalRegion src_lr, LogicalPartition src_lp){
  
  ArgumentMap arg_map;

  struct task_args_t task_args;
  task_args.copy_write = false;
#ifdef TESTERIO_SERIALIZE
  task_args.field_map_size = this->field_map_size;
//  std::cout << "write_persistent_subregions: setting field_map_size to: " << this->field_map_size << std::endl;
  memcpy(task_args.field_map_serial, this->field_map_serial, this->field_map_size);
  //std::cout << "task_args size is: " << sizeof(task_args) << std::endl;
#endif
  IndexLauncher read_launcher(COPY_VALUES_TASK_ID, this->dom,
<<<<<<< HEAD
           		       TaskArgument(&task_args, sizeof(task_args)), arg_map);
=======
           		       TaskArgument(&task_args, sizeof(task_args)+task_args.field_map_size), arg_map);
>>>>>>> e73c0858
  
  for(std::vector<Piece>::iterator itr = this->pieces.begin(); 
      itr != this->pieces.end(); itr++) {
    Piece piece = *itr;
    arg_map.set_point(piece.dp, TaskArgument(&piece, sizeof(Piece)));
  }
  
  
  read_launcher.add_region_requirement(
    RegionRequirement(this->lp,
		      0 /*no projection */, 
		      READ_WRITE, EXCLUSIVE, this->parent_lr));
  
  read_launcher.add_region_requirement(
    RegionRequirement(src_lp,
		      0 /* No prjections */, 
		      READ_WRITE, EXCLUSIVE, src_lr));
  
  /* setup region requirements using field map */ 
  for(std::map<FieldID, std::string>::iterator iterator = this->field_map.begin(); iterator != this->field_map.end(); iterator++) {
    FieldID fid = iterator->first;
    read_launcher.region_requirements[0].add_field(fid, false /* no instance required */);
    read_launcher.region_requirements[1].add_field(fid);
  }
  runtime->execute_index_space(ctx, read_launcher); 
}



void PersistentRegion::create_persistent_subregions(Context ctx,
    const char *name, LogicalRegion parent_lr, LogicalPartition lp,
    Domain dom, std::map<FieldID, std::string> &field_map)
{
  hid_t link_file_id, shard_group_id, shard_ds_id, dataspace_id, dtype_id, shard_file_id, attr_ds_id, link_group_id, link_group_2_id;
  herr_t status;
  link_file_id = H5Fcreate(name, H5F_ACC_TRUNC, H5P_DEFAULT, H5P_DEFAULT);
  dtype_id  = H5Tcopy (H5T_NATIVE_DOUBLE);

  this->lp = lp;
  this->parent_lr = parent_lr;
  this->field_map = field_map;
  this->dom = dom; 
  
<<<<<<< HEAD
  //std::map<FieldID, std::string> field_map_des;
#ifdef TESTERIO_SERIALIZE
=======
  std::map<FieldID, std::string> field_map_des;

>>>>>>> e73c0858
  Realm::Serialization::DynamicBufferSerializer dbs(0);
  dbs << field_map;
  this->field_map_size = dbs.bytes_used();
  this->field_map_serial = dbs.detach_buffer();
#endif
  //  Realm::Serialization::FixedBufferDeserializer fbd(this->field_map_serial, this->field_map_size);
  //  bool ok = fbd >> field_map_des;
  //  if(ok) { 
  //    std::cout << " In create_persistent_subregions and I deserialized!: " <<
  //      ok << std::endl;
  //  }

  int i = 0;
  for (LegionRuntime::LowLevel::Domain::DomainPointIterator itr(dom); itr; itr++) {
    pieces.push_back(Piece());
    LegionRuntime::LowLevel::DomainPoint dp = itr.p;
    pieces[i].dp = dp;
    pieces[i].child_lr = runtime->get_logical_subregion_by_color(ctx, lp, dp);
    pieces[i].parent_lr = parent_lr;
    IndexSpace is = runtime->get_index_subspace(ctx, lp.get_index_partition(), dp); 
    FieldSpace fs = pieces[i].child_lr.get_field_space();
    Domain d = runtime->get_index_space_domain(ctx, is);
    int dim = d.get_dim();

#ifdef IOTESTER_VERBOSE
    std::cout << "Found a logical region:  Dimension " << dim <<  std::endl;
#endif
    int x_min = 0, y_min = 0, z_min = 0,
        x_max = 0, y_max = 0, z_max = 0;

    int *shard_dims;
    std::ostringstream ds_name_stream;


    switch(dim) {
      case 2:
        {
          ds_name_stream <<  pieces[i].dp[0] << "-" << pieces[i].dp[1];
          sprintf(pieces[i].shard_name, "%d-%d-%s",
              pieces[i].dp[0], pieces[i].dp[1], name); 

          x_min = d.get_rect<2>().lo.x[0];
          y_min = d.get_rect<2>().lo.x[1];
          x_max = d.get_rect<2>().hi.x[0];
          y_max = d.get_rect<2>().hi.x[1];

#ifdef IO_TESTER_VERBOSE 
          std::cout << "domain rect is: [[" << x_min << "," << y_min
            << "],[" << x_max  << "," << y_max << "]]" << std::endl; 
#endif

          hsize_t dims[2];
          dims[0] = x_max-x_min+1;
          dims[1] = y_max-y_min+1;
          dataspace_id = H5Screate_simple(2, dims, NULL);

          dims[0] = 2;
          dims[1] = 2; 
          attr_ds_id = H5Screate_simple(2, dims, NULL);

          shard_dims = (int*) malloc(4*sizeof(int)); 
          shard_dims[0] = x_min;
          shard_dims[1] = y_min;
          shard_dims[2] = x_max;
          shard_dims[3] = y_max;
        }
        break;

      case 3:
        {
          ds_name_stream <<  pieces[i].dp[0] << "-" <<
            pieces[i].dp[1] << "-" << pieces[i].dp[2];
          sprintf(pieces[i].shard_name, "%d-%d-%d-%s",
              pieces[i].dp[0], pieces[i].dp[1],
              pieces[i].dp[2], name);

          x_min = d.get_rect<3>().lo.x[0];
          y_min = d.get_rect<3>().lo.x[1];
          z_min = d.get_rect<3>().lo.x[2];
          x_max = d.get_rect<3>().hi.x[0];
          y_max = d.get_rect<3>().hi.x[1];
          z_max = d.get_rect<3>().hi.x[2];

          hsize_t dims[3];
          dims[0] = x_max-x_min+1;
          dims[1] = y_max-y_min+1;
          dims[2] = z_max-z_min+1;
          dataspace_id = H5Screate_simple(3, dims, NULL);

          dims[0] = 2;
          dims[1] = 2; 
          dims[2] = 2; 
          attr_ds_id = H5Screate_simple(3, dims, NULL);

          shard_dims = (int*) malloc(6*sizeof(int)); 
          shard_dims[0] = x_min;
          shard_dims[1] = y_min;
          shard_dims[2] = z_min;
          shard_dims[3] = x_max;
          shard_dims[4] = y_max;
          shard_dims[5] = z_max;
        }
        break;

      default:
        assert(false);
    }

    shard_file_id = H5Fcreate(pieces[i].shard_name, H5F_ACC_TRUNC, H5P_DEFAULT, H5P_DEFAULT);

    for (std::map<FieldID, std::string>::const_iterator iterator = field_map.begin();
         iterator != field_map.end(); iterator++) {
      FieldID fid = iterator->first;

      char* ds;
      char* gp;
      split_path_file(&gp, &ds, iterator->second.c_str());

      size_t field_size = runtime->get_field_size(ctx, fs, fid);
      status = H5Tset_size(dtype_id, field_size);

      if(H5Lexists(shard_file_id, gp, H5P_DEFAULT)) { 
        shard_group_id = H5Gopen2(shard_file_id, gp, H5P_DEFAULT);
      } else { 
        shard_group_id = H5Gcreate2(shard_file_id, gp, H5P_DEFAULT, H5P_DEFAULT, H5P_DEFAULT);
      } 

      if(H5Lexists(shard_group_id, ds, H5P_DEFAULT)) { 
        shard_ds_id = H5Dopen2(shard_group_id, ds, H5P_DEFAULT); 
      } else { 
        shard_ds_id = H5Dcreate2(shard_group_id, ds, H5T_NATIVE_DOUBLE,
            dataspace_id, H5P_DEFAULT, H5P_DEFAULT,
            H5P_DEFAULT);
      }

      if(H5Lexists(link_file_id, gp, H5P_DEFAULT) && H5Lexists(link_file_id, iterator->second.c_str(), H5P_DEFAULT)) {
        link_group_2_id = H5Gopen2(link_file_id, iterator->second.c_str(), H5P_DEFAULT);
      } else {
        link_group_id = H5Gcreate2(link_file_id, gp, H5P_DEFAULT, H5P_DEFAULT, H5P_DEFAULT);
        link_group_2_id = H5Gcreate2(link_group_id, ds, H5P_DEFAULT, H5P_DEFAULT, H5P_DEFAULT);
        H5Gclose(link_group_id);
      }

      hid_t attr_id = H5Acreate2(shard_ds_id, "dims", H5T_NATIVE_INT, attr_ds_id,
          H5P_DEFAULT, H5P_DEFAULT);

      status = H5Awrite(attr_id, H5T_NATIVE_INT, shard_dims);
      H5Aclose(attr_id);

      H5Dclose(shard_ds_id);
      H5Gclose(shard_group_id);
      H5Fclose(shard_file_id);

      status = H5Lcreate_external(pieces[i].shard_name, iterator->second.c_str(),
          link_group_2_id, ds_name_stream.str().c_str(),
          H5P_DEFAULT, H5P_DEFAULT);

      shard_file_id = H5Fopen(pieces[i].shard_name, H5F_ACC_RDWR, H5P_DEFAULT);      
      H5Gclose(link_group_2_id);
    }
    H5Fclose(shard_file_id);

    i++;
  }
  H5Fclose(link_file_id);
  
#ifdef TESTERIO_PHASER_TIMERS
  // Create phase barriers used for timing info 
  this->pb_write = this->runtime->create_phase_barrier(ctx, i);
  this->pb_timer = this->runtime->create_phase_barrier(ctx, 1); 
  this->pb_read = this->runtime->create_phase_barrier(ctx, i);
#endif
}


void split_path_file(char** p, char** f, const char *pf) {
    char *slash = (char*)pf, *next;
    while ((next = strpbrk(slash + 1, "\\/"))) slash = next;
    if (pf != slash) slash++;
    *p = strndup(pf, slash - pf);
    *f = strdup(slash);
}<|MERGE_RESOLUTION|>--- conflicted
+++ resolved
@@ -201,11 +201,8 @@
 #ifdef TESTERIO_SERIALIZE
   task_args.field_map_size = this->field_map_size;
   memcpy(task_args.field_map_serial, this->field_map_serial, this->field_map_size);
-<<<<<<< HEAD
 #endif 
 
-=======
->>>>>>> e73c0858
 #ifdef TESTERIO_PHASER_TIMERS
   char  start_message[]  = "phaser! write_persistent_subregions: start"; 
   TaskLauncher timer_launcher_start(TIMER_TASK_ID, TaskArgument(start_message, 40));
@@ -214,11 +211,11 @@
 #endif
   
   IndexLauncher write_launcher(COPY_VALUES_TASK_ID, this->dom,
-<<<<<<< HEAD
+#ifdef TESTERIO_SERIALIZE
+    TaskArgument(&task_args, sizeof(task_args)+task_args.field_map_size), arg_map;
+#else
     TaskArgument(&task_args, sizeof(task_args)), arg_map);
-=======
-    TaskArgument(&task_args, sizeof(task_args)+task_args.field_map_size), arg_map);
->>>>>>> e73c0858
+#endif
   
   for(std::vector<Piece>::iterator itr = this->pieces.begin(); 
       itr != this->pieces.end(); itr++) {
@@ -274,12 +271,12 @@
   //std::cout << "task_args size is: " << sizeof(task_args) << std::endl;
 #endif
   IndexLauncher read_launcher(COPY_VALUES_TASK_ID, this->dom,
-<<<<<<< HEAD
-           		       TaskArgument(&task_args, sizeof(task_args)), arg_map);
-=======
-           		       TaskArgument(&task_args, sizeof(task_args)+task_args.field_map_size), arg_map);
->>>>>>> e73c0858
-  
+#ifdef TESTERIO_SERIALIZE
+    TaskArgument(&task_args, sizeof(task_args)+task_args.field_map_size), arg_map;
+#else
+    TaskArgument(&task_args, sizeof(task_args)), arg_map);
+#endif
+
   for(std::vector<Piece>::iterator itr = this->pieces.begin(); 
       itr != this->pieces.end(); itr++) {
     Piece piece = *itr;
@@ -322,13 +319,8 @@
   this->field_map = field_map;
   this->dom = dom; 
   
-<<<<<<< HEAD
-  //std::map<FieldID, std::string> field_map_des;
-#ifdef TESTERIO_SERIALIZE
-=======
+#ifdef TESTERIO_SERIALIZE
   std::map<FieldID, std::string> field_map_des;
-
->>>>>>> e73c0858
   Realm::Serialization::DynamicBufferSerializer dbs(0);
   dbs << field_map;
   this->field_map_size = dbs.bytes_used();
