# Copyright 2020 Stanford University, NVIDIA Corporation
# Copyright 2020 Los Alamos National Laboratory 
#
# Licensed under the Apache License, Version 2.0 (the "License");
# you may not use this file except in compliance with the License.
# You may obtain a copy of the License at
#
#     http://www.apache.org/licenses/LICENSE-2.0
#
# Unless required by applicable law or agreed to in writing, software
# distributed under the License is distributed on an "AS IS" BASIS,
# WITHOUT WARRANTIES OR CONDITIONS OF ANY KIND, either express or implied.
# See the License for the specific language governing permissions and
# limitations under the License.
#

CC_FLAGS ?=
LD_FLAGS ?=
SO_FLAGS ?=
INC_FLAGS ?=
# Make sure that NVCC_FLAGS are simple expanded since later we use shell to append to it (performance).
NVCC_FLAGS := $(NVCC_FLAGS)
# These flags are NOT passed on the command line, but are used to
# generate the public-facing legion/realm_defines.h files.
# (Additional flags will be picked up from environment variables of
# the same names.)
LEGION_CC_FLAGS ?=
REALM_CC_FLAGS ?=

# Map some common GNU variable names into our variables
CXXFLAGS ?=
CPPFLAGS ?=
LDLIBS ?=
LDFLAGS ?=
CC_FLAGS += $(CXXFLAGS) $(CPPFLAGS)
SO_FLAGS += $(LDLIBS)
LD_FLAGS += $(LDFLAGS)

USE_OPENMP ?= 0
BOUNDS_CHECKS ?= 0
ifeq ($(shell uname -s),Darwin)
DARWIN = 1
CC_FLAGS += -DDARWIN
ifeq ($(strip $(USE_OPENMP)),1)
$(warning "Some versions of Clang on Mac OSX do not support OpenMP")
endif
<<<<<<< HEAD
else
#use disk unless on DARWIN 
CC_FLAGS += -DUSE_DISK
=======
>>>>>>> 624ee69f
endif

ifndef LG_RT_DIR
$(error LG_RT_DIR variable is not defined, aborting build)
endif

# generate libraries for Legion and Realm
SHARED_OBJECTS ?= 0
ifeq ($(strip $(SHARED_OBJECTS)),0)
SLIB_LEGION     := liblegion.a
SLIB_REALM      := librealm.a
else
CC_FLAGS	+= -fPIC
NVCC_FLAGS	+= -Xcompiler -fPIC
SLIB_LEGION     := liblegion.so
SLIB_REALM      := librealm.so
ifeq ($(strip $(DARWIN)),1)
SO_FLAGS += -dynamiclib -single_module -undefined dynamic_lookup -fPIC
else
SO_FLAGS += -shared
endif
endif
LEGION_LIBS     := -L. -llegion -lrealm

# generate header files for public-facing defines
DEFINE_HEADERS_DIR ?= $(CURDIR)
LEGION_DEFINES_HEADER := $(DEFINE_HEADERS_DIR)/legion_defines.h
REALM_DEFINES_HEADER := $(DEFINE_HEADERS_DIR)/realm_defines.h

# Handle some of the common machines we frequent

ifeq ($(findstring xs,$(shell uname -n)), xs)
GPU_ARCH ?= k80
GASNET ?= /home/stanford/aaiken/users/zhihao/tools/gasnet/release/
CONDUIT ?= ibv #not sure if this is true
endif
ifeq ($(findstring nics.utk.edu,$(shell uname -n)),nics.utk.edu)
GASNET ?= /nics/d/home/sequoia/gasnet-1.20.2-openmpi
MPI=/sw/kfs/openmpi/1.6.1/centos6.2_intel2011_sp1.11.339
CUDA ?= /sw/kfs/cuda/4.2/linux_binary
CONDUIT ?= ibv
GPU_ARCH ?= fermi
endif
ifeq ($(findstring titan,$(shell uname -n)),titan)
# without this, lapack stuff will link, but generate garbage output - thanks Cray!
LAPACK_LIBS=-L/opt/acml/5.3.1/gfortran64_fma4/lib -Wl,-rpath=/opt/acml/5.3.1/gfortran64_fma4/lib -lacml
MARCH ?= bdver1
CONDUIT ?= gemini
GPU_ARCH ?= k20
endif
ifeq ($(findstring daint,$(shell uname -n)),daint)
CONDUIT ?= aries
GPU_ARCH ?= pascal
endif
ifeq ($(findstring excalibur,$(shell uname -n)),excalibur)
CONDUIT ?=aries
endif
ifeq ($(findstring cori,$(shell uname -n)),cori)
CONDUIT ?= aries
endif
ifeq ($(findstring sh,$(shell uname -n)), sh)
GPU_ARCH ?= pascal
CONDUIT ?= ibv #not sure if this is true
endif

# backwards-compatibility for GASNet builds - any of GASNET_ROOT, GASNET, or
#  USE_GASNET=1 will set REALM_NETWORKS=gasnet1
ifdef GASNET_ROOT
  GASNET ?= $(GASNET_ROOT)
endif
ifneq ($(strip $(GASNET)),)
  ifneq ($(strip $(USE_GASNET)),0)
    REALM_NETWORKS ?= gasnet1
  endif
endif
ifeq ($(strip $(USE_GASNET)),1)
  REALM_NETWORKS ?= gasnet1
endif

# defaults for CUDA
GPU_ARCH ?= auto

# if CUDA is not set, but CUDATOOLKIT_HOME or CUDA_HOME is, use that
ifdef CUDATOOLKIT_HOME
CUDA ?= $(CUDATOOLKIT_HOME)
endif
ifdef CUDA_HOME
CUDA ?= $(CUDA_HOME)
endif

# Customization specific to Cray programming environment
ifneq (${CRAYPE_VERSION},)
CXX=CC
F90=ftn
# Cray's magic wrappers automatically provide LAPACK goodness?
LAPACK_LIBS ?=
LEGION_LD_FLAGS += ${CRAY_UGNI_POST_LINK_OPTS}
LEGION_LD_FLAGS += ${CRAY_UDREG_POST_LINK_OPTS}
LEGION_LD_FLAGS += ${CRAY_PMI_POST_LINK_OPTS}
endif

# machine architecture (generally "native" unless cross-compiling)
MARCH ?= native

ifneq (${MARCH},)
  # Summit/Summitdev are strange and want to have this specified via -mcpu
  # instead of -march. Unclear if this is true in general for PPC.
  ifeq ($(findstring ppc64le,$(shell uname -p)),ppc64le)
    CC_FLAGS += -mcpu=${MARCH} -maltivec -mabi=altivec -mvsx
  else
    CC_FLAGS += -march=${MARCH}
  endif
endif

INC_FLAGS	+= -I$(DEFINE_HEADERS_DIR) -I$(LG_RT_DIR) -I$(LG_RT_DIR)/mappers
# support libraries are OS specific unfortunately
ifeq ($(shell uname -s),Linux)
LEGION_LD_FLAGS	+= -lrt -lpthread
endif
ifeq ($(strip $(DARWIN)),1)
LEGION_LD_FLAGS	+= -lpthread
endif
ifeq ($(shell uname -s),FreeBSD)
LEGION_LD_FLAGS	+= -lexecinfo -lpthread
endif

USE_HALF ?= 0
ifeq ($(strip $(USE_HALF)),1)
  CC_FLAGS += -DLEGION_REDOP_HALF
  NVCC_FLAGS += -DLEGION_REDOP_HALF
endif

USE_COMPLEX ?= 0
ifeq ($(strip $(USE_COMPLEX)),1)
  CC_FLAGS += -DLEGION_REDOP_COMPLEX
  NVCC_FLAGS += -DLEGION_REDOP_COMPLEX
endif

ifeq ($(strip $(USE_HWLOC)),1)
  ifndef HWLOC 
    $(error HWLOC variable is not defined, aborting build)
  endif
  CC_FLAGS        += -DREALM_USE_HWLOC
  INC_FLAGS   += -I$(HWLOC)/include
  LEGION_LD_FLAGS += -L$(HWLOC)/lib -lhwloc
endif

ifeq ($(strip $(USE_PAPI)),1)
  ifndef PAPI_ROOT
    ifdef PAPI
      PAPI_ROOT = $(PAPI)
    else
      $(error USE_PAPI set, but neither PAPI nor PAPI_ROOT is defined, aborting build)
    endif
  endif
  CC_FLAGS        += -DREALM_USE_PAPI
  INC_FLAGS   += -I$(PAPI_ROOT)/include
  LEGION_LD_FLAGS += -L$(PAPI_ROOT)/lib -lpapi
endif

USE_LIBDL ?= 1
ifeq ($(strip $(USE_LIBDL)),1)
REALM_CC_FLAGS += -DREALM_USE_LIBDL
ifneq ($(strip $(DARWIN)),1)
#CC_FLAGS += -rdynamic
# FreeBSD doesn't actually have a separate libdl
ifneq ($(shell uname -s),FreeBSD)
LEGION_LD_FLAGS += -ldl
endif
LEGION_LD_FLAGS += -rdynamic
else
LEGION_LD_FLAGS += -ldl -Wl,-export_dynamic
endif
endif

USE_LLVM ?= 0
ifeq ($(strip $(USE_LLVM)),1)
  # prefer known-working versions, if they can be named explicitly
  LLVM_CONFIG ?= $(shell which llvm-config-3.9 llvm-config-3.8 llvm-config-3.6 llvm-config-3.5 llvm-config-4.0 llvm-config-5.0 llvm-config | head -1)
  ifeq ($(LLVM_CONFIG),)
    $(error cannot find llvm-config-* - set with LLVM_CONFIG if not in path)
  endif
  LLVM_VERSION_NUMBER := $(shell $(LLVM_CONFIG) --version | cut -c1,3)
  REALM_CC_FLAGS += -DREALM_USE_LLVM -DREALM_LLVM_VERSION=$(LLVM_VERSION_NUMBER)
  # NOTE: do not use these for all source files - just the ones that include llvm include files
  LLVM_CXXFLAGS ?= -std=c++11 -I$(shell $(LLVM_CONFIG) --includedir)
  ifeq ($(LLVM_VERSION_NUMBER),35)
    LLVM_LIBS += $(shell $(LLVM_CONFIG) --ldflags --libs irreader jit mcjit x86)
  else
    LLVM_LIBS += $(shell $(LLVM_CONFIG) --ldflags --libs irreader mcjit x86)
  endif
  # llvm-config --system-libs gives you all the libraries you might need for anything,
  #  which includes things we don't need, and might not be installed
  # by default, filter out libedit
  LLVM_SYSTEM_LIBS ?= $(filter-out -ledit,$(shell $(LLVM_CONFIG) --system-libs))
  LEGION_LD_FLAGS += $(LLVM_LIBS) $(LLVM_SYSTEM_LIBS)
endif

OMP_FLAGS ?=
ifeq ($(strip $(USE_OPENMP)),1)
  REALM_CC_FLAGS += -DREALM_USE_OPENMP
  # Add the -fopenmp flag for Linux, but not for Mac as clang doesn't need it
  #ifneq ($(strip $(DARWIN)),1)
  OMP_FLAGS += -fopenmp 
  #endif
  REALM_OPENMP_GOMP_SUPPORT ?= 1
  ifeq ($(strip $(REALM_OPENMP_GOMP_SUPPORT)),1)
    REALM_CC_FLAGS += -DREALM_OPENMP_GOMP_SUPPORT
  endif
  REALM_OPENMP_KMP_SUPPORT ?= 1	
  ifeq ($(strip $(REALM_OPENMP_KMP_SUPPORT)),1)
    REALM_CC_FLAGS += -DREALM_OPENMP_KMP_SUPPORT
  endif
endif

USE_PYTHON ?= 0
ifeq ($(strip $(USE_PYTHON)),1)
  ifneq ($(strip $(USE_LIBDL)),1)
    $(error USE_PYTHON requires USE_LIBDL)
  endif

  # Attempt to auto-detect location of Python shared library based on
  # the location of Python executable on PATH. We do this because the
  # shared library may not be on LD_LIBRARY_PATH even when the
  # executable is on PATH.

  # Note: Set PYTHON_ROOT to an empty string to skip this logic and
  # defer to the normal search of LD_LIBRARY_PATH instead. Or set
  # PYTHON_LIB to specify the path to the shared library directly.
  ifndef PYTHON_LIB
    ifndef PYTHON_ROOT
      PYTHON_EXE := $(shell which python)
      ifeq ($(PYTHON_EXE),)
        $(error cannot find python - set PYTHON_ROOT if not in PATH)
      endif
      PYTHON_VERSION_MAJOR := $(shell $(PYTHON_EXE) -c 'import sys; print(sys.version_info.major)')
      PYTHON_VERSION_MINOR := $(shell $(PYTHON_EXE) -c 'import sys; print(sys.version_info.minor)')
      PYTHON_ROOT := $(dir $(PYTHON_EXE))
    endif

    # Try searching for common locations of the Python shared library.
    ifneq ($(strip $(PYTHON_ROOT)),)
      ifeq ($(strip $(DARWIN)),1)
        PYTHON_EXT := dylib
      else
	PYTHON_EXT := so
      endif
      PYTHON_LIB := $(wildcard $(PYTHON_ROOT)/libpython$(PYTHON_VERSION_MAJOR).$(PYTHON_VERSION_MINOR)*.$(PYTHON_EXT))
      ifeq ($(strip $(PYTHON_LIB)),)
        PYTHON_LIB := $(wildcard $(abspath $(PYTHON_ROOT)/../lib/libpython$(PYTHON_VERSION_MAJOR).$(PYTHON_VERSION_MINOR)*.$(PYTHON_EXT)))
        ifeq ($(strip $(PYTHON_LIB)),)
          $(warning cannot find libpython$(PYTHON_VERSION_MAJOR).$(PYTHON_VERSION_MINOR)*.$(PYTHON_EXT) - falling back to using LD_LIBRARY_PATH)
          PYTHON_LIB :=
        endif
      endif
    endif
  endif

  ifneq ($(strip $(PYTHON_LIB)),)
    ifndef FORCE_PYTHON
      ifeq ($(wildcard $(PYTHON_LIB)),)
        $(error cannot find libpython$(PYTHON_VERSION_MAJOR).$(PYTHON_VERSION_MINOR).$(PYTHON_EXT) - PYTHON_LIB set but file does not exist)
      else
        CC_FLAGS += -DREALM_PYTHON_LIB="\"$(PYTHON_LIB)\""
      endif
    else
      CC_FLAGS += -DREALM_PYTHON_LIB="\"$(PYTHON_LIB)\""
    endif
  endif

  ifndef PYTHON_VERSION_MAJOR
    $(error cannot auto-detect Python version - please set PYTHON_VERSION_MAJOR)
  else
    REALM_CC_FLAGS += -DREALM_PYTHON_VERSION_MAJOR=$(PYTHON_VERSION_MAJOR)
  endif

  REALM_CC_FLAGS += -DREALM_USE_PYTHON
endif

USE_DLMOPEN ?= 0
ifeq ($(strip $(USE_DLMOPEN)),1)
  ifneq ($(strip $(USE_LIBDL)),1)
    $(error USE_DLMOPEN requires USE_LIBDL)
  endif

  CC_FLAGS += -DREALM_USE_DLMOPEN
endif

# Flags for Realm

# Realm uses CUDA if requested
ifeq ($(strip $(CUDA)),)
  USE_CUDA ?= 0
  ifeq ($(strip $(USE_CUDA)),1)
    # try to auto-detect CUDA location
    CUDA := $(patsubst %/bin/nvcc,%,$(shell which nvcc | head -1))
    ifeq ($(strip $(CUDA)),)
      $(error CUDA variable is not defined, aborting build)
    else
      $(info auto-detected CUDA at: $(CUDA))
    endif
  endif
else
  USE_CUDA ?= 1
endif

# General CUDA variables
ifeq ($(strip $(USE_CUDA)),1)
NVCC	        ?= $(CUDA)/bin/nvcc
REALM_CC_FLAGS        += -DREALM_USE_CUDA
LEGION_CC_FLAGS       += -DLEGION_USE_CUDA
# provide this for backward-compatibility in applications
CC_FLAGS              += -DUSE_CUDA
USE_CUDART_HIJACK ?= 1
ifeq ($(strip $(USE_CUDART_HIJACK)),1)
REALM_CC_FLAGS        += -DREALM_USE_CUDART_HIJACK
endif
INC_FLAGS	+= -I$(CUDA)/include -I$(LG_RT_DIR)/realm/transfer
ifeq ($(strip $(DEBUG)),1)
NVCC_FLAGS	+= -g -O0
#NVCC_FLAGS	+= -G
else
NVCC_FLAGS	+= -O2
endif
ifeq ($(strip $(DARWIN)),1)
ifeq ($(strip $(USE_CUDART_HIJACK)),1)
LEGION_LD_FLAGS	+= -L$(CUDA)/lib -lcuda
else
LEGION_LD_FLAGS	+= -L$(CUDA)/lib -lcudart -lcuda
endif
else
ifeq ($(strip $(USE_CUDART_HIJACK)),1)
LEGION_LD_FLAGS	+= -L$(CUDA)/lib64 -L$(CUDA)/lib64/stubs -lcuda -Xlinker -rpath=$(CUDA)/lib64
else
LEGION_LD_FLAGS	+= -L$(CUDA)/lib64 -L$(CUDA)/lib64/stubs -lcudart -lcuda -Xlinker -rpath=$(CUDA)/lib64
endif
endif
# Add support for Legion GPU reductions
CC_FLAGS	+= -DLEGION_GPU_REDUCTIONS
NVCC_FLAGS	+= -DLEGION_GPU_REDUCTIONS
# Convert CXXFLAGS and CPPFLAGS to NVCC_FLAGS
# Need to detect whether nvcc supports them directly or to use -Xcompiler
NVCC_FLAGS	+= $(shell for FLAG in $(CXXFLAGS); do \
		   $(NVCC) $$FLAG -x cu -c /dev/null -o /dev/null 2> /dev/null && \
		   echo "$$FLAG" || echo "-Xcompiler $$FLAG"; done)
NVCC_FLAGS	+= $(shell for FLAG in $(CPPFLAGS); do \
		   $(NVCC) $$FLAG -x cu -c /dev/null -o /dev/null 2> /dev/null && \
		   echo "$$FLAG" || echo "-Xcompiler $$FLAG"; done)
# CUDA arch variables

# translate legacy arch names into numbers
ifeq ($(strip $(GPU_ARCH)),fermi)
override GPU_ARCH = 20
NVCC_FLAGS	+= -DFERMI_ARCH
endif
ifeq ($(strip $(GPU_ARCH)),kepler)
override GPU_ARCH = 30
NVCC_FLAGS	+= -DKEPLER_ARCH
endif
ifeq ($(strip $(GPU_ARCH)),k20)
override GPU_ARCH = 35
NVCC_FLAGS	+= -DK20_ARCH
endif
ifeq ($(strip $(GPU_ARCH)),k80)
override GPU_ARCH = 37
NVCC_FLAGS	+= -DK80_ARCH
endif
ifeq ($(strip $(GPU_ARCH)),maxwell)
override GPU_ARCH = 52
NVCC_FLAGS	+= -DMAXWELL_ARCH
endif
ifeq ($(strip $(GPU_ARCH)),pascal)
override GPU_ARCH = 60
NVCC_FLAGS	+= -DPASCAL_ARCH
endif
ifeq ($(strip $(GPU_ARCH)),volta)
override GPU_ARCH = 70
NVCC_FLAGS	+= -DVOLTA_ARCH
endif
ifeq ($(strip $(GPU_ARCH)),turing)
override GPU_ARCH = 75
NVCC_FLAGS	+= -DTURING_ARCH
endif

ifeq ($(strip $(GPU_ARCH)),auto)
  # detect based on what nvcc supports
  ALL_ARCHES = 20 30 32 35 37 50 52 53 60 61 62 70 72 75
  override GPU_ARCH = $(shell for X in $(ALL_ARCHES) ; do \
    $(NVCC) -gencode arch=compute_$$X,code=sm_$$X -cuda -x c++ /dev/null -o /dev/null 2> /dev/null && echo $$X; \
  done)
endif

# finally, convert space-or-comma separated list of architectures (e.g. 35,50)
#  into nvcc -gencode arguments
COMMA=,
NVCC_FLAGS += $(foreach X,$(subst $(COMMA), ,$(GPU_ARCH)),-gencode arch=compute_$(X)$(COMMA)code=sm_$(X))
endif

# Realm uses GASNet if requested
ifneq ($(findstring gasnet1,$(REALM_NETWORKS)),)
  ifeq ($(GASNET),)
    $(error GASNET variable is not defined, aborting build)
  endif

  # Detect conduit, if requested
  CONDUIT ?= auto
  ifeq ($(strip $(CONDUIT)),auto)
    GASNET_PREFERRED_CONDUITS = ibv aries gemini pami mpi udp ofi psm mxm portals4 smp
    GASNET_LIBS_FOUND := $(wildcard $(GASNET_PREFERRED_CONDUITS:%=$(GASNET)/lib/libgasnet-%-par.*))
    ifeq ($(strip $(GASNET_LIBS_FOUND)),)
      $(error No multi-threaded GASNet conduits found in $(GASNET)/lib!)
    endif
    override CONDUIT=$(patsubst libgasnet-%-par,%,$(basename $(notdir $(firstword $(GASNET_LIBS_FOUND)))))
    # double-check that we got an actual conduit name
    ifeq ($(findstring $(CONDUIT),$(GASNET_PREFERRED_CONDUITS)),)
      $(error Problem parsing GASNet conduit name: got "$(CONDUIT)" instead of one of: $(GASNET_PREFERRED_CONDUITS))
    endif
  endif

  # General GASNET variables
  INC_FLAGS	+= -I$(GASNET)/include
  ifeq ($(strip $(DARWIN)),1)
    LEGION_LD_FLAGS	+= -L$(GASNET)/lib -lm
  else
    LEGION_LD_FLAGS	+= -L$(GASNET)/lib -lrt -lm
  endif
  REALM_CC_FLAGS	+= -DREALM_USE_GASNET1
  # newer versions of gasnet seem to need this
  CC_FLAGS	+= -DGASNETI_BUG1389_WORKAROUND=1

  # GASNET conduit variables
  ifeq ($(strip $(CONDUIT)),ibv)
    INC_FLAGS 	+= -I$(GASNET)/include/ibv-conduit
    REALM_CC_FLAGS	+= -DGASNET_CONDUIT_IBV
    LEGION_LD_FLAGS	+= -lgasnet-ibv-par -libverbs
    # GASNet needs MPI for interop support
    USE_MPI	= 1
  endif
  ifeq ($(strip $(CONDUIT)),gemini)
    INC_FLAGS	+= -I$(GASNET)/include/gemini-conduit
    REALM_CC_FLAGS	+= -DGASNET_CONDUIT_GEMINI
    LEGION_LD_FLAGS	+= -lgasnet-gemini-par -lugni -ludreg -lpmi -lhugetlbfs
    # GASNet needs MPI for interop support
    USE_MPI	= 1
  endif
  ifeq ($(strip $(CONDUIT)),aries)
    INC_FLAGS   += -I$(GASNET)/include/aries-conduit
    REALM_CC_FLAGS    += -DGASNET_CONDUIT_ARIES
    LEGION_LD_FLAGS    += -lgasnet-aries-par -lugni -ludreg -lpmi -lhugetlbfs
    # GASNet needs MPI for interop support
    USE_MPI	= 1
  endif
  ifeq ($(strip $(CONDUIT)),psm)
    INC_FLAGS 	+= -I$(GASNET)/include/psm-conduit
    REALM_CC_FLAGS	+= -DGASNET_CONDUIT_PSM
    LEGION_LD_FLAGS	+= -lgasnet-psm-par -lpsm2 -lpmi2 # PMI2 is required for OpenMPI
    # GASNet needs MPI for interop support
    USE_MPI	= 1
  endif
  ifeq ($(strip $(CONDUIT)),mpi)
    INC_FLAGS	+= -I$(GASNET)/include/mpi-conduit
    REALM_CC_FLAGS	+= -DGASNET_CONDUIT_MPI
    LEGION_LD_FLAGS	+= -lgasnet-mpi-par -lammpi -lmpi
    USE_MPI	= 1
  endif
  ifeq ($(strip $(CONDUIT)),udp)
    INC_FLAGS	+= -I$(GASNET)/include/udp-conduit
    REALM_CC_FLAGS	+= -DGASNET_CONDUIT_UDP
    LEGION_LD_FLAGS	+= -lgasnet-udp-par -lamudp
  endif
endif

# Realm uses MPI if requested
ifneq ($(findstring mpi,$(REALM_NETWORKS)),)
    REALM_CC_FLAGS        += -DREALM_USE_MPI
    USE_MPI = 1
endif

# Realm doesn't use HDF by default
USE_HDF ?= 0
HDF_LIBNAME ?= hdf5
ifeq ($(strip $(USE_HDF)), 1)
  REALM_CC_FLAGS      += -DREALM_USE_HDF5
  LEGION_CC_FLAGS     += -DLEGION_USE_HDF5
  # provide this for backward-compatibility in applications
  CC_FLAGS            += -DUSE_HDF
  LEGION_LD_FLAGS      += -l$(HDF_LIBNAME)
  ifdef HDF_ROOT
       CC_FLAGS    += -I$(HDF_ROOT)/include
       LD_FLAGS    += -L$(HDF_ROOT)/lib
  else
    CC_FLAGS      += -I/usr/include/hdf5/serial
  endif
endif

SKIP_MACHINES= titan% daint% excalibur% cori%
# use mpi{cc,cxx,f90} compiler wrappers if USE_MPI=1
ifeq ($(strip $(USE_MPI)),1)
  # Skip any machines on this list list
  ifeq ($(filter-out $(SKIP_MACHINES),$(shell uname -n)),$(shell uname -n))
    CC		:= mpicc
    CXX		:= mpicxx
    F90		:= mpif90
    # Summit/Summitdev are strange and link this automatically (but still uses mpicxx).
    # FIXME: Unfortunately you can't match against the Summit hostname right now...
    ifneq ($(findstring ppc64le,$(shell uname -p)),ppc64le)
      LEGION_LD_FLAGS	+= -L$(MPI)/lib -lmpi
    endif
    LAPACK_LIBS ?= -lblas
  endif
endif


# libz
USE_ZLIB ?= 1
ZLIB_LIBNAME ?= z
ifeq ($(strip $(USE_ZLIB)),1)
  LEGION_CC_FLAGS += -DLEGION_USE_ZLIB
  LEGION_LD_FLAGS += -l$(ZLIB_LIBNAME)
endif


ifeq ($(strip $(DEBUG)),1)
CC_FLAGS	+= -O0 -ggdb #-ggdb -Wall
REALM_CC_FLAGS	+= -DDEBUG_REALM
LEGION_CC_FLAGS	+= -DDEBUG_LEGION
else
CC_FLAGS	+= -O2 -fno-strict-aliasing #-ggdb
endif

# DEBUG_TSAN=1 enables thread sanitizer (data race) checks
ifeq ($(strip $(DEBUG_TSAN)),1)
CC_FLAGS        += -fsanitize=thread -g -DTSAN_ENABLED
LD_FLAGS        += -fsanitize=thread
endif

# Set maximum number of dimensions
ifneq ($(strip ${MAX_DIM}),)
REALM_CC_FLAGS	+= -DREALM_MAX_DIM=$(MAX_DIM)
LEGION_CC_FLAGS	+= -DLEGION_MAX_DIM=$(MAX_DIM)
endif

# Set maximum number of fields
ifneq ($(strip ${MAX_FIELDS}),)
LEGION_CC_FLAGS	+= -DLEGION_MAX_FIELDS=$(MAX_FIELDS)
endif

# Optionally make all Legion warnings fatal
ifeq ($(strip ${LEGION_WARNINGS_FATAL}),1)
LEGION_CC_FLAGS += -DLEGION_WARNINGS_FATAL
endif

# Manage the output setting
REALM_CC_FLAGS	+= -DCOMPILE_TIME_MIN_LEVEL=$(OUTPUT_LEVEL)

# demand warning-free compilation
CC_FLAGS        += -Wall -Wno-strict-overflow
ifeq ($(strip $(WARN_AS_ERROR)),1)
CC_FLAGS        += -Werror
endif

REALM_SRC	?=
LEGION_SRC	?=
GPU_RUNTIME_SRC	?=
MAPPER_SRC	?=
ASM_SRC		?=

# Set the source files
REALM_SRC 	+= $(LG_RT_DIR)/realm/runtime_impl.cc \
	           $(LG_RT_DIR)/realm/transfer/transfer.cc \
	           $(LG_RT_DIR)/realm/transfer/channel.cc \
	           $(LG_RT_DIR)/realm/transfer/channel_disk.cc \
	           $(LG_RT_DIR)/realm/transfer/lowlevel_dma.cc \
	           $(LG_RT_DIR)/realm/mutex.cc \
	           $(LG_RT_DIR)/realm/module.cc \
	           $(LG_RT_DIR)/realm/threads.cc \
	           $(LG_RT_DIR)/realm/faults.cc \
		   $(LG_RT_DIR)/realm/operation.cc \
	           $(LG_RT_DIR)/realm/tasks.cc \
	           $(LG_RT_DIR)/realm/metadata.cc \
	           $(LG_RT_DIR)/realm/deppart/partitions.cc \
	           $(LG_RT_DIR)/realm/deppart/sparsity_impl.cc \
	           $(LG_RT_DIR)/realm/deppart/image.cc \
	           $(LG_RT_DIR)/realm/deppart/preimage.cc \
	           $(LG_RT_DIR)/realm/deppart/byfield.cc \
	           $(LG_RT_DIR)/realm/deppart/setops.cc \
		   $(LG_RT_DIR)/realm/event_impl.cc \
		   $(LG_RT_DIR)/realm/rsrv_impl.cc \
		   $(LG_RT_DIR)/realm/proc_impl.cc \
		   $(LG_RT_DIR)/realm/mem_impl.cc \
		   $(LG_RT_DIR)/realm/inst_impl.cc \
		   $(LG_RT_DIR)/realm/inst_layout.cc \
		   $(LG_RT_DIR)/realm/machine_impl.cc \
		   $(LG_RT_DIR)/realm/sampling_impl.cc \
                   $(LG_RT_DIR)/realm/transfer/lowlevel_disk.cc
# REALM_INST_SRC will be compiled {MAX_DIM}^2 times in parallel
REALM_INST_SRC  += $(LG_RT_DIR)/realm/deppart/image_tmpl.cc \
	           $(LG_RT_DIR)/realm/deppart/preimage_tmpl.cc \
	           $(LG_RT_DIR)/realm/deppart/byfield_tmpl.cc
REALM_SRC 	+= $(LG_RT_DIR)/realm/numa/numa_module.cc \
		   $(LG_RT_DIR)/realm/numa/numasysif.cc
ifneq ($(findstring gasnet1,$(REALM_NETWORKS)),)
REALM_SRC 	+= $(LG_RT_DIR)/realm/gasnet1/gasnet1_module.cc \
                   $(LG_RT_DIR)/realm/gasnet1/gasnetmsg.cc
endif
ifneq ($(findstring mpi,$(REALM_NETWORKS)),)
REALM_SRC 	+= $(LG_RT_DIR)/realm/mpi/mpi_module.cc \
                   $(LG_RT_DIR)/realm/mpi/am_mpi.cc
endif
ifeq ($(strip $(USE_OPENMP)),1)
REALM_SRC 	+= $(LG_RT_DIR)/realm/openmp/openmp_module.cc \
		   $(LG_RT_DIR)/realm/openmp/openmp_threadpool.cc \
		   $(LG_RT_DIR)/realm/openmp/openmp_api.cc
endif
REALM_SRC 	+= $(LG_RT_DIR)/realm/procset/procset_module.cc
ifeq ($(strip $(USE_PYTHON)),1)
REALM_SRC 	+= $(LG_RT_DIR)/realm/python/python_module.cc \
		   $(LG_RT_DIR)/realm/python/python_source.cc
endif
ifeq ($(strip $(USE_CUDA)),1)
REALM_SRC 	+= $(LG_RT_DIR)/realm/cuda/cuda_module.cc
ifeq ($(strip $(USE_CUDART_HIJACK)),1)
REALM_SRC       += $(LG_RT_DIR)/realm/cuda/cudart_hijack.cc
endif
endif
ifeq ($(strip $(USE_LLVM)),1)
REALM_SRC 	+= $(LG_RT_DIR)/realm/llvmjit/llvmjit_module.cc \
                   $(LG_RT_DIR)/realm/llvmjit/llvmjit_internal.cc
endif
ifeq ($(strip $(USE_HDF)),1)
REALM_SRC 	+= $(LG_RT_DIR)/realm/hdf5/hdf5_module.cc \
		   $(LG_RT_DIR)/realm/hdf5/hdf5_internal.cc \
		   $(LG_RT_DIR)/realm/hdf5/hdf5_access.cc
endif
REALM_SRC 	+= $(LG_RT_DIR)/realm/activemsg.cc \
                   $(LG_RT_DIR)/realm/nodeset.cc \
                   $(LG_RT_DIR)/realm/network.cc
GPU_RUNTIME_SRC += $(LG_RT_DIR)/legion/legion_redop.cu

REALM_SRC 	+= $(LG_RT_DIR)/realm/logging.cc \
	           $(LG_RT_DIR)/realm/cmdline.cc \
		   $(LG_RT_DIR)/realm/profiling.cc \
	           $(LG_RT_DIR)/realm/codedesc.cc \
		   $(LG_RT_DIR)/realm/timers.cc

MAPPER_SRC	+= $(LG_RT_DIR)/mappers/default_mapper.cc \
		   $(LG_RT_DIR)/mappers/mapping_utilities.cc \
		   $(LG_RT_DIR)/mappers/shim_mapper.cc \
		   $(LG_RT_DIR)/mappers/test_mapper.cc \
		   $(LG_RT_DIR)/mappers/null_mapper.cc \
		   $(LG_RT_DIR)/mappers/replay_mapper.cc \
		   $(LG_RT_DIR)/mappers/debug_mapper.cc \
		   $(LG_RT_DIR)/mappers/wrapper_mapper.cc

LEGION_SRC 	+= $(LG_RT_DIR)/legion/legion.cc \
		    $(LG_RT_DIR)/legion/legion_c.cc \
		    $(LG_RT_DIR)/legion/legion_ops.cc \
		    $(LG_RT_DIR)/legion/legion_tasks.cc \
		    $(LG_RT_DIR)/legion/legion_context.cc \
		    $(LG_RT_DIR)/legion/legion_trace.cc \
		    $(LG_RT_DIR)/legion/legion_spy.cc \
		    $(LG_RT_DIR)/legion/legion_profiling.cc \
		    $(LG_RT_DIR)/legion/legion_profiling_serializer.cc \
		    $(LG_RT_DIR)/legion/legion_instances.cc \
		    $(LG_RT_DIR)/legion/legion_views.cc \
		    $(LG_RT_DIR)/legion/legion_analysis.cc \
		    $(LG_RT_DIR)/legion/legion_constraint.cc \
		    $(LG_RT_DIR)/legion/legion_mapping.cc \
		    $(LG_RT_DIR)/legion/legion_redop.cc \
		    $(LG_RT_DIR)/legion/region_tree.cc \
		    $(LG_RT_DIR)/legion/runtime.cc \
		    $(LG_RT_DIR)/legion/garbage_collection.cc \
		    $(LG_RT_DIR)/legion/mapper_manager.cc
# LEGION_INST_SRC will be compiled {MAX_DIM}^2 times in parallel
LEGION_INST_SRC  += $(LG_RT_DIR)/legion/region_tree_tmpl.cc

LEGION_FORTRAN_SRC += $(LG_RT_DIR)/legion/legion_f_types.f90 \
					  $(LG_RT_DIR)/legion/legion_f_c_interface.f90 \
					  $(LG_RT_DIR)/legion/legion_f.f90

# Header files for Legion installation
INSTALL_HEADERS += legion.h \
		   realm.h \
		   legion/bitmask.h \
		   legion/legion.inl \
		   legion/legion_agency.h \
		   legion/legion_agency.inl \
		   legion/accessor.h \
		   legion/arrays.h \
		   legion/legion_c.h \
		   legion/legion_config.h \
		   legion/legion_constraint.h \
		   legion/legion_domain.h \
		   legion/legion_domain.inl \
		   legion/legion_mapping.h \
		   legion/legion_mapping.inl \
		   legion/legion_redop.h \
		   legion/legion_redop.inl \
		   legion/legion_stl.h \
		   legion/legion_stl.inl \
		   legion/legion_template_help.h \
		   legion/legion_types.h \
		   mappers/debug_mapper.h \
		   mappers/default_mapper.h \
		   mappers/default_mapper.inl \
		   mappers/mapping_utilities.h \
		   mappers/null_mapper.h \
		   mappers/replay_mapper.h \
		   mappers/shim_mapper.h \
		   mappers/test_mapper.h \
		   mappers/wrapper_mapper.h \
		   realm/realm_config.h \
		   realm/realm_c.h \
		   realm/profiling.h \
		   realm/profiling.inl \
		   realm/redop.h \
		   realm/event.h \
		   realm/event.inl \
		   realm/reservation.h \
		   realm/reservation.inl \
		   realm/processor.h \
		   realm/processor.inl \
		   realm/memory.h \
		   realm/instance.h \
		   realm/instance.inl \
		   realm/inst_layout.h \
		   realm/inst_layout.inl \
		   realm/logging.h \
		   realm/logging.inl \
		   realm/machine.h \
		   realm/machine.inl \
		   realm/runtime.h \
		   realm/indexspace.h \
		   realm/indexspace.inl \
		   realm/codedesc.h \
		   realm/codedesc.inl \
		   realm/compiler_support.h \
		   realm/bytearray.h \
		   realm/bytearray.inl \
		   realm/faults.h \
		   realm/faults.inl \
		   realm/atomics.h \
		   realm/atomics.inl \
		   realm/point.h \
		   realm/point.inl \
		   realm/custom_serdez.h \
		   realm/custom_serdez.inl \
		   realm/sparsity.h \
		   realm/sparsity.inl \
		   realm/dynamic_templates.h \
		   realm/dynamic_templates.inl \
		   realm/serialize.h \
		   realm/serialize.inl \
		   realm/timers.h \
		   realm/timers.inl \
		   realm/utils.h \
		   realm/utils.inl

ifeq ($(strip $(USE_HALF)),1)
INSTALL_HEADERS += mathtypes/half.h
endif
ifeq ($(strip $(USE_COMPLEX)),1)
INSTALL_HEADERS += mathtypes/complex.h
endif

# General shell commands
SHELL	:= /bin/sh
SH	:= sh
RM	:= rm
LS	:= ls
MKDIR	:= mkdir
MV	:= mv
CP	:= cp
SED	:= sed
ECHO	:= echo
TOUCH	:= touch
MAKE	:= make
SSH	:= ssh
SCP	:= scp
PYTHON  := python

ifneq ($(strip ${MAX_DIM}),)
  DIMS := $(shell bash -c "echo {1..$(strip $(MAX_DIM))}")
else
  DIMS := 1 2 3
endif
f_replace1 = $(1:_tmpl.cc=_$(2).cc.o)
f_replace2 = $(1:_tmpl.cc=_$(2)_$(3).cc.o)
f_expand1 = $(foreach N1,$(DIMS),$(call $(1),$(2),$(N1)))
f_expand2 = $(foreach N1,$(DIMS),$(foreach N2,$(DIMS),$(call $(1),$(2),$(N1),$(N2))))
REALM_INST_OBJS := $(call f_expand2,f_replace2,$(REALM_INST_SRC))
# Legion has both 1-dim and 2-dim versions
LEGION_INST_OBJS := $(call f_expand1,f_replace1,$(LEGION_INST_SRC)) \
                    $(call f_expand2,f_replace2,$(LEGION_INST_SRC))

GEN_OBJS	:= $(GEN_SRC:.cc=.cc.o)
REALM_OBJS	:= $(REALM_SRC:.cc=.cc.o)
LEGION_OBJS	:= $(LEGION_SRC:.cc=.cc.o)
MAPPER_OBJS	:= $(MAPPER_SRC:.cc=.cc.o)
ASM_OBJS	:= $(ASM_SRC:.S=.S.o)
# Only compile the gpu objects if we need to 
ifeq ($(strip $(USE_CUDA)),1)
GEN_GPU_OBJS	:= $(GEN_GPU_SRC:.cu=.cu.o)
GPU_RUNTIME_OBJS:= $(GPU_RUNTIME_SRC:.cu=.cu.o)
else
GEN_GPU_OBJS	:=
GPU_RUNTIME_OBJS:=
endif

ifeq ($(strip $(LEGION_WITH_FORTRAN)),1)
LEGION_FORTRAN_OBJS := $(LEGION_FORTRAN_SRC:.f90=.f90.o)
GEN_FORTRAN_OBJS := $(GEN_FORTRAN_SRC:.f90=.f90.o)
FC_FLAGS := $(CC_FLAGS)
FC_FLAGS += -cpp
LD_FLAGS	+= -lgfortran
else
LEGION_FORTRAN_OBJS	:=
GEN_FORTRAN_OBJS :=
endif

# Provide build rules unless the user asks us not to
ifndef NO_BUILD_RULES
# Provide an all unless the user asks us not to
ifndef NO_BUILD_ALL
.PHONY: all
all: $(OUTFILE)
endif
# Provide support for installing legion with the make build system
.PHONY: install
ifdef PREFIX
INSTALL_BIN_FILES ?=
INSTALL_INC_FILES ?=
INSTALL_LIB_FILES ?=
install: $(OUTFILE)
	@echo "Installing into $(PREFIX)..."
	@mkdir -p $(PREFIX)/bin
	@mkdir -p $(PREFIX)/include/realm
	@mkdir -p $(PREFIX)/include/legion
	@mkdir -p $(PREFIX)/include/mappers
	@mkdir -p $(PREFIX)/include/mathtypes
	@mkdir -p $(PREFIX)/lib
	@cp $(OUTFILE) $(PREFIX)/bin/$(OUTFILE)
	@$(foreach file,$(INSTALL_BIN_FILES),cp $(file) $(PREFIX)/bin/$(file);)
	@cp realm_defines.h $(PREFIX)/include/realm_defines.h
	@cp legion_defines.h $(PREFIX)/include/legion_defines.h
	@$(foreach file,$(INSTALL_HEADERS),cp $(LG_RT_DIR)/$(file) $(PREFIX)/include/$(file);)
	@$(foreach file,$(INSTALL_INC_FILES),cp $(file) $(PREFIX)/include/$(file);)
	@cp $(SLIB_REALM) $(PREFIX)/lib/$(SLIB_REALM)
	@cp $(SLIB_LEGION) $(PREFIX)/lib/$(SLIB_LEGION)
	@$(foreach file,$(INSTALL_LIB_FILES),cp $(file) $(PREFIX)/lib/$(file);)
	@echo "Installation complete"
else
install:
	$(error Must specify PREFIX for installation)
endif

# If we're using CUDA we have to link with nvcc
$(OUTFILE) : $(GEN_OBJS) $(GEN_GPU_OBJS) $(SLIB_LEGION) $(SLIB_REALM) $(GEN_FORTRAN_OBJS)
	@echo "---> Linking objects into one binary: $(OUTFILE)"
	$(CXX) -o $(OUTFILE) $(GEN_OBJS) $(GEN_GPU_OBJS) $(GEN_FORTRAN_OBJS) $(LD_FLAGS) $(LEGION_LIBS) $(LEGION_LD_FLAGS) $(GASNET_FLAGS)

ifeq ($(strip $(SHARED_OBJECTS)),0)
$(SLIB_LEGION) : $(LEGION_OBJS) $(LEGION_FORTRAN_OBJS) $(LEGION_INST_OBJS) $(MAPPER_OBJS) $(GPU_RUNTIME_OBJS)
	rm -f $@
	$(AR) rcs $@ $^

$(SLIB_REALM) : $(REALM_OBJS) $(REALM_INST_OBJS)
	rm -f $@
	$(AR) rcs $@ $^
else ifeq ($(strip $(DARWIN)),1)
# On Darwin we need to link liblegion.so against librealm.so because it complains 
# about having an illegal dependence on thread-local storage if we don't
$(SLIB_LEGION) : $(LEGION_OBJS) $(LEGION_FORTRAN_OBJS) $(LEGION_INST_OBJS) $(MAPPER_OBJS) $(GPU_RUNTIME_OBJS) $(SLIB_REALM)
	rm -f $@
	$(CXX) $(SO_FLAGS) -o $@ $(LEGION_OBJS) $(LEGION_FORTRAN_OBJS) $(LEGION_INST_OBJS) $(MAPPER_OBJS) $(GPU_RUNTIME_OBJS) -L. -lrealm

$(SLIB_REALM) : $(REALM_OBJS) $(REALM_INST_OBJS)
	rm -f $@
	$(CXX) $(SO_FLAGS) -o $@ $^
else
$(SLIB_LEGION) : $(LEGION_OBJS) $(LEGION_FORTRAN_OBJS) $(LEGION_INST_OBJS) $(MAPPER_OBJS) $(GPU_RUNTIME_OBJS)
	rm -f $@
	$(CXX) $(SO_FLAGS) -o $@ $^

$(SLIB_REALM) : $(REALM_OBJS) $(REALM_INST_OBJS)
	rm -f $@
	$(CXX) $(SO_FLAGS) -o $@ $^
endif

$(GEN_OBJS) : %.cc.o : %.cc $(LEGION_DEFINES_HEADER) $(REALM_DEFINES_HEADER)
	$(CXX) -o $@ -c $< $(CC_FLAGS) $(INC_FLAGS) $(OMP_FLAGS)

$(ASM_OBJS) : %.S.o : %.S
	$(CXX) -o $@ -c $< $(CC_FLAGS) $(INC_FLAGS)

# special rules for per-dimension deppart source files
#  (hopefully making the path explicit doesn't break things too badly...)
$(LG_RT_DIR)/realm/deppart/image_%.cc.o : $(LG_RT_DIR)/realm/deppart/image_tmpl.cc $(LG_RT_DIR)/realm/deppart/image.cc $(LEGION_DEFINES_HEADER) $(REALM_DEFINES_HEADER)
	$(CXX) -o $@ -c $< $(CC_FLAGS) $(INC_FLAGS) -DINST_N1=$(word 1,$(subst _, ,$*)) -DINST_N2=$(word 2,$(subst _, ,$*))

$(LG_RT_DIR)/realm/deppart/preimage_%.cc.o : $(LG_RT_DIR)/realm/deppart/preimage_tmpl.cc $(LG_RT_DIR)/realm/deppart/preimage.cc $(LEGION_DEFINES_HEADER) $(REALM_DEFINES_HEADER)
	$(CXX) -o $@ -c $< $(CC_FLAGS) $(INC_FLAGS) -DINST_N1=$(word 1,$(subst _, ,$*)) -DINST_N2=$(word 2,$(subst _, ,$*))

$(LG_RT_DIR)/realm/deppart/byfield_%.cc.o : $(LG_RT_DIR)/realm/deppart/byfield_tmpl.cc $(LG_RT_DIR)/realm/deppart/byfield.cc $(LEGION_DEFINES_HEADER) $(REALM_DEFINES_HEADER)
	$(CXX) -o $@ -c $< $(CC_FLAGS) $(INC_FLAGS) -DINST_N1=$(word 1,$(subst _, ,$*)) -DINST_N2=$(word 2,$(subst _, ,$*))

$(REALM_OBJS) : %.cc.o : %.cc $(LEGION_DEFINES_HEADER) $(REALM_DEFINES_HEADER)
	$(CXX) -o $@ -c $< $(CC_FLAGS) $(INC_FLAGS)

$(LG_RT_DIR)/legion/region_tree_%.cc.o : $(LG_RT_DIR)/legion/region_tree_tmpl.cc $(LEGION_DEFINES_HEADER) $(REALM_DEFINES_HEADER)
	$(CXX) -o $@ -c $< $(CC_FLAGS) $(INC_FLAGS) -DINST_N1=$(word 1,$(subst _, ,$*)) $(patsubst %,-DINST_N2=%,$(word 2,$(subst _, ,$*)))

$(LEGION_OBJS) : %.cc.o : %.cc $(LEGION_DEFINES_HEADER) $(REALM_DEFINES_HEADER)
	$(CXX) -o $@ -c $< $(CC_FLAGS) $(INC_FLAGS)

$(MAPPER_OBJS) : %.cc.o : %.cc $(LEGION_DEFINES_HEADER) $(REALM_DEFINES_HEADER)
	$(CXX) -o $@ -c $< $(CC_FLAGS) $(INC_FLAGS)

$(GEN_GPU_OBJS) : %.cu.o : %.cu $(LEGION_DEFINES_HEADER) $(REALM_DEFINES_HEADER)
	$(NVCC) -o $@ -c $< $(NVCC_FLAGS) $(INC_FLAGS)

$(GPU_RUNTIME_OBJS): %.cu.o : %.cu $(LEGION_DEFINES_HEADER) $(REALM_DEFINES_HEADER)
	$(NVCC) -o $@ -c $< $(NVCC_FLAGS) $(INC_FLAGS)

ifeq ($(strip $(LEGION_WITH_FORTRAN)),1)
$(LG_RT_DIR)/legion/legion_f_types.f90.o : $(LG_RT_DIR)/legion/legion_f_types.f90 $(LEGION_DEFINES_HEADER) $(REALM_DEFINES_HEADER)
	$(F90) -J$(LG_RT_DIR) -o $@ -c $< $(FC_FLAGS) $(INC_FLAGS)
	
$(LG_RT_DIR)/legion/legion_f_c_interface.f90.o : $(LG_RT_DIR)/legion/legion_f_c_interface.f90 $(LG_RT_DIR)/legion/legion_f_types.f90.o $(LEGION_DEFINES_HEADER) $(REALM_DEFINES_HEADER)
	$(F90) -J$(LG_RT_DIR) -o $@ -c $< $(FC_FLAGS) $(INC_FLAGS)
	
$(LG_RT_DIR)/legion/legion_f.f90.o : $(LG_RT_DIR)/legion/legion_f.f90 $(LG_RT_DIR)/legion/legion_f_c_interface.f90.o $(LG_RT_DIR)/legion/legion_f_types.f90.o $(LEGION_DEFINES_HEADER) $(REALM_DEFINES_HEADER)
	$(F90) -J$(LG_RT_DIR) -o $@ -c $< $(FC_FLAGS) $(INC_FLAGS)

$(GEN_FORTRAN_OBJS) : %.f90.o : %.f90 $(LEGION_FORTRAN_OBJS) $(LEGION_DEFINES_HEADER) $(REALM_DEFINES_HEADER)
	$(F90) -o $@ -c $< $(FC_FLAGS) $(INC_FLAGS)
endif

# disable gmake's default rule for building % from %.o
% : %.o

clean::
	$(RM) -f $(OUTFILE) $(SLIB_LEGION) $(SLIB_REALM) $(GEN_OBJS) $(GEN_GPU_OBJS) $(REALM_OBJS) $(REALM_INST_OBJS) $(LEGION_OBJS) $(LEGION_INST_OBJS) $(GPU_RUNTIME_OBJS) $(MAPPER_OBJS) $(ASM_OBJS) $(LEGION_FORTRAN_OBJS) $(LG_RT_DIR)/*mod $(GEN_FORTRAN_OBJS) *.mod $(LEGION_DEFINES_HEADER) $(REALM_DEFINES_HEADER)

ifeq ($(strip $(USE_LLVM)),1)
llvmjit_internal.cc.o : CC_FLAGS += $(LLVM_CXXFLAGS)
%/llvmjit_internal.cc.o : CC_FLAGS += $(LLVM_CXXFLAGS)
endif

endif # NO_BUILD_RULES

# you get these build rules even with NO_BUILD_RULES=1

# by default, we'll always check to see if the defines headers need to be
#  overwritten due to changes in compile settings (from makefile or command line)
# set CHECK_DEFINES_HEADER_CONTENT=0 if you want to only rebuild when makefiles
#  change
ifneq ($(strip $(CHECK_DEFINES_HEADER_CONTENT)),0)
.PHONY: FORCE_DEFINES_HEADERS
DEFINES_HEADERS_DEPENDENCY = FORCE_DEFINES_HEADERS
GENERATE_DEFINES_FLAGS = -c
else
DEFINES_HEADERS_DEPENDENCY = $(MAKEFILE_LIST)
endif
$(LEGION_DEFINES_HEADER) : $(DEFINES_HEADERS_DEPENDENCY)
	$(PYTHON) $(LG_RT_DIR)/../tools/generate_defines.py $(LEGION_CC_FLAGS) $(GENERATE_DEFINES_FLAGS) -o $@

$(REALM_DEFINES_HEADER) : $(DEFINES_HEADERS_DEPENDENCY)
	$(PYTHON) $(LG_RT_DIR)/../tools/generate_defines.py $(REALM_CC_FLAGS) $(GENERATE_DEFINES_FLAGS) -o $@<|MERGE_RESOLUTION|>--- conflicted
+++ resolved
@@ -44,12 +44,6 @@
 ifeq ($(strip $(USE_OPENMP)),1)
 $(warning "Some versions of Clang on Mac OSX do not support OpenMP")
 endif
-<<<<<<< HEAD
-else
-#use disk unless on DARWIN 
-CC_FLAGS += -DUSE_DISK
-=======
->>>>>>> 624ee69f
 endif
 
 ifndef LG_RT_DIR
