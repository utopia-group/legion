--- conflicted
+++ resolved
@@ -390,25 +390,18 @@
       LG_DEFER_VERIFY_PARTITION_TASK_ID,
       LG_DEFER_REMOVE_REMOTE_REFS_TASK_ID,
       LG_DEFER_RELEASE_ACQUIRED_TASK_ID,
-<<<<<<< HEAD
       LG_DEFER_DISJOINT_COMPLETE_TASK_ID,
       LG_DEFER_FINALIZE_PENDING_SET_TASK_ID,
-=======
       LG_FREE_EAGER_INSTANCE_TASK_ID,
->>>>>>> dc577dc4
       LG_MALLOC_INSTANCE_TASK_ID,
       LG_FREE_INSTANCE_TASK_ID,
       LG_DEFER_TRACE_PRECONDITION_TASK_ID,
       LG_DEFER_TRACE_POSTCONDITION_TASK_ID,
       LG_DEFER_TRACE_FINALIZE_SETS_TASK_ID,
       LG_DEFER_TRACE_UPDATE_TASK_ID,
+      LG_FINALIZE_OUTPUT_ID,
       LG_DEFER_CONSENSUS_MATCH_TASK_ID,
       LG_YIELD_TASK_ID,
-<<<<<<< HEAD
-=======
-      LG_DEFER_TRACE_UPDATE_TASK_ID,
-      LG_FIANLIZE_OUTPUT_ID,
->>>>>>> dc577dc4
       // this marks the beginning of task IDs tracked by the shutdown algorithm
       LG_BEGIN_SHUTDOWN_TASK_IDS,
       LG_RETRY_SHUTDOWN_TASK_ID = LG_BEGIN_SHUTDOWN_TASK_IDS,
@@ -519,25 +512,18 @@
         "Defer Verify Partition",                                 \
         "Defer Remove Remote Region Tree Flow Back References",   \
         "Defer Release Acquired Instances",                       \
-<<<<<<< HEAD
         "Defer Disjoint Complete Response",                       \
         "Defer Finalize Pending Equivalence Set",                 \
-=======
         "Free Eager Instance",                                    \
->>>>>>> dc577dc4
         "Malloc Instance",                                        \
         "Free Instance",                                          \
         "Defer Trace Precondition Test",                          \
         "Defer Trace Postcondition Test",                         \
         "Defer Trace Finalize Condition Set Updates",             \
         "Defer Trace Update",                                     \
+        "Finalize Output Region Instance",                        \
         "Defer Consensus Match",                                  \
         "Yield",                                                  \
-<<<<<<< HEAD
-=======
-        "Defer Trace Update",                                     \
-        "Finalize Output Region Instance",                        \
->>>>>>> dc577dc4
         "Retry Shutdown",                                         \
         "Remote Message",                                         \
       };
