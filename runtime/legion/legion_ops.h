--- conflicted
+++ resolved
@@ -791,11 +791,8 @@
       virtual ApEvent compute_sync_precondition(
                       const PhysicalTraceInfo *info) const = 0;
       virtual void complete_replay(ApEvent complete_event) = 0;
-<<<<<<< HEAD
-=======
       virtual const VersionInfo& get_version_info(unsigned idx) const = 0;
       virtual const RegionRequirement& get_requirement(unsigned idx) const = 0;
->>>>>>> a6d7b61e
     };
 
     /**
@@ -843,11 +840,8 @@
       virtual Operation::OpKind get_memoizable_kind(void) const
         { return this->get_operation_kind(); }
       virtual ApEvent compute_init_precondition(const PhysicalTraceInfo &info);
-<<<<<<< HEAD
-=======
       virtual RtEvent complete_memoizable(
                                  RtEvent complete_event = RtEvent::NO_RT_EVENT);
->>>>>>> a6d7b61e
     protected:
       void invoke_memoize_operation(MapperID mapper_id);
       void set_memoize(bool memoize);
@@ -1123,11 +1117,8 @@
       virtual void handle_profiling_update(int count);
       virtual void pack_remote_operation(Serializer &rez,
                                          AddressSpaceID target) const;
-<<<<<<< HEAD
       // Separate function for this so it can be called by derived classes
       RtEvent perform_local_versioning_analysis(void);
-=======
->>>>>>> a6d7b61e
     public:
       std::vector<RegionTreePath>           src_privilege_paths;
       std::vector<RegionTreePath>           dst_privilege_paths;
@@ -2107,7 +2098,6 @@
     public:
       MustEpochOp& operator=(const MustEpochOp &rhs);
     public:
-<<<<<<< HEAD
       // From MustEpoch
       virtual UniqueID get_unique_id(void) const;
       virtual unsigned get_context_index(void) const;
@@ -2123,10 +2113,6 @@
       // Another virtual method to override for control replication
       virtual void instantiate_tasks(InnerContext *ctx,
                                      const MustEpochLauncher &launcher);
-=======
-      FutureMap initialize(InnerContext *ctx,
-                           const MustEpochLauncher &launcher);
->>>>>>> a6d7b61e
       void find_conflicted_regions(
           std::vector<PhysicalRegion> &unmapped); 
     public:
@@ -3063,12 +3049,9 @@
     public:
       Future initialize_detach(InnerContext *ctx, 
                                PhysicalRegion region, const bool flush);
-<<<<<<< HEAD
     public:
       void activate_detach_op(void);
       void deactivate_detach_op(void);
-=======
->>>>>>> a6d7b61e
     public:
       virtual void activate(void);
       virtual void deactivate(void);
