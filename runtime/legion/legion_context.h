/* Copyright 2018 Stanford University, NVIDIA Corporation
 *
 * Licensed under the Apache License, Version 2.0 (the "License");
 * you may not use this file except in compliance with the License.
 * You may obtain a copy of the License at
 *
 *     http://www.apache.org/licenses/LICENSE-2.0
 *
 * Unless required by applicable law or agreed to in writing, software
 * distributed under the License is distributed on an "AS IS" BASIS,
 * WITHOUT WARRANTIES OR CONDITIONS OF ANY KIND, either express or implied.
 * See the License for the specific language governing permissions and
 * limitations under the License.
 */

#ifndef __LEGION_CONTEXT_H__
#define __LEGION_CONTEXT_H__

#include "legion.h"
#include "legion/legion_tasks.h"
#include "legion/legion_mapping.h"
#include "legion/legion_instances.h"
#include "legion/legion_allocation.h"

namespace Legion {
  namespace Internal {
   
    /**
     * \class TaskContext
     * The base class for all task contexts which 
     * provide all the methods for handling the 
     * execution of a task at runtime.
     */
    class TaskContext : public ContextInterface, 
                        public ResourceTracker, public Collectable {
    public:
      class AutoRuntimeCall {
      public:
        AutoRuntimeCall(TaskContext *c) : ctx(c) { ctx->begin_runtime_call(); }
        ~AutoRuntimeCall(void) { ctx->end_runtime_call(); }
      public:
        TaskContext *const ctx;
      };
    public:
      TaskContext(Runtime *runtime, TaskOp *owner,
                  const std::vector<RegionRequirement> &reqs);
      TaskContext(const TaskContext &rhs);
      virtual ~TaskContext(void);
    public:
      TaskContext& operator=(const TaskContext &rhs);
    public:
      // This is used enough that we want it inlined
      inline Processor get_executing_processor(void) const
        { return executing_processor; }
      inline void set_executing_processor(Processor p)
        { executing_processor = p; }
      inline unsigned get_tunable_index(void)
        { return total_tunable_count++; }
      inline UniqueID get_unique_id(void) const 
        { return get_context_uid(); }
      inline const char* get_task_name(void)
        { return get_task()->get_task_name(); }
      inline const std::vector<PhysicalRegion>& get_physical_regions(void) const
        { return physical_regions; }
      inline bool has_created_requirements(void) const
        { return !created_requirements.empty(); }
      inline TaskOp* get_owner_task(void) const { return owner_task; }
      inline bool is_priority_mutable(void) const { return mutable_priority; }
    public:
      // Interface for task contexts
      virtual RegionTreeContext get_context(void) const = 0;
      virtual ContextID get_context_id(void) const = 0;
      virtual UniqueID get_context_uid(void) const;
      virtual int get_depth(void) const;
      virtual Task* get_task(void); 
      virtual TaskContext* find_parent_context(void);
      virtual void pack_remote_context(Serializer &rez, 
                                       AddressSpaceID target,
                                       bool replicate = false) = 0;
      virtual bool attempt_children_complete(void) = 0;
      virtual bool attempt_children_commit(void) = 0;
      virtual void inline_child_task(TaskOp *child) = 0;
      virtual VariantImpl* select_inline_variant(TaskOp *child) const = 0;
      virtual bool is_leaf_context(void) const;
      virtual bool is_inner_context(void) const;
      virtual bool is_replicate_context(void) const;
      virtual void print_once(FILE *f, const char *message) const;
      virtual void log_once(Realm::LoggerMessage &message) const;
    public:
      // Interface to operations performed by a context
      virtual IndexSpace create_index_space(RegionTreeForest *forest,
                                            const void *realm_is, 
                                            TypeTag type_tag) = 0;
      virtual IndexSpace union_index_spaces(RegionTreeForest *forest,
                           const std::vector<IndexSpace> &spaces) = 0;
      virtual IndexSpace intersect_index_spaces(RegionTreeForest *forest,
                           const std::vector<IndexSpace> &spaces) = 0;
      virtual IndexSpace subtract_index_spaces(RegionTreeForest *forest,
                           IndexSpace left, IndexSpace right) = 0;
      virtual void destroy_index_space(IndexSpace handle) = 0;
      virtual void destroy_index_partition(IndexPartition handle) = 0;
      virtual IndexPartition create_equal_partition(RegionTreeForest *forest,
                                            IndexSpace parent,
                                            IndexSpace color_space,
                                            size_t granularity,
                                            Color color) = 0;
      virtual IndexPartition create_partition_by_union(RegionTreeForest *forest,
                                            IndexSpace parent,
                                            IndexPartition handle1,
                                            IndexPartition handle2,
                                            IndexSpace color_space,
                                            PartitionKind kind,
                                            Color color) = 0;
      virtual IndexPartition create_partition_by_intersection(
                                            RegionTreeForest *forest,
                                            IndexSpace parent,
                                            IndexPartition handle1,
                                            IndexPartition handle2,
                                            IndexSpace color_space,
                                            PartitionKind kind,
                                            Color color) = 0;
      virtual IndexPartition create_partition_by_difference(
                                            RegionTreeForest *forest,
                                            IndexSpace parent,
                                            IndexPartition handle1,
                                            IndexPartition handle2,
                                            IndexSpace color_space,
                                            PartitionKind kind,
                                            Color color) = 0;
      virtual Color create_cross_product_partitions(
                                            RegionTreeForest *forest,
                                            IndexPartition handle1,
                                            IndexPartition handle2,
                              std::map<IndexSpace,IndexPartition> &handles,
                                            PartitionKind kind,
                                            Color color) = 0;
      virtual void create_association(      LogicalRegion domain,
                                            LogicalRegion domain_parent,
                                            FieldID domain_fid,
                                            IndexSpace range,
                                            MapperID id, MappingTagID tag) = 0;
      virtual IndexPartition create_restricted_partition(
                                            RegionTreeForest *forest,
                                            IndexSpace parent,
                                            IndexSpace color_space,
                                            const void *transform,
                                            size_t transform_size,
                                            const void *extent,
                                            size_t extent_size,
                                            PartitionKind part_kind,
                                            Color color) = 0;
      virtual IndexPartition create_partition_by_field(
                                            RegionTreeForest *forest,
                                            LogicalRegion handle,
                                            LogicalRegion parent_priv,
                                            FieldID fid,
                                            IndexSpace color_space,
                                            Color color,
                                            MapperID id, MappingTagID tag) = 0;
      virtual IndexPartition create_partition_by_image(
                                            RegionTreeForest *forest,
                                            IndexSpace handle,
                                            LogicalPartition projection,
                                            LogicalRegion parent,
                                            FieldID fid,
                                            IndexSpace color_space,
                                            PartitionKind part_kind,
                                            Color color,
                                            MapperID id, MappingTagID tag) = 0;
      virtual IndexPartition create_partition_by_image_range(
                                            RegionTreeForest *forest,
                                            IndexSpace handle,
                                            LogicalPartition projection,
                                            LogicalRegion parent,
                                            FieldID fid,
                                            IndexSpace color_space,
                                            PartitionKind part_kind,
                                            Color color,
                                            MapperID id, MappingTagID tag) = 0;
      virtual IndexPartition create_partition_by_preimage(
                                            RegionTreeForest *forest,
                                            IndexPartition projection,
                                            LogicalRegion handle,
                                            LogicalRegion parent,
                                            FieldID fid,
                                            IndexSpace color_space,
                                            PartitionKind part_kind,
                                            Color color,
                                            MapperID id, MappingTagID tag) = 0;
      virtual IndexPartition create_partition_by_preimage_range(
                                            RegionTreeForest *forest,
                                            IndexPartition projection,
                                            LogicalRegion handle,
                                            LogicalRegion parent,
                                            FieldID fid,
                                            IndexSpace color_space,
                                            PartitionKind part_kind,
                                            Color color,
                                            MapperID id, MappingTagID tag) = 0;
      virtual IndexPartition create_pending_partition(
                                            RegionTreeForest *forest,
                                            IndexSpace parent,
                                            IndexSpace color_space,
                                            PartitionKind part_kind,
                                            Color color) = 0;
      virtual IndexSpace create_index_space_union(
                                            RegionTreeForest *forest,
                                            IndexPartition parent,
                                            const void *realm_color,
                                            TypeTag type_tag,
                                const std::vector<IndexSpace> &handles) = 0;
      virtual IndexSpace create_index_space_union(
                                            RegionTreeForest *forest,
                                            IndexPartition parent,
                                            const void *realm_color,
                                            TypeTag type_tag,
                                            IndexPartition handle) = 0;
      virtual IndexSpace create_index_space_intersection(
                                            RegionTreeForest *forest,
                                            IndexPartition parent,
                                            const void *realm_color,
                                            TypeTag type_tag,
                                const std::vector<IndexSpace> &handles) = 0;
      virtual IndexSpace create_index_space_intersection(
                                            RegionTreeForest *forest,
                                            IndexPartition parent,
                                            const void *realm_color,
                                            TypeTag type_tag,
                                            IndexPartition handle) = 0;
      virtual IndexSpace create_index_space_difference(
                                            RegionTreeForest *forest,
                                            IndexPartition parent,
                                            const void *realm_color,
                                            TypeTag type_tag,
                                            IndexSpace initial,
                                const std::vector<IndexSpace> &handles) = 0;
      virtual FieldSpace create_field_space(RegionTreeForest *forest) = 0;
      virtual void destroy_field_space(FieldSpace handle) = 0;
      virtual FieldID allocate_field(RegionTreeForest *forest,
                                     FieldSpace space, size_t field_size,
                                     FieldID fid, bool local,
                                     CustomSerdezID serdez_id) = 0;
      virtual void free_field(FieldSpace space, FieldID fid) = 0;
      virtual void allocate_fields(RegionTreeForest *forest,
                                   FieldSpace space,
                                   const std::vector<size_t> &sizes,
                                   std::vector<FieldID> &resuling_fields,
                                   bool local, CustomSerdezID serdez_id) = 0;
      virtual void free_fields(FieldSpace space, 
                               const std::set<FieldID> &to_free) = 0; 
      virtual LogicalRegion create_logical_region(RegionTreeForest *forest,
                                            IndexSpace index_space,
                                            FieldSpace field_space) = 0;
      virtual void destroy_logical_region(LogicalRegion handle) = 0;
      virtual void destroy_logical_partition(LogicalPartition handle) = 0;
      virtual FieldAllocator create_field_allocator(Legion::Runtime *external,
                                                    FieldSpace handle) = 0;
    public:
      virtual Future execute_task(const TaskLauncher &launcher) = 0;
      virtual FutureMap execute_index_space(
                                         const IndexTaskLauncher &launcher) = 0;
      virtual Future execute_index_space(const IndexTaskLauncher &launcher,
                                         ReductionOpID redop) = 0; 
      virtual PhysicalRegion map_region(const InlineLauncher &launcher) = 0;
      virtual void remap_region(PhysicalRegion region) = 0;
      virtual void unmap_region(PhysicalRegion region) = 0;
      virtual void fill_fields(const FillLauncher &launcher) = 0;
      virtual void fill_fields(const IndexFillLauncher &launcher) = 0;
      virtual void issue_copy(const CopyLauncher &launcher) = 0;
      virtual void issue_copy(const IndexCopyLauncher &launcher) = 0;
      virtual void issue_acquire(const AcquireLauncher &launcher) = 0;
      virtual void issue_release(const ReleaseLauncher &launcher) = 0;
      virtual PhysicalRegion attach_resource(
                                  const AttachLauncher &launcher) = 0;
      virtual Future detach_resource(PhysicalRegion region) = 0;
      virtual FutureMap execute_must_epoch(
                                 const MustEpochLauncher &launcher) = 0;
      virtual Future issue_timing_measurement(
                                    const TimingLauncher &launcher) = 0;
      virtual void issue_mapping_fence(void) = 0;
      virtual void issue_execution_fence(void) = 0;
      virtual void complete_frame(void) = 0;
      virtual Predicate create_predicate(const Future &f) = 0;
      virtual Predicate predicate_not(const Predicate &p) = 0;
      virtual Predicate create_predicate(const PredicateLauncher &launcher) = 0;
      virtual Future get_predicate_future(const Predicate &p) = 0;
    public:
      // Calls for barriers and dynamic collectives
      virtual ApBarrier create_phase_barrier(unsigned arrivals,
                                                ReductionOpID redop = 0,
                                                const void *init_value = NULL,
                                                size_t init_size = 0) = 0;
      virtual void destroy_phase_barrier(ApBarrier bar) = 0;
      virtual PhaseBarrier advance_phase_barrier(PhaseBarrier bar) = 0;
      virtual void arrive_dynamic_collective(DynamicCollective dc,
                                             const void *buffer, 
                                             size_t size,
                                             unsigned count) = 0;
      virtual void defer_dynamic_collective_arrival(DynamicCollective dc,
                                                    const Future &f,
                                                    unsigned count) = 0;
      virtual Future get_dynamic_collective_result(DynamicCollective dc) = 0;
      virtual DynamicCollective advance_dynamic_collective(
                                                   DynamicCollective dc) = 0;
    public:
      // The following set of operations correspond directly
      // to the complete_mapping, complete_operation, and
      // commit_operations performed by an operation.  Every
      // one of those calls invokes the corresponding one of
      // these calls to notify the parent context.
      virtual unsigned register_new_child_operation(Operation *op,
               const std::vector<StaticDependence> *dependences) = 0;
      virtual void register_new_internal_operation(InternalOp *op) = 0;
      virtual unsigned register_new_close_operation(CloseOp *op) = 0;
      virtual void add_to_prepipeline_queue(Operation *op) = 0;
      virtual void add_to_dependence_queue(Operation *op) = 0;
      virtual void add_to_post_task_queue(TaskContext *ctx, RtEvent wait_on,
          const void *result, size_t size, PhysicalInstance instance) = 0;
      virtual void register_child_executed(Operation *op) = 0;
      virtual void register_child_complete(Operation *op) = 0;
      virtual void register_child_commit(Operation *op) = 0; 
      virtual void unregister_child_operation(Operation *op) = 0;
      virtual ApEvent register_fence_dependence(Operation *op) = 0;
    public:
      virtual ApEvent perform_fence_analysis(FenceOp *op, 
                                             bool mapping, bool execution) = 0;
      virtual void update_current_fence(FenceOp *op, 
                                        bool mapping, bool execution) = 0;
    public:
      virtual void begin_trace(TraceID tid) = 0;
      virtual void end_trace(TraceID tid) = 0;
      virtual void begin_static_trace(
                                     const std::set<RegionTreeID> *managed) = 0;
      virtual void end_static_trace(void) = 0;
    public:
      virtual void issue_frame(FrameOp *frame, ApEvent frame_termination) = 0;
      virtual void perform_frame_issue(FrameOp *frame, 
                                       ApEvent frame_termination) = 0;
      virtual void finish_frame(ApEvent frame_termination) = 0;
    public:
      virtual void increment_outstanding(void) = 0;
      virtual void decrement_outstanding(void) = 0;
      virtual void increment_pending(void) = 0;
      virtual RtEvent decrement_pending(TaskOp *child) = 0;
      virtual RtEvent decrement_pending(bool need_deferral) = 0;
      virtual void increment_frame(void) = 0;
      virtual void decrement_frame(void) = 0;
    public:
#ifdef DEBUG_LEGION_COLLECTIVES
      virtual InterCloseOp* get_inter_close_op(const LogicalUser &user,
                                               RegionTreeNode *node) = 0;
      virtual IndexCloseOp* get_index_close_op(const LogicalUser &user,
                                               RegionTreeNode *node) = 0;
      virtual ReadCloseOp*  get_read_only_close_op(const LogicalUser &user,
                                                   RegionTreeNode *node) = 0;
#else
      virtual InterCloseOp* get_inter_close_op(void) = 0;
      virtual IndexCloseOp* get_index_close_op(void) = 0;
      virtual ReadCloseOp*  get_read_only_close_op(void) = 0;
#endif
    public:
      virtual InnerContext* find_parent_logical_context(unsigned index) = 0;
      virtual InnerContext* find_parent_physical_context(unsigned index,
                                          LogicalRegion *handle = NULL) = 0;
      // No-op for most contexts except remote ones
      virtual void record_using_physical_context(LogicalRegion handle) { }
      virtual void find_parent_version_info(unsigned index, unsigned depth, 
                const FieldMask &version_mask, InnerContext *context,
                VersionInfo &version_info, std::set<RtEvent> &ready_events) = 0;
      // Override by RemoteTask and TopLevelTask
      virtual InnerContext* find_outermost_local_context(
                          InnerContext *previous = NULL) = 0;
      virtual InnerContext* find_top_context(void) = 0;
    public:
      virtual void initialize_region_tree_contexts(
          const std::vector<RegionRequirement> &clone_requirements,
          const std::vector<ApUserEvent> &unmap_events,
          std::set<ApEvent> &preconditions,
          std::set<RtEvent> &applied_events) = 0;
      virtual void invalidate_region_tree_contexts(void) = 0;
      virtual void send_back_created_state(AddressSpaceID target) = 0;
    public:
      virtual InstanceView* create_instance_top_view(PhysicalManager *manager,
                                                     AddressSpaceID source) = 0;
    public:
      virtual const std::vector<PhysicalRegion>& begin_task(
                                                   Legion::Runtime *&runtime);
      virtual void end_task(const void *res, size_t res_size, bool owned,
                    PhysicalInstance inst = PhysicalInstance::NO_INST) = 0;
      virtual void post_end_task(const void *res, 
                                 size_t res_size, bool owned) = 0;
      void begin_misspeculation(void);
      void end_misspeculation(const void *res, size_t res_size);
    public:
      virtual void add_acquisition(AcquireOp *op, 
                                   const RegionRequirement &req) = 0;
      virtual void remove_acquisition(ReleaseOp *op, 
                                      const RegionRequirement &req) = 0;
      virtual void add_restriction(AttachOp *op, InstanceManager *instance,
                                   const RegionRequirement &req) = 0;
      virtual void remove_restriction(DetachOp *op, 
                                      const RegionRequirement &req) = 0;
      virtual void release_restrictions(void) = 0;
      virtual bool has_restrictions(void) const = 0; 
      virtual void perform_restricted_analysis(const RegionRequirement &req, 
                                               RestrictInfo &restrict_info) = 0;
    public:
      virtual void record_dynamic_collective_contribution(DynamicCollective dc,
                                                          const Future &f) = 0;
      virtual void find_collective_contributions(DynamicCollective dc,
                                             std::vector<Future> &futures) = 0;
    public:
      virtual TaskPriority get_current_priority(void) const = 0;
      virtual void set_current_priority(TaskPriority priority) = 0;
    public:
      PhysicalRegion get_physical_region(unsigned idx);
      void get_physical_references(unsigned idx, InstanceSet &refs);
    public:
      void add_created_region(LogicalRegion handle);
      // for logging created region requirements
      void log_created_requirements(void);
    public: // Privilege tracker methods
      virtual void register_region_creations(
                          const std::set<LogicalRegion> &regions);
      virtual void register_region_deletions(
                          const std::set<LogicalRegion> &regions);
    public:
      virtual void register_field_creations(
            const std::map<std::pair<FieldSpace,FieldID>,bool> &fields);
      virtual void register_field_deletions(
                const std::set<std::pair<FieldSpace,FieldID> > &fields);
    public:
      virtual void register_field_space_creations(
                          const std::set<FieldSpace> &spaces);
      virtual void register_field_space_deletions(
                          const std::set<FieldSpace> &spaces);
    public:
      virtual void register_index_space_creations(
                          const std::set<IndexSpace> &spaces);
      virtual void register_index_space_deletions(
                          const std::set<IndexSpace> &spaces);
    public:
      virtual void register_index_partition_creations(
                          const std::set<IndexPartition> &parts);
      virtual void register_index_partition_deletions(
                          const std::set<IndexPartition> &parts);
    public:
      void register_region_creation(LogicalRegion handle);
      void register_region_deletion(LogicalRegion handle,
                                    bool do_finalize = true);
    public:
      void register_field_creation(FieldSpace space, FieldID fid, bool local);
      void register_field_creations(FieldSpace space, bool local,
                                    const std::vector<FieldID> &fields);
      void register_field_deletions(FieldSpace space,
                                    const std::set<FieldID> &to_free,
                                    bool do_finalize = true);
    public:
      void register_field_space_creation(FieldSpace space);
      void register_field_space_deletion(FieldSpace space,
                                         bool do_finalize = true);
    public:
      bool has_created_index_space(IndexSpace space) const;
      void register_index_space_creation(IndexSpace space);
      void register_index_space_deletion(IndexSpace space, 
                                         bool do_finalize = true);
    public:
      void register_index_partition_creation(IndexPartition handle);
      void register_index_partition_deletion(IndexPartition handle,
                                             bool do_finalize = true);
    public:
      bool was_created_requirement_deleted(const RegionRequirement &req) const;
    public:
      void destroy_user_lock(Reservation r);
      void destroy_user_barrier(ApBarrier b);
    public:
      void analyze_destroy_fields(FieldSpace handle,
                                  const std::set<FieldID> &to_delete,
                                  std::vector<RegionRequirement> &delete_reqs,
                                  std::vector<unsigned> &parent_req_indexes);
      void analyze_destroy_logical_region(LogicalRegion handle, 
                                  std::vector<RegionRequirement> &delete_reqs,
                                  std::vector<unsigned> &parent_req_indexes);
      void analyze_destroy_logical_partition(LogicalPartition handle,
                                  std::vector<RegionRequirement> &delete_reqs,
                                  std::vector<unsigned> &parent_req_indexes);
    public:
      int has_conflicting_regions(MapOp *map, bool &parent_conflict,
                                  bool &inline_conflict);
      int has_conflicting_regions(AttachOp *attach, bool &parent_conflict,
                                  bool &inline_conflict);
      int has_conflicting_internal(const RegionRequirement &req, 
                                   bool &parent_conflict,
                                   bool &inline_conflict);
      void find_conflicting_regions(TaskOp *task,
                                    std::vector<PhysicalRegion> &conflicting);
      void find_conflicting_regions(CopyOp *copy,
                                    std::vector<PhysicalRegion> &conflicting);
      void find_conflicting_regions(AcquireOp *acquire,
                                    std::vector<PhysicalRegion> &conflicting);
      void find_conflicting_regions(ReleaseOp *release,
                                    std::vector<PhysicalRegion> &conflicting);
      void find_conflicting_regions(DependentPartitionOp *partition,
                                    std::vector<PhysicalRegion> &conflicting);
      void find_conflicting_internal(const RegionRequirement &req,
                                    std::vector<PhysicalRegion> &conflicting);
      void find_conflicting_regions(FillOp *fill,
                                    std::vector<PhysicalRegion> &conflicting);
      bool check_region_dependence(RegionTreeID tid, IndexSpace space,
                                  const RegionRequirement &our_req,
                                  const RegionUsage &our_usage,
                                  const RegionRequirement &req);
      void register_inline_mapped_region(PhysicalRegion &region);
      void unregister_inline_mapped_region(PhysicalRegion &region);
    public:
      bool safe_cast(RegionTreeForest *forest, IndexSpace handle, 
                     const void *realm_point, TypeTag type_tag);
      bool is_region_mapped(unsigned idx);
      void clone_requirement(unsigned idx, RegionRequirement &target);
      int find_parent_region_req(const RegionRequirement &req, 
                                 bool check_privilege = true);
      unsigned find_parent_region(unsigned idx, TaskOp *task);
      unsigned find_parent_index_region(unsigned idx, TaskOp *task);
      PrivilegeMode find_parent_privilege_mode(unsigned idx);
      LegionErrorType check_privilege(const IndexSpaceRequirement &req) const;
      LegionErrorType check_privilege(const RegionRequirement &req, 
                                      FieldID &bad_field, int &bad_index, 
                                      bool skip_privileges = false) const; 
      LogicalRegion find_logical_region(unsigned index);
    protected:
      LegionErrorType check_privilege_internal(const RegionRequirement &req,
                                      const RegionRequirement &parent_req,
                                      std::set<FieldID>& privilege_fields,
                                      FieldID &bad_field, int local, int &bad,
                                      bool skip_privileges) const;
    public:
      void add_physical_region(const RegionRequirement &req, bool mapped,
          MapperID mid, MappingTagID tag, ApUserEvent unmap_event,
          bool virtual_mapped, const InstanceSet &physical_instances);
      void initialize_overhead_tracker(void);
      void unmap_all_regions(void); 
      inline void begin_runtime_call(void);
      inline void end_runtime_call(void);
      inline void begin_task_wait(bool from_runtime);
      inline void end_task_wait(void); 
      void remap_unmapped_regions(LegionTrace *current_trace,
                           const std::vector<PhysicalRegion> &unmapped_regions);
    public:
      void* get_local_task_variable(LocalVariableID id);
      void set_local_task_variable(LocalVariableID id, const void *value,
                                   void (*destructor)(void*));
    public:
      Runtime *const runtime;
      TaskOp *const owner_task;
      const std::vector<RegionRequirement> &regions;
    protected:
      // For profiling information
      friend class SingleTask;
    protected:
      mutable LocalLock                         privilege_lock;
      // Application tasks can manipulate these next two data
      // structures by creating regions and fields, make sure you are
      // holding the operation lock when you are accessing them
      std::deque<RegionRequirement>             created_requirements;
      // Track whether the created region requirements have
      // privileges to be returned or not
      std::vector<bool>                         returnable_privileges;
    protected:
      // These next two data structure don't need a lock becaue
      // they are only mutated by the application task 
      std::vector<PhysicalRegion>               physical_regions;
      // Keep track of inline mapping regions for this task
      // so we can see when there are conflicts
      LegionList<PhysicalRegion,TASK_INLINE_REGION_ALLOC>::tracked
                                                inline_regions; 
    protected:
      Processor                             executing_processor;
      unsigned                              total_tunable_count;
    protected:
      Mapping::ProfilingMeasurements::RuntimeOverhead *overhead_tracker;
      long long                                previous_profiling_time;
    protected:
      // Resources that can build up over a task's lifetime
      LegionDeque<Reservation,TASK_RESERVATION_ALLOC>::tracked context_locks;
      LegionDeque<ApBarrier,TASK_BARRIER_ALLOC>::tracked context_barriers;
    protected:
      std::map<LocalVariableID,
               std::pair<void*,void (*)(void*)> > task_local_variables;
    protected:
      // Cache for accelerating safe casts
      std::map<IndexSpace,IndexSpaceNode*> safe_cast_spaces;
    protected:
      RtEvent pending_done;
      bool task_executed;
      bool has_inline_accessor;
      bool mutable_priority;
    protected: 
      bool children_complete_invoked;
      bool children_commit_invoked;
#ifdef LEGION_SPY
    public:
      RtEvent update_previous_mapped_event(RtEvent next);
    protected:
      UniqueID current_fence_uid;
      RtEvent previous_mapped_event;
#endif
    };

    class InnerContext : public TaskContext {
    public:
      struct PrepipelineArgs : public LgTaskArgs<PrepipelineArgs> {
      public:
        static const LgTaskID TASK_ID = LG_PRE_PIPELINE_ID;
      public:
        PrepipelineArgs(Operation *op, InnerContext *ctx)
          : LgTaskArgs<PrepipelineArgs>(op->get_unique_op_id()),
            context(ctx) { }
      public:
        InnerContext *const context;
      };
      struct DependenceArgs : public LgTaskArgs<DependenceArgs> {
      public:
        static const LgTaskID TASK_ID = LG_TRIGGER_DEPENDENCE_ID;
      public:
        DependenceArgs(Operation *op, InnerContext *ctx)
          : LgTaskArgs<DependenceArgs>(op->get_unique_op_id()), 
            context(ctx) { }
      public:
        InnerContext *const context;
      };
      struct PostEndArgs : public LgTaskArgs<PostEndArgs> {
      public:
        static const LgTaskID TASK_ID = LG_POST_END_ID;
      public:
        PostEndArgs(TaskOp *owner, InnerContext *ctx)
          : LgTaskArgs<PostEndArgs>(owner->get_unique_op_id()),
            proxy_this(ctx) { }
      public:
        InnerContext *const proxy_this;
      };
      struct PostTaskArgs {
      public:
        PostTaskArgs(TaskContext *ctx, const void *r, size_t s, 
                     PhysicalInstance i, RtEvent w)
          : context(ctx), result(r), size(s), instance(i), wait_on(w) { }
      public:
        TaskContext *context;
        const void *result;
        size_t size;
        PhysicalInstance instance;
        RtEvent wait_on;
      };
      struct PostDecrementArgs : public LgTaskArgs<PostDecrementArgs> {
      public:
        static const LgTaskID TASK_ID = LG_POST_DECREMENT_TASK_ID;
      public:
        InnerContext *parent_ctx;
      };
      struct IssueFrameArgs : public LgTaskArgs<IssueFrameArgs> {
      public:
        static const LgTaskID TASK_ID = LG_ISSUE_FRAME_TASK_ID;
      public:
        IssueFrameArgs(TaskOp *owner, InnerContext *ctx,
                       FrameOp *f, ApEvent term)
          : LgTaskArgs<IssueFrameArgs>(owner->get_unique_op_id()),
            parent_ctx(ctx), frame(f), frame_termination(term) { }
      public:
        InnerContext *const parent_ctx;
        FrameOp *const frame;
        const ApEvent frame_termination;
      };
      struct RemoteCreateViewArgs : public LgTaskArgs<RemoteCreateViewArgs> {
      public:
        static const LgTaskID TASK_ID = LG_REMOTE_VIEW_CREATION_TASK_ID;
      public:
        InnerContext *proxy_this;
        PhysicalManager *manager;
        InstanceView **target;
        RtUserEvent to_trigger;
        AddressSpaceID source;
      };
      struct LocalFieldInfo {
      public:
        LocalFieldInfo(void)
          : fid(0), size(0), serdez(0), index(0), ancestor(false) { }
        LocalFieldInfo(FieldID f, size_t s, CustomSerdezID z, 
                       unsigned idx, bool a)
          : fid(f), size(s), serdez(z), index(idx), ancestor(a) { }
      public:
        FieldID fid;
        size_t size;
        CustomSerdezID serdez;
        unsigned index;
        bool ancestor;
      };
    public:
      InnerContext(Runtime *runtime, TaskOp *owner, bool full_inner,
                   const std::vector<RegionRequirement> &reqs,
                   const std::vector<unsigned> &parent_indexes,
                   const std::vector<bool> &virt_mapped,
                   UniqueID context_uid, bool remote = false);
      InnerContext(const InnerContext &rhs);
      virtual ~InnerContext(void);
    public:
      InnerContext& operator=(const InnerContext &rhs);
    public:
      void print_children(void);
      void perform_window_wait(void);
    public:
      // Interface for task contexts
      virtual RegionTreeContext get_context(void) const;
      virtual ContextID get_context_id(void) const;
      virtual UniqueID get_context_uid(void) const;
      virtual int get_depth(void) const;
      virtual bool is_inner_context(void) const;
      virtual void pack_remote_context(Serializer &rez, 
          AddressSpaceID target, bool replicate = false);
      virtual void unpack_remote_context(Deserializer &derez,
                                         std::set<RtEvent> &preconditions);
      virtual AddressSpaceID get_version_owner(RegionTreeNode *node,
                                               AddressSpaceID source);
      void notify_region_tree_node_deletion(RegionTreeNode *node);
      virtual bool attempt_children_complete(void);
      virtual bool attempt_children_commit(void);
      virtual void inline_child_task(TaskOp *child);
      virtual VariantImpl* select_inline_variant(TaskOp *child) const;
    public:
      // Interface to operations performed by a context
      virtual IndexSpace create_index_space(RegionTreeForest *forest,
                                            const void *realm_is, 
                                            TypeTag type_tag);
      virtual IndexSpace union_index_spaces(RegionTreeForest *forest,
                           const std::vector<IndexSpace> &spaces);
      virtual IndexSpace intersect_index_spaces(RegionTreeForest *forest,
                           const std::vector<IndexSpace> &spaces);
      virtual IndexSpace subtract_index_spaces(RegionTreeForest *forest,
                           IndexSpace left, IndexSpace right);
      virtual void destroy_index_space(IndexSpace handle);
      virtual void destroy_index_partition(IndexPartition handle);
      virtual IndexPartition create_equal_partition(RegionTreeForest *forest,
                                            IndexSpace parent,
                                            IndexSpace color_space,
                                            size_t granularity,
                                            Color color);
      virtual IndexPartition create_partition_by_union(RegionTreeForest *forest,
                                            IndexSpace parent,
                                            IndexPartition handle1,
                                            IndexPartition handle2,
                                            IndexSpace color_space,
                                            PartitionKind kind,
                                            Color color);
      virtual IndexPartition create_partition_by_intersection(
                                            RegionTreeForest *forest,
                                            IndexSpace parent,
                                            IndexPartition handle1,
                                            IndexPartition handle2,
                                            IndexSpace color_space,
                                            PartitionKind kind,
                                            Color color);
      virtual IndexPartition create_partition_by_difference(
                                            RegionTreeForest *forest,
                                            IndexSpace parent,
                                            IndexPartition handle1,
                                            IndexPartition handle2,
                                            IndexSpace color_space,
                                            PartitionKind kind,
                                            Color color);
      virtual Color create_cross_product_partitions(
                                            RegionTreeForest *forest,
                                            IndexPartition handle1,
                                            IndexPartition handle2,
                              std::map<IndexSpace,IndexPartition> &handles,
                                            PartitionKind kind,
                                            Color color);
      virtual void create_association(      LogicalRegion domain,
                                            LogicalRegion domain_parent,
                                            FieldID domain_fid,
                                            IndexSpace range,
                                            MapperID id, MappingTagID tag);
      virtual IndexPartition create_restricted_partition(
                                            RegionTreeForest *forest,
                                            IndexSpace parent,
                                            IndexSpace color_space,
                                            const void *transform,
                                            size_t transform_size,
                                            const void *extent,
                                            size_t extent_size,
                                            PartitionKind part_kind,
                                            Color color);
      virtual IndexPartition create_partition_by_field(
                                            RegionTreeForest *forest,
                                            LogicalRegion handle,
                                            LogicalRegion parent_priv,
                                            FieldID fid,
                                            IndexSpace color_space,
                                            Color color,
                                            MapperID id, MappingTagID tag);
      virtual IndexPartition create_partition_by_image(
                                            RegionTreeForest *forest,
                                            IndexSpace handle,
                                            LogicalPartition projection,
                                            LogicalRegion parent,
                                            FieldID fid,
                                            IndexSpace color_space,
                                            PartitionKind part_kind,
                                            Color color,
                                            MapperID id, MappingTagID tag);
      virtual IndexPartition create_partition_by_image_range(
                                            RegionTreeForest *forest,
                                            IndexSpace handle,
                                            LogicalPartition projection,
                                            LogicalRegion parent,
                                            FieldID fid,
                                            IndexSpace color_space,
                                            PartitionKind part_kind,
                                            Color color,
                                            MapperID id, MappingTagID tag);
      virtual IndexPartition create_partition_by_preimage(
                                            RegionTreeForest *forest,
                                            IndexPartition projection,
                                            LogicalRegion handle,
                                            LogicalRegion parent,
                                            FieldID fid,
                                            IndexSpace color_space,
                                            PartitionKind part_kind,
                                            Color color,
                                            MapperID id, MappingTagID tag);
      virtual IndexPartition create_partition_by_preimage_range(
                                            RegionTreeForest *forest,
                                            IndexPartition projection,
                                            LogicalRegion handle,
                                            LogicalRegion parent,
                                            FieldID fid,
                                            IndexSpace color_space,
                                            PartitionKind part_kind,
                                            Color color,
                                            MapperID id, MappingTagID tag);
      virtual IndexPartition create_pending_partition(
                                            RegionTreeForest *forest,
                                            IndexSpace parent,
                                            IndexSpace color_space,
                                            PartitionKind part_kind,
                                            Color color);
      virtual IndexSpace create_index_space_union(
                                            RegionTreeForest *forest,
                                            IndexPartition parent,
                                            const void *realm_color,
                                            TypeTag type_tag,
                                const std::vector<IndexSpace> &handles);
      virtual IndexSpace create_index_space_union(
                                            RegionTreeForest *forest,
                                            IndexPartition parent,
                                            const void *realm_color,
                                            TypeTag type_tag,
                                            IndexPartition handle);
      virtual IndexSpace create_index_space_intersection(
                                            RegionTreeForest *forest,
                                            IndexPartition parent,
                                            const void *realm_color,
                                            TypeTag type_tag,
                                const std::vector<IndexSpace> &handles);
      virtual IndexSpace create_index_space_intersection(
                                            RegionTreeForest *forest,
                                            IndexPartition parent,
                                            const void *realm_color,
                                            TypeTag type_tag,
                                            IndexPartition handle);
      virtual IndexSpace create_index_space_difference(
                                            RegionTreeForest *forest,
                                            IndexPartition parent,
                                            const void *realm_color,
                                            TypeTag type_tag,
                                            IndexSpace initial,
                                const std::vector<IndexSpace> &handles);
      virtual FieldSpace create_field_space(RegionTreeForest *forest);
      virtual void destroy_field_space(FieldSpace handle);
      virtual FieldID allocate_field(RegionTreeForest *forest,
                                     FieldSpace space, size_t field_size,
                                     FieldID fid, bool local,
                                     CustomSerdezID serdez_id);
      virtual void free_field(FieldSpace space, FieldID fid);
      virtual void allocate_fields(RegionTreeForest *forest,
                                   FieldSpace space,
                                   const std::vector<size_t> &sizes,
                                   std::vector<FieldID> &resuling_fields,
                                   bool local, CustomSerdezID serdez_id);
      virtual void free_fields(FieldSpace space, 
                               const std::set<FieldID> &to_free);
      virtual LogicalRegion create_logical_region(RegionTreeForest *forest,
                                            IndexSpace index_space,
                                            FieldSpace field_space);
      virtual void destroy_logical_region(LogicalRegion handle);
      virtual void destroy_logical_partition(LogicalPartition handle);
      virtual FieldAllocator create_field_allocator(Legion::Runtime *external,
                                                    FieldSpace handle);
    public:
      // Find an index space name for a concrete launch domain
      virtual IndexSpace find_index_launch_space(const Domain &launch_domain);
      virtual Future execute_task(const TaskLauncher &launcher);
      virtual FutureMap execute_index_space(const IndexTaskLauncher &launcher);
      virtual Future execute_index_space(const IndexTaskLauncher &launcher,
                                         ReductionOpID redop);
      virtual PhysicalRegion map_region(const InlineLauncher &launcher);
      virtual void remap_region(PhysicalRegion region);
      virtual void unmap_region(PhysicalRegion region);
      virtual void fill_fields(const FillLauncher &launcher);
      virtual void fill_fields(const IndexFillLauncher &launcher);
      virtual void issue_copy(const CopyLauncher &launcher);
      virtual void issue_copy(const IndexCopyLauncher &launcher);
      virtual void issue_acquire(const AcquireLauncher &launcher);
      virtual void issue_release(const ReleaseLauncher &launcher);
      virtual PhysicalRegion attach_resource(const AttachLauncher &launcher);
      virtual Future detach_resource(PhysicalRegion region);
      virtual FutureMap execute_must_epoch(const MustEpochLauncher &launcher);
      virtual Future issue_timing_measurement(const TimingLauncher &launcher);
      virtual void issue_mapping_fence(void);
      virtual void issue_execution_fence(void);
      virtual void complete_frame(void);
      virtual Predicate create_predicate(const Future &f);
      virtual Predicate predicate_not(const Predicate &p);
      virtual Predicate create_predicate(const PredicateLauncher &launcher);
      virtual Future get_predicate_future(const Predicate &p);
    public:
      // Calls for barriers and dynamic collectives
      virtual ApBarrier create_phase_barrier(unsigned arrivals,
                                                ReductionOpID redop = 0,
                                                const void *init_value = NULL,
                                                size_t init_size = 0);
      virtual void destroy_phase_barrier(ApBarrier bar);
      virtual PhaseBarrier advance_phase_barrier(PhaseBarrier bar);
      virtual void arrive_dynamic_collective(DynamicCollective dc,
                                             const void *buffer, 
                                             size_t size,
                                             unsigned count);
      virtual void defer_dynamic_collective_arrival(DynamicCollective dc,
                                                    const Future &f,
                                                    unsigned count);
      virtual Future get_dynamic_collective_result(DynamicCollective dc);
      virtual DynamicCollective advance_dynamic_collective(
                                                   DynamicCollective dc);
    public:
      // The following set of operations correspond directly
      // to the complete_mapping, complete_operation, and
      // commit_operations performed by an operation.  Every
      // one of those calls invokes the corresponding one of
      // these calls to notify the parent context.
      virtual unsigned register_new_child_operation(Operation *op,
                const std::vector<StaticDependence> *dependences);
      virtual void register_new_internal_operation(InternalOp *op);
      virtual unsigned register_new_close_operation(CloseOp *op);
      virtual void add_to_prepipeline_queue(Operation *op);
      void process_prepipeline_stage(void);
      virtual void add_to_dependence_queue(Operation *op);
      void process_dependence_stage(void);
      virtual void add_to_post_task_queue(TaskContext *ctx, RtEvent wait_on,
          const void *result, size_t size, PhysicalInstance instance);
      void process_post_end_tasks(void);
      virtual void register_child_executed(Operation *op);
      virtual void register_child_complete(Operation *op);
      virtual void register_child_commit(Operation *op); 
      virtual void unregister_child_operation(Operation *op);
      virtual ApEvent register_fence_dependence(Operation *op);
    public:
      virtual ApEvent perform_fence_analysis(FenceOp *op,
                                          bool mapping, bool execution);
      virtual void update_current_fence(FenceOp *op,
                                        bool mapping, bool execution);
    public:
      virtual void begin_trace(TraceID tid);
      virtual void end_trace(TraceID tid);
      virtual void begin_static_trace(const std::set<RegionTreeID> *managed);
      virtual void end_static_trace(void);
    public:
      virtual void issue_frame(FrameOp *frame, ApEvent frame_termination);
      virtual void perform_frame_issue(FrameOp *frame, 
                                       ApEvent frame_termination);
      virtual void finish_frame(ApEvent frame_termination);
    public:
      virtual void increment_outstanding(void);
      virtual void decrement_outstanding(void);
      virtual void increment_pending(void);
      virtual RtEvent decrement_pending(TaskOp *child);
      virtual RtEvent decrement_pending(bool need_deferral);
      virtual void increment_frame(void);
      virtual void decrement_frame(void);
<<<<<<< HEAD
    public:
#ifdef DEBUG_LEGION_COLLECTIVES
      virtual InterCloseOp* get_inter_close_op(const LogicalUser &user,
                                               RegionTreeNode *node);
      virtual IndexCloseOp* get_index_close_op(const LogicalUser &user,
                                               RegionTreeNode *node);
      virtual ReadCloseOp*  get_read_only_close_op(const LogicalUser &user,
                                                   RegionTreeNode *node);
#else
      virtual InterCloseOp* get_inter_close_op(void);
      virtual IndexCloseOp* get_index_close_op(void);
      virtual ReadCloseOp*  get_read_only_close_op(void);
#endif
=======
>>>>>>> 71afd49a
    public:
      virtual InnerContext* find_parent_logical_context(unsigned index);
      virtual InnerContext* find_parent_physical_context(unsigned index,
                                          LogicalRegion *handle = NULL);
      virtual void find_parent_version_info(unsigned index, unsigned depth, 
                  const FieldMask &version_mask, InnerContext *context,
                  VersionInfo &version_info, std::set<RtEvent> &ready_events);
    public:
      // Override by RemoteTask and TopLevelTask
      virtual InnerContext* find_outermost_local_context(
                          InnerContext *previous = NULL);
      virtual InnerContext* find_top_context(void);
    public:
      void configure_context(MapperManager *mapper, TaskPriority priority);
      virtual void initialize_region_tree_contexts(
          const std::vector<RegionRequirement> &clone_requirements,
          const std::vector<ApUserEvent> &unmap_events,
          std::set<ApEvent> &preconditions,
          std::set<RtEvent> &applied_events);
      virtual void invalidate_region_tree_contexts(void);
      virtual void invalidate_remote_tree_contexts(Deserializer &derez);
      virtual void send_back_created_state(AddressSpaceID target);
    public:
      virtual InstanceView* create_instance_top_view(PhysicalManager *manager,
                                                     AddressSpaceID source);
      static void handle_remote_view_creation(const void *args);
      void notify_instance_deletion(PhysicalManager *deleted); 
      static void handle_create_top_view_request(Deserializer &derez, 
                            Runtime *runtime, AddressSpaceID source);
      static void handle_create_top_view_response(Deserializer &derez,
                                                   Runtime *runtime);
    public:
      virtual const std::vector<PhysicalRegion>& begin_task(
                                                    Legion::Runtime *&runtime);
      virtual void end_task(const void *res, size_t res_size, bool owned,
                            PhysicalInstance inst = PhysicalInstance::NO_INST);
      virtual void post_end_task(const void *res, size_t res_size, bool owned);
    public:
      virtual void add_acquisition(AcquireOp *op, 
                                   const RegionRequirement &req);
      virtual void remove_acquisition(ReleaseOp *op, 
                                      const RegionRequirement &req);
      virtual void add_restriction(AttachOp *op, InstanceManager *instance,
                                   const RegionRequirement &req);
      virtual void remove_restriction(DetachOp *op, 
                                      const RegionRequirement &req);
      virtual void release_restrictions(void);
      virtual bool has_restrictions(void) const; 
      virtual void perform_restricted_analysis(const RegionRequirement &req, 
                                               RestrictInfo &restrict_info);
    public:
      virtual void record_dynamic_collective_contribution(DynamicCollective dc,
                                                          const Future &f);
      virtual void find_collective_contributions(DynamicCollective dc,
                                       std::vector<Future> &contributions);
    public:
      virtual ShardingFunction* find_sharding_function(ShardingID sid);
      virtual CompositeView* create_composite_view(RegionTreeNode *node,
                                      DeferredVersionInfo *version_info, 
                                      ClosedNode *closed_tree, 
                                      InterCloseOp *op, bool clone);
#ifdef CVOPT
      virtual void send_composite_view_shard_copy_request(ShardID sid,
                                                          Serializer &rez);
      virtual void send_composite_view_shard_reduction_request(ShardID sid,
                                                          Serializer &rez);
#else
      virtual void send_composite_view_shard_request(ShardID sid,
                                                     Serializer &rez);
#endif
    public:
      virtual TaskPriority get_current_priority(void) const;
      virtual void set_current_priority(TaskPriority priority);
    public:
      static void handle_version_owner_request(Deserializer &derez,
                            Runtime *runtime, AddressSpaceID source);
      void process_version_owner_response(RegionTreeNode *node, 
                                          AddressSpaceID result);
      static void handle_version_owner_response(Deserializer &derez,
                                                Runtime *runtime);
    public:
<<<<<<< HEAD
      void invalidate_remote_contexts(void);
      void clear_instance_top_views(void);
=======
      static void handle_prepipeline_stage(const void *args);
      static void handle_dependence_stage(const void *args);
      static void handle_post_end_task(const void *args);
    public:
>>>>>>> 71afd49a
      void free_remote_contexts(void);
      void send_remote_context(AddressSpaceID remote_instance, 
                               RemoteContext *target);
    protected:
      void execute_task_launch(TaskOp *task, bool index, 
                               LegionTrace *current_trace, 
                               bool silence_warnings, bool inlining_enabled);
    public:
      void clone_local_fields(
          std::map<FieldSpace,std::vector<LocalFieldInfo> > &child_local) const;
    public:
      const RegionTreeContext tree_context; 
      const UniqueID context_uid;
      const bool remote_context;
      const bool full_inner_context;
    protected:
      Mapper::ContextConfigOutput           context_configuration;
    protected:
      const std::vector<unsigned>           &parent_req_indexes;
      const std::vector<bool>               &virtual_mapped;
    protected:
      mutable LocalLock                     child_op_lock;
      // Track whether this task has finished executing
      unsigned total_children_count; // total number of sub-operations
      unsigned total_close_count; 
      unsigned outstanding_children_count;
      LegionMap<Operation*,GenerationID,
                EXECUTING_CHILD_ALLOC>::tracked executing_children;
      LegionMap<Operation*,GenerationID,
                EXECUTED_CHILD_ALLOC>::tracked executed_children;
      LegionMap<Operation*,GenerationID,
                COMPLETE_CHILD_ALLOC>::tracked complete_children; 
#ifdef DEBUG_LEGION
      // In debug mode also keep track of them in context order so
      // we can see what the longest outstanding operation is which
      // is often useful when things hang
      std::map<unsigned,Operation*> outstanding_children;
#endif
#ifdef LEGION_SPY
      // Some help for Legion Spy for validating fences
      std::deque<UniqueID> ops_since_last_fence;
      std::set<ApEvent> previous_completion_events;
#endif
    protected: // Queues for fusing together small meta-tasks
      mutable LocalLock                               prepipeline_lock;
      std::deque<std::pair<Operation*,GenerationID> > prepipeline_queue;
      unsigned                                        outstanding_prepipeline;
    protected:
      mutable LocalLock                               dependence_lock;
      std::deque<Operation*>                          dependence_queue;
      RtEvent                                         dependence_precondition;
      // Only one of these ever to keep things in order
      bool                                            outstanding_dependence;
    protected:
      mutable LocalLock                               post_task_lock;
      std::list<PostTaskArgs>                         post_task_queue;
      unsigned                                        outstanding_post_task;
    protected:
      // Traces for this task's execution
      LegionMap<TraceID,DynamicTrace*,TASK_TRACES_ALLOC>::tracked traces;
      LegionTrace *current_trace;
      // Event for waiting when the number of mapping+executing
      // child operations has grown too large.
      mutable LocalLock window_lock;
      bool valid_wait_event;
      RtUserEvent window_wait;
      std::deque<ApEvent> frame_events;
      RtEvent last_registration;
    protected:
      // Our cached set of index spaces for immediate domains
      std::map<Domain,IndexSpace> index_launch_spaces;
    protected:
      // Number of sub-tasks ready to map
      unsigned outstanding_subtasks;
      // Number of mapped sub-tasks that are yet to run
      unsigned pending_subtasks;
      // Number of pending_frames
      unsigned pending_frames;
      // Event used to order operations to the runtime
      RtEvent context_order_event;
      // Track whether this context is current active for scheduling
      // indicating that it is no longer far enough ahead
      bool currently_active_context;
    protected:
      FenceOp *current_mapping_fence;
      GenerationID mapping_fence_gen;
      unsigned current_mapping_fence_index;
      ApEvent current_execution_fence_event;
      unsigned current_execution_fence_index;
    protected:
      // For managing changing task priorities
      ApEvent realm_done_event;
      TaskPriority current_priority;
    protected:
      // For tracking restricted coherence
      std::list<Restriction*> coherence_restrictions;
    protected: // Instance top view data structures
      mutable LocalLock                         instance_view_lock;
      std::map<PhysicalManager*,InstanceView*>  instance_top_views;
      std::map<PhysicalManager*,RtUserEvent>    pending_top_views;
    protected:
      mutable LocalLock                         tree_owner_lock;
      std::map<RegionTreeNode*,
        std::pair<AddressSpaceID,bool/*remote only*/> > region_tree_owners;
      std::map<RegionTreeNode*,RtUserEvent> pending_version_owner_requests;
    protected:
      mutable LocalLock                       remote_lock;
      std::map<AddressSpaceID,RemoteContext*> remote_instances;
    protected:
      // Tracking information for dynamic collectives
      mutable LocalLock                       collective_lock;
      std::map<ApEvent,std::vector<Future> >  collective_contributions;
    protected:
      // Track information for locally allocated fields
      mutable LocalLock                                 local_field_lock;
      std::map<FieldSpace,std::vector<LocalFieldInfo> > local_fields;
    };

    /**
     * \class TopLevelContext
     * This is the top-level task context that
     * exists at the root of a task tree. In
     * general there will only be one of these
     * per application unless mappers decide to
     * create their own tasks for performing
     * computation.
     */
    class TopLevelContext : public InnerContext {
    public:
      TopLevelContext(Runtime *runtime, UniqueID ctx_uid);
      TopLevelContext(const TopLevelContext &rhs);
      virtual ~TopLevelContext(void);
    public:
      TopLevelContext& operator=(const TopLevelContext &rhs);
    public:
      virtual int get_depth(void) const;
      virtual void pack_remote_context(Serializer &rez, 
          AddressSpaceID target, bool replicate = false);
      virtual TaskContext* find_parent_context(void);
    public:
      virtual InnerContext* find_outermost_local_context(
                          InnerContext *previous = NULL);
      virtual InnerContext* find_top_context(void);
      // Have a special implementation here to avoid a shutdown race
      virtual void add_to_post_task_queue(TaskContext *ctx, RtEvent wait_on,
                     const void *result, size_t size, PhysicalInstance inst);
    public:
      virtual VersionInfo& get_version_info(unsigned idx);
      virtual const std::vector<VersionInfo>* get_version_infos(void);
      virtual AddressSpaceID get_version_owner(RegionTreeNode *node,
                                               AddressSpaceID source);
    protected:
      std::vector<RegionRequirement>       dummy_requirements;
      std::vector<unsigned>                dummy_indexes;
      std::vector<bool>                    dummy_mapped;
    };

    /**
     * \class ReplicateContext
     * A replicate context is a special kind of inner context for
     * executing control-replicated tasks.
     */
    class ReplicateContext : public InnerContext {
    public:
      struct ReclaimFutureMapArgs :
        public LgTaskArgs<ReclaimFutureMapArgs> {
      public:
        static const LgTaskID TASK_ID = LG_RECLAIM_FUTURE_MAP_TASK_ID;
      public:
        ReclaimFutureMapArgs(ReplicateContext *c, ReplFutureMapImpl *map)
          : LgTaskArgs<ReclaimFutureMapArgs>(map->op->get_unique_op_id()),
            ctx(c), impl(map) { }
      public:
        ReplicateContext *const ctx;
        ReplFutureMapImpl *const impl;
      };
      struct ISBroadcast {
      public:
        ISBroadcast(void) : did(0) { }
        ISBroadcast(IndexSpace h, DistributedID d) : handle(h), did(d) { }
      public:
        IndexSpace handle;
        DistributedID did;
      };
      struct IPBroadcast {
      public:
        IPBroadcast(void) : did(0) { }
        IPBroadcast(IndexPartition p, DistributedID d) : pid(p), did(d) { }
      public:
        IndexPartition pid;
        DistributedID did;
      };
      struct FSBroadcast { 
      public:
        FSBroadcast(void) : did(0) { }
        FSBroadcast(FieldSpace h, DistributedID d) : handle(h), did(d) { }
      public:
        FieldSpace handle;
        DistributedID did;
      };
    public:
      ReplicateContext(Runtime *runtime, ShardTask *owner, bool full_inner,
                       const std::vector<RegionRequirement> &reqs,
                       const std::vector<unsigned> &parent_indexes,
                       const std::vector<bool> &virt_mapped,
                       UniqueID context_uid, ShardManager *manager);
      ReplicateContext(const ReplicateContext &rhs);
      virtual ~ReplicateContext(void);
    public:
      ReplicateContext& operator=(const ReplicateContext &rhs);
    public:
      inline int get_shard_collective_radix(void) const
        { return shard_collective_radix; }
      inline int get_shard_collective_log_radix(void) const
        { return shard_collective_log_radix; }
      inline int get_shard_collective_stages(void) const
        { return shard_collective_stages; }
      inline int get_shard_collective_participating_shards(void) const
        { return shard_collective_participating_shards; }
      inline int get_shard_collective_last_radix(void) const
        { return shard_collective_last_radix; }
      inline int get_shard_collective_last_log_radix(void) const
        { return shard_collective_last_log_radix; }
    public:
      virtual bool is_replicate_context(void) const;
    public:
      virtual void print_once(FILE *f, const char *message) const;
      virtual void log_once(Realm::LoggerMessage &message) const;
    public:
      virtual InnerContext* find_parent_physical_context(unsigned index,
                                          LogicalRegion *handle = NULL);
      virtual void invalidate_region_tree_contexts(void);
    public:
      // Interface to operations performed by a context
      virtual IndexSpace create_index_space(RegionTreeForest *forest,
                                            const void *realm_is, 
                                            TypeTag type_tag);
      virtual IndexSpace union_index_spaces(RegionTreeForest *forest,
                           const std::vector<IndexSpace> &spaces);
      virtual IndexSpace intersect_index_spaces(RegionTreeForest *forest,
                           const std::vector<IndexSpace> &spaces);
      virtual IndexSpace subtract_index_spaces(RegionTreeForest *forest,
                           IndexSpace left, IndexSpace right);
      virtual void destroy_index_space(IndexSpace handle);
      virtual void destroy_index_partition(IndexPartition handle);
      virtual IndexPartition create_equal_partition(RegionTreeForest *forest,
                                            IndexSpace parent,
                                            IndexSpace color_space,
                                            size_t granularity,
                                            Color color);
      virtual IndexPartition create_partition_by_union(RegionTreeForest *forest,
                                            IndexSpace parent,
                                            IndexPartition handle1,
                                            IndexPartition handle2,
                                            IndexSpace color_space,
                                            PartitionKind kind,
                                            Color color);
      virtual IndexPartition create_partition_by_intersection(
                                            RegionTreeForest *forest,
                                            IndexSpace parent,
                                            IndexPartition handle1,
                                            IndexPartition handle2,
                                            IndexSpace color_space,
                                            PartitionKind kind,
                                            Color color);
      virtual IndexPartition create_partition_by_difference(
                                            RegionTreeForest *forest,
                                            IndexSpace parent,
                                            IndexPartition handle1,
                                            IndexPartition handle2,
                                            IndexSpace color_space,
                                            PartitionKind kind,
                                            Color color);
      virtual Color create_cross_product_partitions(
                                            RegionTreeForest *forest,
                                            IndexPartition handle1,
                                            IndexPartition handle2,
                              std::map<IndexSpace,IndexPartition> &handles,
                                            PartitionKind kind,
                                            Color color);
      virtual void create_association(      LogicalRegion domain,
                                            LogicalRegion domain_parent,
                                            FieldID domain_fid,
                                            IndexSpace range,
                                            MapperID id, MappingTagID tag);
      virtual IndexPartition create_restricted_partition(
                                            RegionTreeForest *forest,
                                            IndexSpace parent,
                                            IndexSpace color_space,
                                            const void *transform,
                                            size_t transform_size,
                                            const void *extent,
                                            size_t extent_size,
                                            PartitionKind part_kind,
                                            Color color);
      virtual IndexPartition create_partition_by_field(
                                            RegionTreeForest *forest,
                                            LogicalRegion handle,
                                            LogicalRegion parent_priv,
                                            FieldID fid,
                                            IndexSpace color_space,
                                            Color color,
                                            MapperID id, MappingTagID tag);
      virtual IndexPartition create_partition_by_image(
                                            RegionTreeForest *forest,
                                            IndexSpace handle,
                                            LogicalPartition projection,
                                            LogicalRegion parent,
                                            FieldID fid,
                                            IndexSpace color_space,
                                            PartitionKind part_kind,
                                            Color color,
                                            MapperID id, MappingTagID tag);
      virtual IndexPartition create_partition_by_image_range(
                                            RegionTreeForest *forest,
                                            IndexSpace handle,
                                            LogicalPartition projection,
                                            LogicalRegion parent,
                                            FieldID fid,
                                            IndexSpace color_space,
                                            PartitionKind part_kind,
                                            Color color,
                                            MapperID id, MappingTagID tag);
      virtual IndexPartition create_partition_by_preimage(
                                            RegionTreeForest *forest,
                                            IndexPartition projection,
                                            LogicalRegion handle,
                                            LogicalRegion parent,
                                            FieldID fid,
                                            IndexSpace color_space,
                                            PartitionKind part_kind,
                                            Color color,
                                            MapperID id, MappingTagID tag);
      virtual IndexPartition create_partition_by_preimage_range(
                                            RegionTreeForest *forest,
                                            IndexPartition projection,
                                            LogicalRegion handle,
                                            LogicalRegion parent,
                                            FieldID fid,
                                            IndexSpace color_space,
                                            PartitionKind part_kind,
                                            Color color,
                                            MapperID id, MappingTagID tag);
      virtual IndexPartition create_pending_partition(
                                            RegionTreeForest *forest,
                                            IndexSpace parent,
                                            IndexSpace color_space,
                                            PartitionKind part_kind,
                                            Color color);
      virtual IndexSpace create_index_space_union(
                                            RegionTreeForest *forest,
                                            IndexPartition parent,
                                            const void *realm_color,
                                            TypeTag type_tag,
                                const std::vector<IndexSpace> &handles);
      virtual IndexSpace create_index_space_union(
                                            RegionTreeForest *forest,
                                            IndexPartition parent,
                                            const void *realm_color,
                                            TypeTag type_tag,
                                            IndexPartition handle);
      virtual IndexSpace create_index_space_intersection(
                                            RegionTreeForest *forest,
                                            IndexPartition parent,
                                            const void *realm_color,
                                            TypeTag type_tag,
                                const std::vector<IndexSpace> &handles);
      virtual IndexSpace create_index_space_intersection(
                                            RegionTreeForest *forest,
                                            IndexPartition parent,
                                            const void *realm_color,
                                            TypeTag type_tag,
                                            IndexPartition handle);
      virtual IndexSpace create_index_space_difference(
                                            RegionTreeForest *forest,
                                            IndexPartition parent,
                                            const void *realm_color,
                                            TypeTag type_tag,
                                            IndexSpace initial,
                                const std::vector<IndexSpace> &handles);
      virtual FieldSpace create_field_space(RegionTreeForest *forest);
      virtual void destroy_field_space(FieldSpace handle);
      virtual FieldID allocate_field(RegionTreeForest *forest,
                                     FieldSpace space, size_t field_size,
                                     FieldID fid, bool local,
                                     CustomSerdezID serdez_id);
      virtual void free_field(FieldSpace space, FieldID fid);
      virtual void allocate_fields(RegionTreeForest *forest,
                                   FieldSpace space,
                                   const std::vector<size_t> &sizes,
                                   std::vector<FieldID> &resuling_fields,
                                   bool local, CustomSerdezID serdez_id);
      virtual void free_fields(FieldSpace space, 
                               const std::set<FieldID> &to_free);
      virtual LogicalRegion create_logical_region(RegionTreeForest *forest,
                                            IndexSpace index_space,
                                            FieldSpace field_space);
      virtual void destroy_logical_region(LogicalRegion handle);
      virtual void destroy_logical_partition(LogicalPartition handle);
    public:
      virtual IndexSpace find_index_launch_space(const Domain &launch_domain);
      virtual Future execute_task(const TaskLauncher &launcher);
      virtual FutureMap execute_index_space(const IndexTaskLauncher &launcher);
      virtual Future execute_index_space(const IndexTaskLauncher &launcher,
                                         ReductionOpID redop);
      // Mapping, remapping, and unmapping region are same as inner context
      // Single fill ops are the same as normal inner context
      virtual void fill_fields(const IndexFillLauncher &launcher);
      virtual void issue_copy(const CopyLauncher &launcher);
      virtual void issue_copy(const IndexCopyLauncher &launcher);
      virtual void issue_acquire(const AcquireLauncher &launcher);
      virtual void issue_release(const ReleaseLauncher &launcher);
      virtual PhysicalRegion attach_resource(const AttachLauncher &launcher);
      virtual Future detach_resource(PhysicalRegion region);
      virtual FutureMap execute_must_epoch(const MustEpochLauncher &launcher);
      virtual Future issue_timing_measurement(const TimingLauncher &launcher);
      virtual void issue_mapping_fence(void);
      virtual void issue_execution_fence(void);
    public:
      virtual void record_dynamic_collective_contribution(DynamicCollective dc,
                                                          const Future &f);
      virtual void find_collective_contributions(DynamicCollective dc,
                                       std::vector<Future> &contributions);
    public:
      // Calls for barriers and dynamic collectives
      virtual ApBarrier create_phase_barrier(unsigned arrivals,
                                             ReductionOpID redop = 0,
                                             const void *init_value = NULL,
                                             size_t init_size = 0);
      virtual void destroy_phase_barrier(ApBarrier bar);
      virtual PhaseBarrier advance_phase_barrier(PhaseBarrier bar);
      virtual void arrive_dynamic_collective(DynamicCollective dc,
                                             const void *buffer, 
                                             size_t size,
                                             unsigned count);
      virtual void defer_dynamic_collective_arrival(DynamicCollective dc,
                                                    const Future &f,
                                                    unsigned count);
      virtual Future get_dynamic_collective_result(DynamicCollective dc);
      virtual DynamicCollective advance_dynamic_collective(
                                                   DynamicCollective dc);
    public:
#ifdef DEBUG_LEGION_COLLECTIVES
      virtual InterCloseOp* get_inter_close_op(const LogicalUser &user,
                                               RegionTreeNode *node);
      virtual IndexCloseOp* get_index_close_op(const LogicalUser &user,
                                               RegionTreeNode *node);
      virtual ReadCloseOp*  get_read_only_close_op(const LogicalUser &user,
                                                   RegionTreeNode *node);
#else
      virtual InterCloseOp* get_inter_close_op(void);
      virtual IndexCloseOp* get_index_close_op(void);
      virtual ReadCloseOp*  get_read_only_close_op(void);
#endif
    public:
      virtual void pack_remote_context(Serializer &rez, 
                                       AddressSpaceID target,
                                       bool replicate = false);
    public:
      virtual ShardingFunction* find_sharding_function(ShardingID sid);
      virtual CompositeView* create_composite_view(RegionTreeNode *node,
                                      DeferredVersionInfo *version_info, 
                                      ClosedNode *closed_tree, 
                                      InterCloseOp *op, bool clone);
#ifdef CVOPT
      virtual void send_composite_view_shard_copy_request(ShardID sid,
                                                          Serializer &rez);
      virtual void send_composite_view_shard_reduction_request(ShardID sid,
                                                          Serializer &rez);
#else
      virtual void send_composite_view_shard_request(ShardID sid,
                                                     Serializer &rez);
#endif
    public:
      virtual InstanceView* create_instance_top_view(PhysicalManager *manager,
                                                     AddressSpaceID source);
      InstanceView* create_replicate_instance_top_view(PhysicalManager *manager,
                                                       AddressSpaceID source);
      void record_replicate_instance_top_view(PhysicalManager *manager, 
                                              InstanceView *result);
    public:
      void exchange_common_resources(void);
      void handle_collective_message(Deserializer &derez);
      void handle_future_map_request(Deserializer &derez);
#ifdef CVOPT
      void handle_composite_view_copy_request(Deserializer &derez);
      void handle_composite_view_reduction_request(Deserializer &derez);
#else
      void handle_composite_view_request(Deserializer &derez);
#endif
    public:
      // Collective methods
      CollectiveID get_next_collective_index(CollectiveIndexLocation loc);
      void register_collective(ShardCollective *collective);
      ShardCollective* find_or_buffer_collective(Deserializer &derez);
      void unregister_collective(ShardCollective *collective);
    public:
      // Future map methods
      ApBarrier get_next_future_map_barrier(void);
      void register_future_map(ReplFutureMapImpl *map);
      ReplFutureMapImpl* find_or_buffer_future_map_request(Deserializer &derez);
      void unregister_future_map(ReplFutureMapImpl *map);
      static void handle_future_map_reclaim(const void *args);
    public:
      // Composite view methods
      void register_composite_view(CompositeView* view, RtEvent close_done);
#ifdef CVOPT
      CompositeView* find_or_buffer_composite_view_copy_request(
                                                           Deserializer &derez);
      CompositeView* find_or_buffer_composite_view_reduction_request(
                                                           Deserializer &derez);
#else
      CompositeView* find_or_buffer_composite_view_request(Deserializer &derez);
#endif
      void unregister_composite_view(CompositeView *view, RtEvent close_done);
    public:
      // Clone barrier methods
      RtBarrier find_clone_barrier(unsigned close_index, unsigned clone_index);
      void record_clone_barrier(unsigned close_index, unsigned clone_index,
                                RtBarrier bar);
    public:
      // Fence barrier methods
      RtBarrier get_next_mapping_fence_barrier(void);
      ApBarrier get_next_execution_fence_barrier(void);
    public:
      ShardTask *const owner_shard;
      ShardManager *const shard_manager;
      const size_t total_shards;
    protected:
      // These barriers are used to identify when close operations are mapped
      std::vector<RtBarrier>  close_mapped_barriers;
      unsigned                next_close_mapped_bar_index;
      // These are barriers used to identify composite views for inter close ops
      std::vector<RtBarrier>  view_close_barriers;
      unsigned                next_view_close_bar_index;
      // These barriers are used for composite views that are created as part
      // of cloning that occurs with creating a composite view to avoid the
      // infinite nested composite view problem, the outer vector is the
      // same size as view_close_barriers
      std::vector<std::vector<RtBarrier> > clone_close_barriers;
      // The next shard to make any dynamic clone close barriers if necessary
      std::vector<ShardID> clone_close_creators;
    protected:
      ShardID index_space_allocator_shard;
      ShardID index_partition_allocator_shard;
      ShardID field_space_allocator_shard;
      ShardID field_allocator_shard;
      ShardID logical_region_allocator_shard;
    protected:
      ApBarrier pending_partition_barrier;
      ApBarrier future_map_barrier;
      RtBarrier creation_barrier;
      RtBarrier deletion_barrier;
      RtBarrier mapping_fence_barrier;
      ApBarrier execution_fence_barrier;
#ifdef DEBUG_LEGION_COLLECTIVES
    protected:
      RtBarrier collective_check_barrier;
      RtBarrier close_check_barrier;
#endif
    protected:
      int shard_collective_radix;
      int shard_collective_log_radix;
      int shard_collective_stages;
      int shard_collective_participating_shards;
      int shard_collective_last_radix;
      int shard_collective_last_log_radix;
    protected:
      mutable LocalLock replication_lock;
      CollectiveID next_available_collective_index;
      std::map<CollectiveID,ShardCollective*> collectives;
      std::map<CollectiveID,std::vector<
                std::pair<void*,size_t> > > pending_collective_updates;
    protected:
      std::map<ApEvent,ReplFutureMapImpl*> future_maps;
      std::map<ApEvent,std::vector<
                std::pair<void*,size_t> > > pending_future_map_requests;
    protected:
      // Composite views that are still valid across the shards
      std::map<RtEvent/*done event*/,CompositeView*> live_composite_views;
#ifdef CVOPT
      std::map<RtEvent,std::vector<
               std::pair<void*,size_t> > > pending_composite_view_copy_requests;
      std::map<RtEvent,std::vector<
          std::pair<void*,size_t> > > pending_composite_view_reduction_requests;
#else
      std::map<RtEvent,std::vector<
                std::pair<void*,size_t> > > pending_composite_view_requests;
#endif
    protected:
      // Different from pending_top_views as this applies to our requests
      std::map<PhysicalManager*,RtUserEvent> pending_request_views;
    protected:
      std::map<std::pair<unsigned,unsigned>,RtBarrier> ready_clone_barriers;
      std::map<std::pair<unsigned,unsigned>,RtUserEvent> pending_clone_barriers;
    };

    /**
     * \class RemoteTask
     * A small helper class for giving application
     * visibility to this remote context
     */
    class RemoteTask : public ExternalTask {
    public:
      RemoteTask(RemoteContext *owner);
      RemoteTask(const RemoteTask &rhs);
      virtual ~RemoteTask(void);
    public:
      RemoteTask& operator=(const RemoteTask &rhs);
    public:
      virtual UniqueID get_unique_id(void) const;
      virtual unsigned get_context_index(void) const; 
      virtual void set_context_index(unsigned index);
      virtual int get_depth(void) const;
      virtual const char* get_task_name(void) const;
    public:
      RemoteContext *const owner;
      unsigned context_index;
    };

    /**
     * \class RemoteContext
     * A remote copy of a TaskContext for the 
     * execution of sub-tasks on remote notes.
     */
    class RemoteContext : public InnerContext {
    public:
      struct RemotePhysicalRequestArgs :
        public LgTaskArgs<RemotePhysicalRequestArgs> {
      public:
        static const LgTaskID TASK_ID = LG_REMOTE_PHYSICAL_REQUEST_TASK_ID;
      public:
        UniqueID context_uid;
        RemoteContext *target;
        unsigned index;
        AddressSpaceID source;
        RtUserEvent to_trigger;
        Runtime *runtime;
      };
      struct RemotePhysicalResponseArgs : 
        public LgTaskArgs<RemotePhysicalResponseArgs> {
      public:
        static const LgTaskID TASK_ID = LG_REMOTE_PHYSICAL_RESPONSE_TASK_ID;
      public:
        RemoteContext *target;
        unsigned index;
        UniqueID result_uid;
        LogicalRegion handle;
        Runtime *runtime;
      };
    public:
      RemoteContext(Runtime *runtime, UniqueID context_uid);
      RemoteContext(const RemoteContext &rhs);
      virtual ~RemoteContext(void);
    public:
      RemoteContext& operator=(const RemoteContext &rhs);
    public:
      virtual int get_depth(void) const;
      virtual Task* get_task(void);
      virtual void unpack_remote_context(Deserializer &derez,
                                         std::set<RtEvent> &preconditions);
      virtual TaskContext* find_parent_context(void);
    public:
      virtual InnerContext* find_outermost_local_context(
                          InnerContext *previous = NULL);
      virtual InnerContext* find_top_context(void);
    public:
      virtual VersionInfo& get_version_info(unsigned idx);
      virtual const std::vector<VersionInfo>* get_version_infos(void);
      virtual AddressSpaceID get_version_owner(RegionTreeNode *node,
                                               AddressSpaceID source);
      virtual void find_parent_version_info(unsigned index, unsigned depth, 
                  const FieldMask &version_mask, InnerContext *context,
                  VersionInfo &version_info, std::set<RtEvent> &ready_events);
      virtual InnerContext* find_parent_physical_context(unsigned index,
                                                LogicalRegion *handle = NULL);
      virtual void record_using_physical_context(LogicalRegion handle);
      virtual InstanceView* create_instance_top_view(PhysicalManager *manager,
                                                     AddressSpaceID source);
      virtual void invalidate_region_tree_contexts(void);
      virtual void invalidate_remote_tree_contexts(Deserializer &derez);
    public:
      virtual ShardingFunction* find_sharding_function(ShardingID sid);
#ifdef CVOPT
      virtual void send_composite_view_shard_copy_request(ShardID sid,
                                                          Serializer &rez);
      static void handle_shard_copy_request(Deserializer &derez, Runtime *rt);
      virtual void send_composite_view_shard_reduction_request(ShardID sid,
                                                          Serializer &rez);
      static void handle_shard_reduction_request(Deserializer &derez, 
                                                 Runtime *runtime);
#else
      virtual void send_composite_view_shard_request(ShardID sid,
                                                     Serializer &rez);
      static void handle_shard_request(Deserializer &derez, Runtime *runtime);
#endif
    public:
      void unpack_local_field_update(Deserializer &derez);
      static void handle_local_field_update(Deserializer &derez);
    public:
      static void handle_physical_request(Deserializer &derez,
                      Runtime *runtime, AddressSpaceID source);
      static void defer_physical_request(const void *args);
      void set_physical_context_result(unsigned index, 
                                       InnerContext *result,
                                       LogicalRegion handle);
      static void handle_physical_response(Deserializer &derez, 
                                           Runtime *runtime);
      static void defer_physical_response(const void *args);
    protected:
      UniqueID parent_context_uid;
      TaskContext *parent_ctx;
      ShardManager *shard_manager; // if we're lucky and one is already here
    protected:
      int depth;
      ApEvent remote_completion_event;
      std::vector<VersionInfo> version_infos;
      bool top_level_context;
      RemoteTask remote_task;
    protected:
      std::vector<unsigned> local_parent_req_indexes;
      std::vector<bool> local_virtual_mapped;
    protected:
      // Cached physical contexts recorded from the owner
      std::map<unsigned/*index*/,InnerContext*> physical_contexts;
      std::map<unsigned/*index*/,LogicalRegion> physical_handles;
      std::map<unsigned,RtEvent> pending_physical_contexts;
      std::set<LogicalRegion> local_physical_contexts;
    protected:
      // For remote replicate contexts
      size_t total_shards;
      ReplicationID repl_id;
      std::map<ShardingID,ShardingFunction*> sharding_functions;
    };

    /**
     * \class LeafContext
     * A context for the execution of a leaf task
     */
    class LeafContext : public TaskContext {
    public:
      LeafContext(Runtime *runtime, TaskOp *owner);
      LeafContext(const LeafContext &rhs);
      virtual ~LeafContext(void);
    public:
      LeafContext& operator=(const LeafContext &rhs);
    public:
      // Interface for task contexts
      virtual RegionTreeContext get_context(void) const;
      virtual ContextID get_context_id(void) const;
      virtual void pack_remote_context(Serializer &rez, 
          AddressSpaceID target, bool replicate = false);
      virtual bool attempt_children_complete(void);
      virtual bool attempt_children_commit(void);
      virtual void inline_child_task(TaskOp *child);
      virtual VariantImpl* select_inline_variant(TaskOp *child) const;
      virtual bool is_leaf_context(void) const;
    public:
      // Interface to operations performed by a context
      virtual IndexSpace create_index_space(RegionTreeForest *forest,
                                            const void *realm_is, 
                                            TypeTag type_tag);
      virtual IndexSpace union_index_spaces(RegionTreeForest *forest,
                           const std::vector<IndexSpace> &spaces);
      virtual IndexSpace intersect_index_spaces(RegionTreeForest *forest,
                           const std::vector<IndexSpace> &spaces);
      virtual IndexSpace subtract_index_spaces(RegionTreeForest *forest,
                           IndexSpace left, IndexSpace right);
      virtual void destroy_index_space(IndexSpace handle);
      virtual void destroy_index_partition(IndexPartition handle);
      virtual IndexPartition create_equal_partition(RegionTreeForest *forest,
                                            IndexSpace parent,
                                            IndexSpace color_space,
                                            size_t granularity,
                                            Color color);
      virtual IndexPartition create_partition_by_union(RegionTreeForest *forest,
                                            IndexSpace parent,
                                            IndexPartition handle1,
                                            IndexPartition handle2,
                                            IndexSpace color_space,
                                            PartitionKind kind,
                                            Color color);
      virtual IndexPartition create_partition_by_intersection(
                                            RegionTreeForest *forest,
                                            IndexSpace parent,
                                            IndexPartition handle1,
                                            IndexPartition handle2,
                                            IndexSpace color_space,
                                            PartitionKind kind,
                                            Color color);
      virtual IndexPartition create_partition_by_difference(
                                            RegionTreeForest *forest,
                                            IndexSpace parent,
                                            IndexPartition handle1,
                                            IndexPartition handle2,
                                            IndexSpace color_space,
                                            PartitionKind kind,
                                            Color color);
      virtual Color create_cross_product_partitions(
                                            RegionTreeForest *forest,
                                            IndexPartition handle1,
                                            IndexPartition handle2,
                              std::map<IndexSpace,IndexPartition> &handles,
                                            PartitionKind kind,
                                            Color color);
      virtual void create_association(      LogicalRegion domain,
                                            LogicalRegion domain_parent,
                                            FieldID domain_fid,
                                            IndexSpace range,
                                            MapperID id, MappingTagID tag);
      virtual IndexPartition create_restricted_partition(
                                            RegionTreeForest *forest,
                                            IndexSpace parent,
                                            IndexSpace color_space,
                                            const void *transform,
                                            size_t transform_size,
                                            const void *extent,
                                            size_t extent_size,
                                            PartitionKind part_kind,
                                            Color color);
      virtual IndexPartition create_partition_by_field(
                                            RegionTreeForest *forest,
                                            LogicalRegion handle,
                                            LogicalRegion parent_priv,
                                            FieldID fid,
                                            IndexSpace color_space,
                                            Color color,
                                            MapperID id, MappingTagID tag);
      virtual IndexPartition create_partition_by_image(
                                            RegionTreeForest *forest,
                                            IndexSpace handle,
                                            LogicalPartition projection,
                                            LogicalRegion parent,
                                            FieldID fid,
                                            IndexSpace color_space,
                                            PartitionKind part_kind,
                                            Color color,
                                            MapperID id, MappingTagID tag);
      virtual IndexPartition create_partition_by_image_range(
                                            RegionTreeForest *forest,
                                            IndexSpace handle,
                                            LogicalPartition projection,
                                            LogicalRegion parent,
                                            FieldID fid,
                                            IndexSpace color_space,
                                            PartitionKind part_kind,
                                            Color color,
                                            MapperID id, MappingTagID tag);
      virtual IndexPartition create_partition_by_preimage(
                                            RegionTreeForest *forest,
                                            IndexPartition projection,
                                            LogicalRegion handle,
                                            LogicalRegion parent,
                                            FieldID fid,
                                            IndexSpace color_space,
                                            PartitionKind part_kind,
                                            Color color,
                                            MapperID id, MappingTagID tag);
      virtual IndexPartition create_partition_by_preimage_range(
                                            RegionTreeForest *forest,
                                            IndexPartition projection,
                                            LogicalRegion handle,
                                            LogicalRegion parent,
                                            FieldID fid,
                                            IndexSpace color_space,
                                            PartitionKind part_kind,
                                            Color color,
                                            MapperID id, MappingTagID tag);
      virtual IndexPartition create_pending_partition(
                                            RegionTreeForest *forest,
                                            IndexSpace parent,
                                            IndexSpace color_space,
                                            PartitionKind part_kind,
                                            Color color);
      virtual IndexSpace create_index_space_union(
                                            RegionTreeForest *forest,
                                            IndexPartition parent,
                                            const void *realm_color,
                                            TypeTag type_tag,
                                const std::vector<IndexSpace> &handles);
      virtual IndexSpace create_index_space_union(
                                            RegionTreeForest *forest,
                                            IndexPartition parent,
                                            const void *realm_color,
                                            TypeTag type_tag,
                                            IndexPartition handle);
      virtual IndexSpace create_index_space_intersection(
                                            RegionTreeForest *forest,
                                            IndexPartition parent,
                                            const void *realm_color,
                                            TypeTag type_tag,
                                const std::vector<IndexSpace> &handles);
      virtual IndexSpace create_index_space_intersection(
                                            RegionTreeForest *forest,
                                            IndexPartition parent,
                                            const void *realm_color,
                                            TypeTag type_tag,
                                            IndexPartition handle);
      virtual IndexSpace create_index_space_difference(
                                            RegionTreeForest *forest,
                                            IndexPartition parent,
                                            const void *realm_color,
                                            TypeTag type_tag,
                                            IndexSpace initial,
                                const std::vector<IndexSpace> &handles);
      virtual FieldSpace create_field_space(RegionTreeForest *forest);
      virtual void destroy_field_space(FieldSpace handle);
      virtual FieldID allocate_field(RegionTreeForest *forest,
                                     FieldSpace space, size_t field_size,
                                     FieldID fid, bool local,
                                     CustomSerdezID serdez_id);
      virtual void free_field(FieldSpace space, FieldID fid);
      virtual void allocate_fields(RegionTreeForest *forest,
                                   FieldSpace space,
                                   const std::vector<size_t> &sizes,
                                   std::vector<FieldID> &resuling_fields,
                                   bool local, CustomSerdezID serdez_id);
      virtual void free_fields(FieldSpace space, 
                               const std::set<FieldID> &to_free);
      virtual LogicalRegion create_logical_region(RegionTreeForest *forest,
                                            IndexSpace index_space,
                                            FieldSpace field_space);
      virtual void destroy_logical_region(LogicalRegion handle);
      virtual void destroy_logical_partition(LogicalPartition handle);
      virtual FieldAllocator create_field_allocator(Legion::Runtime *external,
                                                    FieldSpace handle);
    public:
      virtual Future execute_task(const TaskLauncher &launcher);
      virtual FutureMap execute_index_space(const IndexTaskLauncher &launcher);
      virtual Future execute_index_space(const IndexTaskLauncher &launcher,
                                         ReductionOpID redop);
      virtual PhysicalRegion map_region(const InlineLauncher &launcher);
      virtual void remap_region(PhysicalRegion region);
      virtual void unmap_region(PhysicalRegion region);
      virtual void fill_fields(const FillLauncher &launcher);
      virtual void fill_fields(const IndexFillLauncher &launcher);
      virtual void issue_copy(const CopyLauncher &launcher);
      virtual void issue_copy(const IndexCopyLauncher &launcher);
      virtual void issue_acquire(const AcquireLauncher &launcher);
      virtual void issue_release(const ReleaseLauncher &launcher);
      virtual PhysicalRegion attach_resource(const AttachLauncher &launcher);
      virtual Future detach_resource(PhysicalRegion region);
      virtual FutureMap execute_must_epoch(const MustEpochLauncher &launcher);
      virtual Future issue_timing_measurement(const TimingLauncher &launcher);
      virtual void issue_mapping_fence(void);
      virtual void issue_execution_fence(void);
      virtual void complete_frame(void);
      virtual Predicate create_predicate(const Future &f);
      virtual Predicate predicate_not(const Predicate &p);
      virtual Predicate create_predicate(const PredicateLauncher &launcher);
      virtual Future get_predicate_future(const Predicate &p);
    public:
      // Calls for barriers and dynamic collectives
      virtual ApBarrier create_phase_barrier(unsigned arrivals,
                                                ReductionOpID redop = 0,
                                                const void *init_value = NULL,
                                                size_t init_size = 0);
      virtual void destroy_phase_barrier(ApBarrier bar);
      virtual PhaseBarrier advance_phase_barrier(PhaseBarrier bar);
      virtual void arrive_dynamic_collective(DynamicCollective dc,
                                             const void *buffer, 
                                             size_t size,
                                             unsigned count);
      virtual void defer_dynamic_collective_arrival(DynamicCollective dc,
                                                    const Future &f,
                                                    unsigned count);
      virtual Future get_dynamic_collective_result(DynamicCollective dc);
      virtual DynamicCollective advance_dynamic_collective(
                                                   DynamicCollective dc);
    public:
      // The following set of operations correspond directly
      // to the complete_mapping, complete_operation, and
      // commit_operations performed by an operation.  Every
      // one of those calls invokes the corresponding one of
      // these calls to notify the parent context.
      virtual unsigned register_new_child_operation(Operation *op,
                const std::vector<StaticDependence> *dependences);
      virtual void register_new_internal_operation(InternalOp *op);
      virtual unsigned register_new_close_operation(CloseOp *op);
      virtual void add_to_prepipeline_queue(Operation *op);
      virtual void add_to_dependence_queue(Operation *op);
      virtual void add_to_post_task_queue(TaskContext *ctx, RtEvent wait_on,
          const void *result, size_t size, PhysicalInstance instance);
      virtual void register_child_executed(Operation *op);
      virtual void register_child_complete(Operation *op);
      virtual void register_child_commit(Operation *op); 
      virtual void unregister_child_operation(Operation *op);
      virtual ApEvent register_fence_dependence(Operation *op);
    public:
      virtual ApEvent perform_fence_analysis(FenceOp *op,
                                             bool mapping, bool execution);
      virtual void update_current_fence(FenceOp *op,
                                        bool mapping, bool execution);
    public:
      virtual void begin_trace(TraceID tid);
      virtual void end_trace(TraceID tid);
      virtual void begin_static_trace(const std::set<RegionTreeID> *managed);
      virtual void end_static_trace(void);
    public:
      virtual void issue_frame(FrameOp *frame, ApEvent frame_termination);
      virtual void perform_frame_issue(FrameOp *frame, 
                                       ApEvent frame_termination);
      virtual void finish_frame(ApEvent frame_termination);
    public:
      virtual void increment_outstanding(void);
      virtual void decrement_outstanding(void);
      virtual void increment_pending(void);
      virtual RtEvent decrement_pending(TaskOp *child);
      virtual RtEvent decrement_pending(bool need_deferral);
      virtual void increment_frame(void);
      virtual void decrement_frame(void);
    public:
#ifdef DEBUG_LEGION_COLLECTIVES
      virtual InterCloseOp* get_inter_close_op(const LogicalUser &user,
                                               RegionTreeNode *node);
      virtual IndexCloseOp* get_index_close_op(const LogicalUser &user,
                                               RegionTreeNode *node);
      virtual ReadCloseOp*  get_read_only_close_op(const LogicalUser &user,
                                                   RegionTreeNode *node);
#else
      virtual InterCloseOp* get_inter_close_op(void);
      virtual IndexCloseOp* get_index_close_op(void);
      virtual ReadCloseOp*  get_read_only_close_op(void);
#endif
    public:
      virtual InnerContext* find_parent_logical_context(unsigned index);
      virtual InnerContext* find_parent_physical_context(unsigned index,
                                          LogicalRegion *handle = NULL);
      virtual void find_parent_version_info(unsigned index, unsigned depth, 
                  const FieldMask &version_mask, InnerContext *context,
                  VersionInfo &version_info, std::set<RtEvent> &ready_events);
      virtual InnerContext* find_outermost_local_context(
                          InnerContext *previous = NULL);
      virtual InnerContext* find_top_context(void);
    public:
      virtual void initialize_region_tree_contexts(
          const std::vector<RegionRequirement> &clone_requirements,
          const std::vector<ApUserEvent> &unmap_events,
          std::set<ApEvent> &preconditions,
          std::set<RtEvent> &applied_events);
      virtual void invalidate_region_tree_contexts(void);
      virtual void send_back_created_state(AddressSpaceID target);
    public:
      virtual InstanceView* create_instance_top_view(PhysicalManager *manager,
                                                     AddressSpaceID source);
    public:
      virtual void end_task(const void *res, size_t res_size, bool owned,
                            PhysicalInstance inst = PhysicalInstance::NO_INST);
      virtual void post_end_task(const void *res, size_t res_size, bool owned);
    public:
      virtual void add_acquisition(AcquireOp *op, 
                                   const RegionRequirement &req);
      virtual void remove_acquisition(ReleaseOp *op, 
                                      const RegionRequirement &req);
      virtual void add_restriction(AttachOp *op, InstanceManager *instance,
                                   const RegionRequirement &req);
      virtual void remove_restriction(DetachOp *op, 
                                      const RegionRequirement &req);
      virtual void release_restrictions(void);
      virtual bool has_restrictions(void) const; 
      virtual void perform_restricted_analysis(const RegionRequirement &req, 
                                               RestrictInfo &restrict_info);
    public:
      virtual void record_dynamic_collective_contribution(DynamicCollective dc,
                                                          const Future &f);
      virtual void find_collective_contributions(DynamicCollective dc,
                                             std::vector<Future> &futures);
    protected:
      mutable LocalLock                            leaf_lock;
    public:
      virtual TaskPriority get_current_priority(void) const;
      virtual void set_current_priority(TaskPriority priority);
    };

    /**
     * \class InlineContext
     * A context for performing the inline execution
     * of a task inside of a parent task.
     */
    class InlineContext : public TaskContext {
    public:
      InlineContext(Runtime *runtime, TaskContext *enclosing, TaskOp *child);
      InlineContext(const InlineContext &rhs);
      virtual ~InlineContext(void);
    public:
      InlineContext& operator=(const InlineContext &rhs);
    public:
      // Interface for task contexts
      virtual RegionTreeContext get_context(void) const;
      virtual ContextID get_context_id(void) const;
      virtual UniqueID get_context_uid(void) const;
      virtual int get_depth(void) const;
      virtual void pack_remote_context(Serializer &rez, 
          AddressSpaceID target, bool replicate);
      virtual bool attempt_children_complete(void);
      virtual bool attempt_children_commit(void);
      virtual void inline_child_task(TaskOp *child);
      virtual VariantImpl* select_inline_variant(TaskOp *child) const;
    public:
      // Interface to operations performed by a context
      virtual IndexSpace create_index_space(RegionTreeForest *forest,
                                            const void *realm_is, 
                                            TypeTag type_tag);
      virtual IndexSpace union_index_spaces(RegionTreeForest *forest,
                           const std::vector<IndexSpace> &spaces);
      virtual IndexSpace intersect_index_spaces(RegionTreeForest *forest,
                           const std::vector<IndexSpace> &spaces);
      virtual IndexSpace subtract_index_spaces(RegionTreeForest *forest,
                           IndexSpace left, IndexSpace right);
      virtual void destroy_index_space(IndexSpace handle);
      virtual void destroy_index_partition(IndexPartition handle);
      virtual IndexPartition create_equal_partition(RegionTreeForest *forest,
                                            IndexSpace parent,
                                            IndexSpace color_space,
                                            size_t granularity,
                                            Color color);
      virtual IndexPartition create_partition_by_union(RegionTreeForest *forest,
                                            IndexSpace parent,
                                            IndexPartition handle1,
                                            IndexPartition handle2,
                                            IndexSpace color_space,
                                            PartitionKind kind,
                                            Color color);
      virtual IndexPartition create_partition_by_intersection(
                                            RegionTreeForest *forest,
                                            IndexSpace parent,
                                            IndexPartition handle1,
                                            IndexPartition handle2,
                                            IndexSpace color_space,
                                            PartitionKind kind,
                                            Color color);
      virtual IndexPartition create_partition_by_difference(
                                            RegionTreeForest *forest,
                                            IndexSpace parent,
                                            IndexPartition handle1,
                                            IndexPartition handle2,
                                            IndexSpace color_space,
                                            PartitionKind kind,
                                            Color color);
      virtual Color create_cross_product_partitions(
                                            RegionTreeForest *forest,
                                            IndexPartition handle1,
                                            IndexPartition handle2,
                              std::map<IndexSpace,IndexPartition> &handles,
                                            PartitionKind kind,
                                            Color color);
      virtual void create_association(      LogicalRegion domain,
                                            LogicalRegion domain_parent,
                                            FieldID domain_fid,
                                            IndexSpace range,
                                            MapperID id, MappingTagID tag);
      virtual IndexPartition create_restricted_partition(
                                            RegionTreeForest *forest,
                                            IndexSpace parent,
                                            IndexSpace color_space,
                                            const void *transform,
                                            size_t transform_size,
                                            const void *extent,
                                            size_t extent_size,
                                            PartitionKind part_kind,
                                            Color color);
      virtual IndexPartition create_partition_by_field(
                                            RegionTreeForest *forest,
                                            LogicalRegion handle,
                                            LogicalRegion parent_priv,
                                            FieldID fid,
                                            IndexSpace color_space,
                                            Color color,
                                            MapperID id, MappingTagID tag);
      virtual IndexPartition create_partition_by_image(
                                            RegionTreeForest *forest,
                                            IndexSpace handle,
                                            LogicalPartition projection,
                                            LogicalRegion parent,
                                            FieldID fid,
                                            IndexSpace color_space,
                                            PartitionKind part_kind,
                                            Color color,
                                            MapperID id, MappingTagID tag);
      virtual IndexPartition create_partition_by_image_range(
                                            RegionTreeForest *forest,
                                            IndexSpace handle,
                                            LogicalPartition projection,
                                            LogicalRegion parent,
                                            FieldID fid,
                                            IndexSpace color_space,
                                            PartitionKind part_kind,
                                            Color color,
                                            MapperID id, MappingTagID tag);
      virtual IndexPartition create_partition_by_preimage(
                                            RegionTreeForest *forest,
                                            IndexPartition projection,
                                            LogicalRegion handle,
                                            LogicalRegion parent,
                                            FieldID fid,
                                            IndexSpace color_space,
                                            PartitionKind part_kind,
                                            Color color,
                                            MapperID id, MappingTagID tag);
      virtual IndexPartition create_partition_by_preimage_range(
                                            RegionTreeForest *forest,
                                            IndexPartition projection,
                                            LogicalRegion handle,
                                            LogicalRegion parent,
                                            FieldID fid,
                                            IndexSpace color_space,
                                            PartitionKind part_kind,
                                            Color color,
                                            MapperID id, MappingTagID tag);
      virtual IndexPartition create_pending_partition(
                                            RegionTreeForest *forest,
                                            IndexSpace parent,
                                            IndexSpace color_space,
                                            PartitionKind part_kind,
                                            Color color);
      virtual IndexSpace create_index_space_union(
                                            RegionTreeForest *forest,
                                            IndexPartition parent,
                                            const void *realm_color,
                                            TypeTag type_tag,
                                const std::vector<IndexSpace> &handles);
      virtual IndexSpace create_index_space_union(
                                            RegionTreeForest *forest,
                                            IndexPartition parent,
                                            const void *realm_color,
                                            TypeTag type_tag,
                                            IndexPartition handle);
      virtual IndexSpace create_index_space_intersection(
                                            RegionTreeForest *forest,
                                            IndexPartition parent,
                                            const void *realm_color,
                                            TypeTag type_tag,
                                const std::vector<IndexSpace> &handles);
      virtual IndexSpace create_index_space_intersection(
                                            RegionTreeForest *forest,
                                            IndexPartition parent,
                                            const void *realm_color,
                                            TypeTag type_tag,
                                            IndexPartition handle);
      virtual IndexSpace create_index_space_difference(
                                            RegionTreeForest *forest,
                                            IndexPartition parent,
                                            const void *realm_color,
                                            TypeTag type_tag,
                                            IndexSpace initial,
                                const std::vector<IndexSpace> &handles);
      virtual FieldSpace create_field_space(RegionTreeForest *forest);
      virtual void destroy_field_space(FieldSpace handle);
      virtual FieldID allocate_field(RegionTreeForest *forest,
                                     FieldSpace space, size_t field_size,
                                     FieldID fid, bool local,
                                     CustomSerdezID serdez_id);
      virtual void free_field(FieldSpace space, FieldID fid);
      virtual void allocate_fields(RegionTreeForest *forest,
                                   FieldSpace space,
                                   const std::vector<size_t> &sizes,
                                   std::vector<FieldID> &resuling_fields,
                                   bool local, CustomSerdezID serdez_id);
      virtual void free_fields(FieldSpace space, 
                               const std::set<FieldID> &to_free);
      virtual LogicalRegion create_logical_region(RegionTreeForest *forest,
                                            IndexSpace index_space,
                                            FieldSpace field_space);
      virtual void destroy_logical_region(LogicalRegion handle);
      virtual void destroy_logical_partition(LogicalPartition handle);
      virtual FieldAllocator create_field_allocator(Legion::Runtime *external,
                                                    FieldSpace handle);
    public:
      virtual Future execute_task(const TaskLauncher &launcher);
      virtual FutureMap execute_index_space(const IndexTaskLauncher &launcher);
      virtual Future execute_index_space(const IndexTaskLauncher &launcher,
                                         ReductionOpID redop);
      virtual PhysicalRegion map_region(const InlineLauncher &launcher);
      virtual void remap_region(PhysicalRegion region);
      virtual void unmap_region(PhysicalRegion region);
      virtual void fill_fields(const FillLauncher &launcher);
      virtual void fill_fields(const IndexFillLauncher &launcher);
      virtual void issue_copy(const CopyLauncher &launcher);
      virtual void issue_copy(const IndexCopyLauncher &launcher);
      virtual void issue_acquire(const AcquireLauncher &launcher);
      virtual void issue_release(const ReleaseLauncher &launcher);
      virtual PhysicalRegion attach_resource(const AttachLauncher &launcher);
      virtual Future detach_resource(PhysicalRegion region);
      virtual FutureMap execute_must_epoch(const MustEpochLauncher &launcher);
      virtual Future issue_timing_measurement(const TimingLauncher &launcher);
      virtual void issue_mapping_fence(void);
      virtual void issue_execution_fence(void);
      virtual void complete_frame(void);
      virtual Predicate create_predicate(const Future &f);
      virtual Predicate predicate_not(const Predicate &p);
      virtual Predicate create_predicate(const PredicateLauncher &launcher);
      virtual Future get_predicate_future(const Predicate &p);
    public:
      // Calls for barriers and dynamic collectives
      virtual ApBarrier create_phase_barrier(unsigned arrivals,
                                                ReductionOpID redop = 0,
                                                const void *init_value = NULL,
                                                size_t init_size = 0);
      virtual void destroy_phase_barrier(ApBarrier bar);
      virtual PhaseBarrier advance_phase_barrier(PhaseBarrier bar);
      virtual void arrive_dynamic_collective(DynamicCollective dc,
                                             const void *buffer, 
                                             size_t size,
                                             unsigned count);
      virtual void defer_dynamic_collective_arrival(DynamicCollective dc,
                                                    const Future &f,
                                                    unsigned count);
      virtual Future get_dynamic_collective_result(DynamicCollective dc);
      virtual DynamicCollective advance_dynamic_collective(
                                                   DynamicCollective dc);
    public:
      // The following set of operations correspond directly
      // to the complete_mapping, complete_operation, and
      // commit_operations performed by an operation.  Every
      // one of those calls invokes the corresponding one of
      // these calls to notify the parent context.
      virtual unsigned register_new_child_operation(Operation *op,
                const std::vector<StaticDependence> *dependences);
      virtual void register_new_internal_operation(InternalOp *op);
      virtual unsigned register_new_close_operation(CloseOp *op);
      virtual void add_to_prepipeline_queue(Operation *op);
      virtual void add_to_dependence_queue(Operation *op);
      virtual void add_to_post_task_queue(TaskContext *ctx, RtEvent wait_on,
          const void *result, size_t size, PhysicalInstance instance);
      virtual void register_child_executed(Operation *op);
      virtual void register_child_complete(Operation *op);
      virtual void register_child_commit(Operation *op); 
      virtual void unregister_child_operation(Operation *op);
      virtual ApEvent register_fence_dependence(Operation *op);
    public:
      virtual ApEvent perform_fence_analysis(FenceOp *op,
                                             bool mapping, bool execution);
      virtual void update_current_fence(FenceOp *op,
                                        bool mapping, bool execution);
    public:
      virtual void begin_trace(TraceID tid);
      virtual void end_trace(TraceID tid);
      virtual void begin_static_trace(const std::set<RegionTreeID> *managed);
      virtual void end_static_trace(void);
    public:
      virtual void issue_frame(FrameOp *frame, ApEvent frame_termination);
      virtual void perform_frame_issue(FrameOp *frame, 
                                       ApEvent frame_termination);
      virtual void finish_frame(ApEvent frame_termination);
    public:
      virtual void increment_outstanding(void);
      virtual void decrement_outstanding(void);
      virtual void increment_pending(void);
      virtual RtEvent decrement_pending(TaskOp *child);
      virtual RtEvent decrement_pending(bool need_deferral);
      virtual void increment_frame(void);
      virtual void decrement_frame(void);
    public:
#ifdef DEBUG_LEGION_COLLECTIVES
      virtual InterCloseOp* get_inter_close_op(const LogicalUser &user,
                                               RegionTreeNode *node);
      virtual IndexCloseOp* get_index_close_op(const LogicalUser &user,
                                               RegionTreeNode *node);
      virtual ReadCloseOp*  get_read_only_close_op(const LogicalUser &user,
                                                   RegionTreeNode *node);
#else
      virtual InterCloseOp* get_inter_close_op(void);
      virtual IndexCloseOp* get_index_close_op(void);
      virtual ReadCloseOp*  get_read_only_close_op(void);
#endif
    public:
      virtual InnerContext* find_parent_logical_context(unsigned index);
      virtual InnerContext* find_parent_physical_context(unsigned index,
                                          LogicalRegion *handle = NULL);
      virtual void find_parent_version_info(unsigned index, unsigned depth, 
                  const FieldMask &version_mask, InnerContext *context,
                  VersionInfo &version_info, std::set<RtEvent> &ready_events);
      // Override by RemoteTask and TopLevelTask
      virtual InnerContext* find_outermost_local_context(
                          InnerContext *previous = NULL);
      virtual InnerContext* find_top_context(void);
    public:
      virtual void initialize_region_tree_contexts(
          const std::vector<RegionRequirement> &clone_requirements,
          const std::vector<ApUserEvent> &unmap_events,
          std::set<ApEvent> &preconditions,
          std::set<RtEvent> &applied_events);
      virtual void invalidate_region_tree_contexts(void);
      virtual void send_back_created_state(AddressSpaceID target);
    public:
      virtual InstanceView* create_instance_top_view(PhysicalManager *manager,
                                                     AddressSpaceID source);
    public:
      virtual const std::vector<PhysicalRegion>& begin_task(
                                                    Legion::Runtime *&runtime);
      virtual void end_task(const void *res, size_t res_size, bool owned,
                            PhysicalInstance inst = PhysicalInstance::NO_INST);
      virtual void post_end_task(const void *res, size_t res_size, bool owned);
    public:
      virtual void add_acquisition(AcquireOp *op, 
                                   const RegionRequirement &req);
      virtual void remove_acquisition(ReleaseOp *op, 
                                      const RegionRequirement &req);
      virtual void add_restriction(AttachOp *op, InstanceManager *instance,
                                   const RegionRequirement &req);
      virtual void remove_restriction(DetachOp *op, 
                                      const RegionRequirement &req);
      virtual void release_restrictions(void);
      virtual bool has_restrictions(void) const; 
      virtual void perform_restricted_analysis(const RegionRequirement &req, 
                                               RestrictInfo &restrict_info);
    public:
      virtual void record_dynamic_collective_contribution(DynamicCollective dc,
                                                          const Future &f);
      virtual void find_collective_contributions(DynamicCollective dc,
                                             std::vector<Future> &futures);
    public:
      virtual TaskPriority get_current_priority(void) const;
      virtual void set_current_priority(TaskPriority priority);
    protected:
      TaskContext *const enclosing;
      TaskOp *const inline_task;
    protected:
      std::vector<unsigned> parent_req_indexes;
    };

    //--------------------------------------------------------------------------
    inline void TaskContext::begin_runtime_call(void)
    //--------------------------------------------------------------------------
    {
      if (overhead_tracker == NULL)
        return;
      const long long current = Realm::Clock::current_time_in_nanoseconds();
      const long long diff = current - previous_profiling_time;
      overhead_tracker->application_time += diff;
      previous_profiling_time = current;
    }

    //--------------------------------------------------------------------------
    inline void TaskContext::end_runtime_call(void)
    //--------------------------------------------------------------------------
    {
      if (overhead_tracker == NULL)
        return;
      const long long current = Realm::Clock::current_time_in_nanoseconds();
      const long long diff = current - previous_profiling_time;
      overhead_tracker->runtime_time += diff;
      previous_profiling_time = current;
    }

    //--------------------------------------------------------------------------
    inline void TaskContext::begin_task_wait(bool from_runtime)
    //--------------------------------------------------------------------------
    {
      if (overhead_tracker == NULL)
        return;
      const long long current = Realm::Clock::current_time_in_nanoseconds();
      const long long diff = current - previous_profiling_time;
      if (from_runtime)
        overhead_tracker->runtime_time += diff;
      else
        overhead_tracker->application_time += diff;
      previous_profiling_time = current;
    }

    //--------------------------------------------------------------------------
    inline void TaskContext::end_task_wait(void)
    //--------------------------------------------------------------------------
    {
      if (overhead_tracker == NULL)
        return;
      const long long current = Realm::Clock::current_time_in_nanoseconds();
      const long long diff = current - previous_profiling_time;
      overhead_tracker->wait_time += diff;
      previous_profiling_time = current;
    }

  };
};


#endif // __LEGION_CONTEXT_H__
<|MERGE_RESOLUTION|>--- conflicted
+++ resolved
@@ -983,7 +983,6 @@
       virtual RtEvent decrement_pending(bool need_deferral);
       virtual void increment_frame(void);
       virtual void decrement_frame(void);
-<<<<<<< HEAD
     public:
 #ifdef DEBUG_LEGION_COLLECTIVES
       virtual InterCloseOp* get_inter_close_op(const LogicalUser &user,
@@ -997,8 +996,6 @@
       virtual IndexCloseOp* get_index_close_op(void);
       virtual ReadCloseOp*  get_read_only_close_op(void);
 #endif
-=======
->>>>>>> 71afd49a
     public:
       virtual InnerContext* find_parent_logical_context(unsigned index);
       virtual InnerContext* find_parent_physical_context(unsigned index,
@@ -1080,25 +1077,23 @@
       static void handle_version_owner_response(Deserializer &derez,
                                                 Runtime *runtime);
     public:
-<<<<<<< HEAD
       void invalidate_remote_contexts(void);
-      void clear_instance_top_views(void);
-=======
+      void clear_instance_top_views(void); 
+    public:
+      void free_remote_contexts(void);
+      void send_remote_context(AddressSpaceID remote_instance, 
+                               RemoteContext *target);
+    protected:
+      void execute_task_launch(TaskOp *task, bool index, 
+                               LegionTrace *current_trace, 
+                               bool silence_warnings, bool inlining_enabled);
+    public:
+      void clone_local_fields(
+          std::map<FieldSpace,std::vector<LocalFieldInfo> > &child_local) const;
+    public:
       static void handle_prepipeline_stage(const void *args);
       static void handle_dependence_stage(const void *args);
       static void handle_post_end_task(const void *args);
-    public:
->>>>>>> 71afd49a
-      void free_remote_contexts(void);
-      void send_remote_context(AddressSpaceID remote_instance, 
-                               RemoteContext *target);
-    protected:
-      void execute_task_launch(TaskOp *task, bool index, 
-                               LegionTrace *current_trace, 
-                               bool silence_warnings, bool inlining_enabled);
-    public:
-      void clone_local_fields(
-          std::map<FieldSpace,std::vector<LocalFieldInfo> > &child_local) const;
     public:
       const RegionTreeContext tree_context; 
       const UniqueID context_uid;
