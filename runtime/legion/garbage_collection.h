/* Copyright 2021 Stanford University, NVIDIA Corporation
 *
 * Licensed under the Apache License, Version 2.0 (the "License");
 * you may not use this file except in compliance with the License.
 * You may obtain a copy of the License at
 *
 *     http://www.apache.org/licenses/LICENSE-2.0
 *
 * Unless required by applicable law or agreed to in writing, software
 * distributed under the License is distributed on an "AS IS" BASIS,
 * WITHOUT WARRANTIES OR CONDITIONS OF ANY KIND, either express or implied.
 * See the License for the specific language governing permissions and
 * limitations under the License.
 */


#ifndef __LEGION_GARBAGE_COLLECTION__
#define __LEGION_GARBAGE_COLLECTION__

#include "legion/legion_types.h"

// This is a macro for enabling the use of remote references
// on distributed collectable objects. Remote references 
// account for the transitory nature of references that are
// in flight but not necessarily known to the owner node.
// For example, a copy of a distributed collectable on node A
// sends a messages to node B to create a copy of itself and
// add a reference. Remote references are a notfication to 
// the owner node that this creation and reference are in flight
// in case the copy on node A has all its references removed
// before the instance on node B can be created and send its
// own references to the owner node.
// #define USE_REMOTE_REFERENCES

namespace Legion {
  namespace Internal {

    enum DistCollectableType {
      INSTANCE_MANAGER_DC = 0x1,
      //= 0x2,
      //= 0x3,
      MATERIALIZED_VIEW_DC = 0x4,
      REDUCTION_VIEW_DC = 0x5,
      FILL_VIEW_DC = 0x6,
      PHI_VIEW_DC = 0x7,
      SHARDED_VIEW_DC = 0x8,
      FUTURE_DC = 0x9,
      FUTURE_MAP_DC = 0xA,
      INDEX_TREE_NODE_DC = 0xB,
      FIELD_SPACE_DC = 0xC,
      REGION_TREE_NODE_DC = 0xD,
      EQUIVALENCE_SET_DC = 0xE,
      // be careful making this last one bigger than 0x10! see instance encoding
      DIST_TYPE_LAST_DC = 0xF,  // must be last
    };

    enum ReferenceSource {
      FUTURE_HANDLE_REF = 0,
      DEFERRED_TASK_REF = 1,
      VERSION_MANAGER_REF = 2,
      VERSION_INFO_REF = 3,
      PHYSICAL_STATE_REF = 4,
      PHYSICAL_REGION_REF = 5,
      PENDING_GC_REF = 6,
      REMOTE_DID_REF = 7,
      PENDING_COLLECTIVE_REF = 8,
      MEMORY_MANAGER_REF = 9,
      PENDING_REFINEMENT_REF = 10,
      FIELD_ALLOCATOR_REF = 11,
      REMOTE_CREATE_REF = 12,
      INSTANCE_MAPPER_REF = 13,
      APPLICATION_REF = 14,
      MAPPING_ACQUIRE_REF = 15,
      NEVER_GC_REF = 16,
      CONTEXT_REF = 17,
      RESTRICTED_REF = 18,
      PENDING_UNBOUND_REF = 19,
      PHYSICAL_MANAGER_REF = 20,
      LOGICAL_VIEW_REF = 21,
      REGION_TREE_REF = 22,
      LAYOUT_DESC_REF = 23,
      RUNTIME_REF = 24,
      IS_EXPR_REF = 25,
      TRACE_REF = 26,
      AGGREGATORE_REF = 27,
      FIELD_STATE_REF = 28,
<<<<<<< HEAD
      DISJOINT_COMPLETE_REF = 29,
      REPLICATION_REF = 30,
      LAST_SOURCE_REF = 31,
=======
      CANONICAL_REF = 29,
      LAST_SOURCE_REF = 30,
>>>>>>> e1f83b89
    };

    enum ReferenceKind {
      GC_REF_KIND = 0,
      VALID_REF_KIND = 1,
      RESOURCE_REF_KIND = 2,
    };

#define REFERENCE_NAMES_ARRAY(names)                \
    const char *const names[LAST_SOURCE_REF] = {    \
      "Future Handle Reference",                    \
      "Deferred Task Reference",                    \
      "Version Manager Reference",                  \
      "Version Info Reference",                     \
      "Physical State Reference",                   \
      "Physical Region Reference",                  \
      "Pending GC Reference",                       \
      "Remote Distributed ID Reference",            \
      "Pending Collective Reference",               \
      "Memory Manager Reference",                   \
      "Pending Refinement Reference",               \
      "Field Allocator Reference",                  \
      "Remote Creation Reference",                  \
      "Instance Mapper Reference",                  \
      "Application Reference",                      \
      "Mapping Acquire Reference",                  \
      "Never GC Reference",                         \
      "Context Reference",                          \
      "Restricted Reference",                       \
      "Pending Unbound Reference",                  \
      "Physical Manager Reference",                 \
      "Logical View Reference",                     \
      "Region Tree Reference",                      \
      "Layout Description Reference",               \
      "Runtime Reference",                          \
      "Physical Trace Reference",                   \
      "Index Space Expression Reference",           \
      "Aggregator Reference",                       \
      "Field State Reference",                      \
<<<<<<< HEAD
      "Disjoint Complete Reference",                \
      "Replication Reference",                      \
=======
      "Canonical Index Space Expression Reference", \
>>>>>>> e1f83b89
    }

    extern Realm::Logger log_garbage;

    /**
     * \class Collectable
     * We'll use this class for reference
     * counting objects to know when they 
     * can be garbage collected.  We rely
     * on GCC built-in atomics to do this
     * efficiently without needing locks.
     * If remove reference returns true
     * then that was the last reference and
     * the object should be garbage
     * collected.  This kind of collectable
     * is only valid on a single node.  Below
     * we define other kinds of collectables
     * that work in a distributed environment.
     */
    class Collectable {
    public:
      Collectable(unsigned init = 0)
        : references(init) { }
    public:
      inline void add_reference(unsigned cnt = 1);
      inline bool remove_reference(unsigned cnt = 1);
    protected:
      unsigned int references;
    };

    /**
     * \interface Notifiable
     * This is for registering waiters on predicate
     * objects.  Notifiable objects will be notified
     * when the predicate values have been set.  Note
     * that a notifiable must be a collectable so
     * we can add and remove references to them
     * before and after doing notify operations.
     */
    class Notifiable : public Collectable {
    public:
      virtual ~Notifiable(void) = 0;
    public:
      virtual void notify(bool result, int key) = 0;
      virtual void reset(int key) = 0;
    };

    /**
     * \interface ReferenceMutator
     * This interface is used for capturing the effects
     * of mutating the state of references for distributed
     * collectable objects such as a message needing 
     * to be send to another node as a consequence of 
     * adding another reference.
     */
    class ReferenceMutator {
    public:
      virtual void record_reference_mutation_effect(RtEvent event) = 0;
    };

    /**
     * \class LocalReferenceMutator 
     * This is an implementation of the ReferenceMutator
     * interface for handling local effects that should 
     * be waiting on locally.
     */
    class LocalReferenceMutator : public ReferenceMutator {
    public:
      LocalReferenceMutator(void) { }
      LocalReferenceMutator(const LocalReferenceMutator &rhs);
      ~LocalReferenceMutator(void);
    public:
      LocalReferenceMutator& operator=(const LocalReferenceMutator &rhs);
    public:
      virtual void record_reference_mutation_effect(RtEvent event);
    public:
      RtEvent get_done_event(void);
    private:
      std::set<RtEvent> mutation_effects;
    };

    /**
     * \class WrapperReferenceMutator
     * This wraps a target set of runtime events to update
     */
    class WrapperReferenceMutator : public ReferenceMutator {
    public:
      WrapperReferenceMutator(std::set<RtEvent> &targets)
        : mutation_effects(targets) { }
      WrapperReferenceMutator(const WrapperReferenceMutator &rhs);
      ~WrapperReferenceMutator(void) { }
    public:
      WrapperReferenceMutator& operator=(const WrapperReferenceMutator &rhs);
    public:
      virtual void record_reference_mutation_effect(RtEvent event);
    private:
      std::set<RtEvent> &mutation_effects;
    };

    /**
     * \class IgnoreReferenceMutator
     * This will ignore any reference effects
     */
    class IgnoreReferenceMutator : public ReferenceMutator {
    public:
      virtual void record_reference_mutation_effect(RtEvent event) { }
    };

    /**
     * \class Distributed Collectable
     * This is the base class for handling all the reference
     * counting logic for any objects in the runtime which 
     * have distributed copies of themselves across multiple
     * nodes and therefore have to have a distributed 
     * reference counting scheme to determine when they 
     * can be collected.
     */
    class DistributedCollectable {
    public:
      enum State {
        INACTIVE_STATE,
        ACTIVE_INVALID_STATE,
        VALID_STATE,
        DELETED_STATE,
        PENDING_ACTIVE_STATE,
        PENDING_INACTIVE_STATE,
        PENDING_VALID_STATE,
        PENDING_INVALID_STATE,
        PENDING_ACTIVE_VALID_STATE,
        PENDING_INACTIVE_INVALID_STATE,
      };
    public:
      class UnregisterFunctor {
      public:
        UnregisterFunctor(Runtime *rt, const DistributedID d,
                          VirtualChannelKind v, std::set<RtEvent> &done)
          : runtime(rt), did(d), vc(v), done_events(done) { }
      public:
        void apply(AddressSpaceID target);
      protected:
        Runtime *const runtime;
        const DistributedID did;
        const VirtualChannelKind vc;
        std::set<RtEvent> &done_events;
      };
      struct DeferRemoteReferenceUpdateArgs : 
        public LgTaskArgs<DeferRemoteReferenceUpdateArgs> {
      public:
        static const LgTaskID TASK_ID = LG_DEFER_REMOTE_REF_UPDATE_TASK_ID;
      public:
        DeferRemoteReferenceUpdateArgs(DistributedCollectable *d, 
            AddressSpaceID t, RtUserEvent e, unsigned c, bool v)
          : LgTaskArgs<DeferRemoteReferenceUpdateArgs>(implicit_provenance),
            did(d->did), target(t), done_event(e), count(c),
            owner(d->owner_space == t), valid(v) { } 
      public:
        const DistributedID did;
        const AddressSpaceID target;
        const RtUserEvent done_event;
        const int count;
        const bool owner;
        const bool valid;
      };
    public:
      DistributedCollectable(Runtime *rt, DistributedID did,
                             AddressSpaceID owner_space,
                             bool register_with_runtime = true,
                             CollectiveMapping *mapping = NULL);
      DistributedCollectable(const DistributedCollectable &rhs);
      virtual ~DistributedCollectable(void);
    public:
      inline void add_base_gc_ref(ReferenceSource source, 
                                  ReferenceMutator *mutator = NULL,int cnt = 1);
      inline void add_nested_gc_ref(DistributedID source, 
                                  ReferenceMutator *mutator = NULL,int cnt = 1);
      inline bool remove_base_gc_ref(ReferenceSource source, 
                                  ReferenceMutator *mutator = NULL,int cnt = 1);
      inline bool remove_nested_gc_ref(DistributedID source, 
                                  ReferenceMutator *mutator = NULL,int cnt = 1);
    public:
      inline void add_base_valid_ref(ReferenceSource source, 
                                  ReferenceMutator *mutator = NULL,int cnt = 1);
      inline void add_nested_valid_ref(DistributedID source, 
                                  ReferenceMutator *mutator = NULL,int cnt = 1);
      inline bool remove_base_valid_ref(ReferenceSource source, 
                                  ReferenceMutator *mutator = NULL,int cnt = 1);
      inline bool remove_nested_valid_ref(DistributedID source, 
                                  ReferenceMutator *mutator = NULL,int cnt = 1);
    public:
      inline void add_base_resource_ref(ReferenceSource source, int cnt = 1);
      inline void add_nested_resource_ref(DistributedID source, int cnt = 1);
      inline bool remove_base_resource_ref(ReferenceSource source, int cnt = 1);
      inline bool remove_nested_resource_ref(DistributedID source, int cnt = 1);
    public:
      // Atomic check and increment operations 
      inline bool check_valid_and_increment(ReferenceSource source,int cnt = 1);
      bool check_resource_and_increment(ReferenceSource source ,int cnt = 1);
    private:
      void add_gc_reference(ReferenceMutator *mutator);
      bool remove_gc_reference(ReferenceMutator *mutator);
    private:
      void add_valid_reference(ReferenceMutator *mutator);
      bool remove_valid_reference(ReferenceMutator *mutator);
    private:
      void add_resource_reference(void);
      bool remove_resource_reference(void);
#ifdef USE_REMOTE_REFERENCES
    private:
      bool add_create_reference(AddressSpaceID source, 
          ReferenceMutator *mutator, AddressSpaceID target, ReferenceKind kind);
      bool remove_create_reference(AddressSpaceID source,
          ReferenceMutator *mutator, AddressSpaceID target, ReferenceKind kind);
#endif
#ifdef DEBUG_LEGION_GC
    private:
      void add_base_gc_ref_internal(ReferenceSource source, 
                                    ReferenceMutator *mutator, int cnt);
      void add_nested_gc_ref_internal(DistributedID source, 
                                    ReferenceMutator *mutator, int cnt);
      bool remove_base_gc_ref_internal(ReferenceSource source, 
                                    ReferenceMutator *mutator, int cnt);
      bool remove_nested_gc_ref_internal(DistributedID source, 
                                    ReferenceMutator *mutator, int cnt);
    public:
      void add_base_valid_ref_internal(ReferenceSource source, 
                                    ReferenceMutator *mutator, int cnt);
      void add_nested_valid_ref_internal(DistributedID source, 
                                    ReferenceMutator *mutator, int cnt);
      bool remove_base_valid_ref_internal(ReferenceSource source, 
                                    ReferenceMutator *mutator, int cnt);
      bool remove_nested_valid_ref_internal(DistributedID source, 
                                    ReferenceMutator *mutator, int cnt);
    public:
      void add_base_resource_ref_internal(ReferenceSource source, int cnt); 
      void add_nested_resource_ref_internal(DistributedID source, int cnt); 
      bool remove_base_resource_ref_internal(ReferenceSource source, int cnt);
      bool remove_nested_resource_ref_internal(DistributedID source, int cnt); 
#endif
    public:
      // Methods for changing state
      virtual void notify_active(ReferenceMutator *mutator) = 0;
      virtual void notify_inactive(ReferenceMutator *mutator) = 0;
      virtual void notify_valid(ReferenceMutator *mutator) = 0;
      virtual void notify_invalid(ReferenceMutator *mutator) = 0;
    public:
      inline bool is_owner(void) const { return (owner_space == local_space); }
      inline bool is_registered(void) const { return registered_with_runtime; }
      bool has_remote_instance(AddressSpaceID remote_space) const;
      void update_remote_instances(AddressSpaceID remote_space, 
                                   bool need_lock = true);
    public:
      inline bool has_remote_instances(void) const;
      inline size_t count_remote_instances(void) const;
      template<typename FUNCTOR>
      inline void map_over_remote_instances(FUNCTOR &functor);
    public:
      // This is for the owner node only
      void register_with_runtime(ReferenceMutator *mutator,
                                 bool notify_remote = true);
    protected:
      void unregister_with_runtime(void) const;
      RtEvent send_unregister_messages(void) const;
      void send_unregister_mapping(std::set<RtEvent> &done_events) const;
    public:
      // This for remote nodes only
      void unregister_collectable(std::set<RtEvent> &done_events);
      static void handle_unregister_collectable(Runtime *runtime,
                                                Deserializer &derez);
    public:
      virtual void send_remote_registration(ReferenceMutator *mutator);
      // Return events indicate when message is on the virtual channel
      RtEvent send_remote_valid_increment(AddressSpaceID target,
                                    ReferenceMutator *mutator,
                                    RtEvent precondition = RtEvent::NO_RT_EVENT,
                                    unsigned count = 1);
      RtEvent send_remote_valid_decrement(AddressSpaceID target,
                                    ReferenceMutator *mutator = NULL,
                                    RtEvent precondition = RtEvent::NO_RT_EVENT,
                                    unsigned count = 1);
      RtEvent send_remote_gc_increment(AddressSpaceID target,
                                    ReferenceMutator *mutator,
                                    RtEvent precondition = RtEvent::NO_RT_EVENT,
                                    unsigned count = 1);
      RtEvent send_remote_gc_decrement(AddressSpaceID target,
                                    ReferenceMutator *mutator = NULL,
                                    RtEvent precondition = RtEvent::NO_RT_EVENT,
                                    unsigned count = 1);
#ifdef USE_REMOTE_REFERENCES
    public:
      ReferenceKind send_create_reference(AddressSpaceID target);
      void post_create_reference(ReferenceKind kind, 
                                 AddressSpaceID target, bool flush);
#endif
    public:
      static void handle_did_remote_registration(Runtime *runtime,
                                                 Deserializer &derez,
                                                 AddressSpaceID source);
      static void handle_did_remote_valid_update(Runtime *runtime,
                                                 Deserializer &derez);
      static void handle_did_remote_gc_update(Runtime *runtime,
                                              Deserializer &derez);
      static void handle_defer_remote_reference_update(Runtime *runtime,
                                                      const void *args);
    public:
      static void handle_did_add_create(Runtime *runtime, 
                                        Deserializer &derez);
      static void handle_did_remove_create(Runtime *runtime, 
                                           Deserializer &derez);
    protected:
      RtEvent check_for_transition_event(bool &reentrant);
      bool update_state(bool &need_activate, bool &need_validate,
                        bool &need_invalidate, bool &need_deactivate,
                        bool &do_deletion);
      bool can_delete(void);
    public:
      Runtime *const runtime;
      const DistributedID did;
      const AddressSpaceID owner_space;
      const AddressSpaceID local_space;
      CollectiveMapping *const collective_mapping;
    private: // derived users can't get the gc lock
      mutable LocalLock gc_lock;
    private: // derived users can't see the state information
      State current_state;
      RtUserEvent transition_event;
      RtEvent reentrant_event;
      bool has_gc_references;
      bool has_valid_references;
      bool has_resource_references;
      bool reentrant_update;
    private: // derived users can't see the references
      int gc_references;
      int valid_references;
      int resource_references;
#ifdef USE_REMOTE_REFERENCES
    protected:
      // These are only valid on the owner node
      std::map<std::pair<AddressSpaceID/*src*/,
                         AddressSpaceID/*dst*/>,int> create_gc_refs;
      std::map<std::pair<AddressSpaceID/*src*/,
                         AddressSpaceID/*dst*/>,int> create_valid_refs;
#endif
#ifdef DEBUG_LEGION_GC
    protected:
      std::map<ReferenceSource,int> detailed_base_gc_references;
      std::map<DistributedID,int> detailed_nested_gc_references;
      std::map<ReferenceSource,int> detailed_base_valid_references;
      std::map<DistributedID,int> detailed_nested_valid_references;
      std::map<ReferenceSource,int> detailed_base_resource_references;
      std::map<DistributedID,int> detailed_nested_resource_references;
#endif
    private:
      // Track all the remote instances (relative to ourselves) we know about
      NodeSet                  remote_instances;
    protected:
      mutable bool registered_with_runtime;
    };

    //--------------------------------------------------------------------------
    // Give some implementations here so things get inlined
    //--------------------------------------------------------------------------

    //--------------------------------------------------------------------------
    template<bool ADD>
    static inline void log_base_ref(ReferenceKind kind, DistributedID did,
                  AddressSpaceID local_space, ReferenceSource src, unsigned cnt)
    //--------------------------------------------------------------------------
    {
      did = LEGION_DISTRIBUTED_ID_FILTER(did);
      if (ADD)
        log_garbage.info("GC Add Base Ref %d %lld %d %d %d",
                          kind, did, local_space, src, cnt);
      else
        log_garbage.info("GC Remove Base Ref %d %lld %d %d %d",
                          kind, did, local_space, src, cnt);
    }

    //--------------------------------------------------------------------------
    template<bool ADD>
    static inline void log_nested_ref(ReferenceKind kind, DistributedID did, 
                    AddressSpaceID local_space, DistributedID src, unsigned cnt)
    //--------------------------------------------------------------------------
    {
      did = LEGION_DISTRIBUTED_ID_FILTER(did);
      src = LEGION_DISTRIBUTED_ID_FILTER(src);
      if (ADD)
        log_garbage.info("GC Add Nested Ref %d %lld %d %lld %d",
                          kind, did, local_space, src, cnt);
      else
        log_garbage.info("GC Remove Nested Ref %d %lld %d %lld %d",
                          kind, did, local_space, src, cnt);
    }

    //--------------------------------------------------------------------------
    inline void Collectable::add_reference(unsigned cnt /*= 1*/)
    //--------------------------------------------------------------------------
    {
      __sync_add_and_fetch(&references,cnt);
    }

    //--------------------------------------------------------------------------
    inline bool Collectable::remove_reference(unsigned cnt /*= 1*/)
    //--------------------------------------------------------------------------
    {
      unsigned prev = __sync_fetch_and_sub(&references,cnt);
#ifdef DEBUG_LEGION
      assert(prev >= cnt); // check for underflow
#endif
      // If previous is equal to count, the value is now
      // zero so it is safe to reclaim this object
      return (prev == cnt);
    }

    //--------------------------------------------------------------------------
    inline bool DistributedCollectable::has_remote_instances(void) const
    //--------------------------------------------------------------------------
    {
      AutoLock gc(gc_lock,1,false/*exclusive*/);
      return !remote_instances.empty();
    }

    //--------------------------------------------------------------------------
    inline size_t DistributedCollectable::count_remote_instances(void) const
    //--------------------------------------------------------------------------
    {
      AutoLock gc(gc_lock,1,false/*exclusive*/);
      return remote_instances.size();
    }

    //--------------------------------------------------------------------------
    template<typename FUNCTOR>
    void DistributedCollectable::map_over_remote_instances(FUNCTOR &functor)
    //--------------------------------------------------------------------------
    {
      AutoLock gc(gc_lock,1,false/*exclusive*/); 
      remote_instances.map(functor); 
    }

    //--------------------------------------------------------------------------
    inline void DistributedCollectable::add_base_gc_ref(ReferenceSource source,
                                      ReferenceMutator *mutator, int cnt /*=1*/)
    //--------------------------------------------------------------------------
    {
#ifdef DEBUG_LEGION
      assert(cnt >= 0);
#endif
#ifdef LEGION_GC
      log_base_ref<true>(GC_REF_KIND, did, local_space, source, cnt);
#endif
#ifndef DEBUG_LEGION_GC
      int previous = __sync_fetch_and_add(&gc_references, cnt);
#ifdef DEBUG_LEGION
      assert(previous >= 0);
#endif
      if (previous == 0)
        add_gc_reference(mutator);
#else
      add_base_gc_ref_internal(source, mutator, cnt); 
#endif
    }

    //--------------------------------------------------------------------------
    inline void DistributedCollectable::add_nested_gc_ref(
                DistributedID source, ReferenceMutator *mutator, int cnt /*=1*/)
    //--------------------------------------------------------------------------
    {
#ifdef DEBUG_LEGION
      assert(cnt >= 0);
#endif
#ifdef LEGION_GC
      log_nested_ref<true>(GC_REF_KIND, did, local_space, source, cnt);
#endif
#ifndef DEBUG_LEGION_GC
      int previous = __sync_fetch_and_add(&gc_references, cnt);
#ifdef DEBUG_LEGION
      assert(previous >= 0);
#endif
      if (previous == 0)
        add_gc_reference(mutator);
#else
      add_nested_gc_ref_internal(LEGION_DISTRIBUTED_ID_FILTER(source), 
                                 mutator, cnt);
#endif
    }

    //--------------------------------------------------------------------------
    inline bool DistributedCollectable::remove_base_gc_ref(
              ReferenceSource source, ReferenceMutator *mutator, int cnt /*=1*/)
    //--------------------------------------------------------------------------
    {
#ifdef DEBUG_LEGION
      assert(cnt >= 0);
#endif
#ifdef LEGION_GC
      log_base_ref<false>(GC_REF_KIND, did, local_space, source, cnt);
#endif
#ifndef DEBUG_LEGION_GC
      int previous = __sync_fetch_and_add(&gc_references, -cnt);
#ifdef DEBUG_LEGION
      assert(previous >= cnt);
#endif
      if (previous == cnt)
        return remove_gc_reference(mutator);
      return false;
#else
      return remove_base_gc_ref_internal(source, mutator, cnt);
#endif
    }

    //--------------------------------------------------------------------------
    inline bool DistributedCollectable::remove_nested_gc_ref(
                DistributedID source, ReferenceMutator *mutator, int cnt /*=1*/)
    //--------------------------------------------------------------------------
    {
#ifdef DEBUG_LEGION
      assert(cnt >= 0);
#endif
#ifdef LEGION_GC
      log_nested_ref<false>(GC_REF_KIND, did, local_space, source, cnt);
#endif
#ifndef DEBUG_LEGION_GC
      int previous = __sync_fetch_and_add(&gc_references, -cnt);
#ifdef DEBUG_LEGION
      assert(previous >= cnt);
#endif
      if (previous == cnt)
        return remove_gc_reference(mutator);
      return false;
#else
      return remove_nested_gc_ref_internal(
          LEGION_DISTRIBUTED_ID_FILTER(source), mutator, cnt);
#endif
    }

    //--------------------------------------------------------------------------
    inline void DistributedCollectable::add_base_valid_ref(
              ReferenceSource source, ReferenceMutator *mutator, int cnt /*=1*/)
    //--------------------------------------------------------------------------
    {
#ifdef DEBUG_LEGION
      assert(cnt >= 0);
#endif
#ifdef LEGION_GC
      log_base_ref<true>(VALID_REF_KIND, did, local_space, source, cnt);
#endif
#ifndef DEBUG_LEGION_GC
      int previous = __sync_fetch_and_add(&valid_references, cnt);
#ifdef DEBUG_LEGION
      assert(previous >= 0);
#endif
      if (previous == 0)
        add_valid_reference(mutator);
#else
      add_base_valid_ref_internal(source, mutator, cnt);
#endif
    }

    //--------------------------------------------------------------------------
    inline void DistributedCollectable::add_nested_valid_ref(
                DistributedID source, ReferenceMutator *mutator, int cnt /*=1*/)
    //--------------------------------------------------------------------------
    {
#ifdef DEBUG_LEGION
      assert(cnt >= 0);
#endif
#ifdef LEGION_GC
      log_nested_ref<true>(VALID_REF_KIND, did, local_space, source, cnt);
#endif
#ifndef DEBUG_LEGION_GC
      int previous = __sync_fetch_and_add(&valid_references, cnt);
#ifdef DEBUG_LEGION
      assert(previous >= 0);
#endif
      if (previous == 0)
        add_valid_reference(mutator);
#else
      add_nested_valid_ref_internal(LEGION_DISTRIBUTED_ID_FILTER(source), 
                                    mutator, cnt);
#endif
    }

    //--------------------------------------------------------------------------
    inline bool DistributedCollectable::remove_base_valid_ref(
              ReferenceSource source, ReferenceMutator *mutator, int cnt /*=1*/)
    //--------------------------------------------------------------------------
    {
#ifdef DEBUG_LEGION
      assert(cnt >= 0);
#endif
#ifdef LEGION_GC
      log_base_ref<false>(VALID_REF_KIND, did, local_space, source, cnt);
#endif
#ifndef DEBUG_LEGION_GC
      int previous = __sync_fetch_and_add(&valid_references, -cnt);
#ifdef DEBUG_LEGION
      assert(previous >= cnt);
#endif
      if (previous == cnt)
        return remove_valid_reference(mutator);
      return false;
#else
      return remove_base_valid_ref_internal(source, mutator, cnt);
#endif
    }

    //--------------------------------------------------------------------------
    inline bool DistributedCollectable::remove_nested_valid_ref(
                DistributedID source, ReferenceMutator *mutator, int cnt /*=1*/)
    //--------------------------------------------------------------------------
    {
#ifdef DEBUG_LEGION
      assert(cnt >= 0);
#endif
#ifdef LEGION_GC
      log_nested_ref<false>(VALID_REF_KIND, did, local_space, source, cnt);
#endif
#ifndef DEBUG_LEGION_GC
      int previous = __sync_fetch_and_add(&valid_references, -cnt);
#ifdef DEBUG_LEGION
      assert(previous >= cnt);
#endif
      if (previous == cnt)
        return remove_valid_reference(mutator);
      return false;
#else
      return remove_nested_valid_ref_internal(
          LEGION_DISTRIBUTED_ID_FILTER(source), mutator, cnt);
#endif
    }

    //--------------------------------------------------------------------------
    inline void DistributedCollectable::add_base_resource_ref(
                                         ReferenceSource source, int cnt /*=1*/)
    //--------------------------------------------------------------------------
    {
#ifdef DEBUG_LEGION
      assert(cnt >= 0);
#endif
#ifdef LEGION_GC
      log_base_ref<true>(RESOURCE_REF_KIND, did, local_space, source, cnt);
#endif
#ifndef DEBUG_LEGION_GC
      int previous = __sync_fetch_and_add(&resource_references, cnt);
#ifdef DEBUG_LEGION
      assert(previous >= 0);
#endif
      if (previous == 0)
        add_resource_reference();
#else
      add_base_resource_ref_internal(source, cnt);
#endif
    }

    //--------------------------------------------------------------------------
    inline void DistributedCollectable::add_nested_resource_ref(
                                           DistributedID source, int cnt /*=1*/)
    //--------------------------------------------------------------------------
    {
#ifdef DEBUG_LEGION
      assert(cnt >= 0);
#endif
#ifdef LEGION_GC
      log_nested_ref<true>(RESOURCE_REF_KIND, did, local_space, source, cnt);
#endif
#ifndef DEBUG_LEGION_GC
      int previous = __sync_fetch_and_add(&resource_references, cnt);
#ifdef DEBUG_LEGION
      assert(previous >= 0);
#endif
      if (previous == 0)
        add_resource_reference();
#else
      add_nested_resource_ref_internal(
          LEGION_DISTRIBUTED_ID_FILTER(source), cnt);
#endif
    }

    //--------------------------------------------------------------------------
    inline bool DistributedCollectable::remove_base_resource_ref(
                                         ReferenceSource source, int cnt /*=1*/)
    //--------------------------------------------------------------------------
    {
#ifdef DEBUG_LEGION
      assert(cnt >= 0);
#endif
#ifdef LEGION_GC
      log_base_ref<false>(RESOURCE_REF_KIND, did, local_space, source, cnt);
#endif
#ifndef DEBUG_LEGION_GC
      int previous = __sync_fetch_and_add(&resource_references, -cnt);
#ifdef DEBUG_LEGION
      assert(previous >= cnt);
#endif
      if (previous == cnt)
        return remove_resource_reference();
      return false;
#else
      return remove_base_resource_ref_internal(source, cnt);
#endif
    }

    //--------------------------------------------------------------------------
    inline bool DistributedCollectable::remove_nested_resource_ref(
                                           DistributedID source, int cnt /*=1*/)
    //--------------------------------------------------------------------------
    {
#ifdef DEBUG_LEGION
      assert(cnt >= 0);
#endif
#ifdef LEGION_GC
      log_nested_ref<false>(RESOURCE_REF_KIND, did, local_space, source, cnt);
#endif
#ifndef DEBUG_LEGION_GC
      int previous = __sync_fetch_and_add(&resource_references, -cnt);
#ifdef DEBUG_LEGION
      assert(previous >= cnt);
#endif
      if (previous == cnt)
        return remove_resource_reference();
      return false;
#else
      return remove_nested_resource_ref_internal(
          LEGION_DISTRIBUTED_ID_FILTER(source), cnt);
#endif
    }

    //--------------------------------------------------------------------------
    inline bool DistributedCollectable::check_valid_and_increment(
                                         ReferenceSource source, int cnt /*=1*/)
    //--------------------------------------------------------------------------
    {
#ifdef DEBUG_LEGION
      assert(cnt >= 0);
#endif
      // Don't support this if we are debugging GC
#ifndef DEBUG_LEGION_GC
      // Read the value in an unsafe way at first 
      int current_cnt = valid_references;
      // Don't even both trying if the count is zero
      while (current_cnt > 0)
      {
        const int next_cnt = current_cnt + cnt;
        const int prev_cnt = 
          __sync_val_compare_and_swap(&valid_references, current_cnt, next_cnt);
        if (prev_cnt == current_cnt)
        {
#ifdef LEGION_GC
          log_base_ref<true>(VALID_REF_KIND, did, local_space, source, cnt);
#endif
          return true;
        }
        // Update the current count
        current_cnt = prev_cnt;
      }
#endif
      return false;
    }

  }; // namespace Internal 
}; // namespace Legion 

#endif // __LEGION_GARBAGE_COLLECTION__

// EOF
<|MERGE_RESOLUTION|>--- conflicted
+++ resolved
@@ -84,14 +84,10 @@
       TRACE_REF = 26,
       AGGREGATORE_REF = 27,
       FIELD_STATE_REF = 28,
-<<<<<<< HEAD
-      DISJOINT_COMPLETE_REF = 29,
-      REPLICATION_REF = 30,
-      LAST_SOURCE_REF = 31,
-=======
       CANONICAL_REF = 29,
-      LAST_SOURCE_REF = 30,
->>>>>>> e1f83b89
+      DISJOINT_COMPLETE_REF = 30,
+      REPLICATION_REF = 31,
+      LAST_SOURCE_REF = 32,
     };
 
     enum ReferenceKind {
@@ -131,12 +127,9 @@
       "Index Space Expression Reference",           \
       "Aggregator Reference",                       \
       "Field State Reference",                      \
-<<<<<<< HEAD
+      "Canonical Index Space Expression Reference", \
       "Disjoint Complete Reference",                \
       "Replication Reference",                      \
-=======
-      "Canonical Index Space Expression Reference", \
->>>>>>> e1f83b89
     }
 
     extern Realm::Logger log_garbage;
