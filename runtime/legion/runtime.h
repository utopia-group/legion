/* Copyright 2019 Stanford University, NVIDIA Corporation
 *
 * Licensed under the Apache License, Version 2.0 (the "License");
 * you may not use this file except in compliance with the License.
 * You may obtain a copy of the License at
 *
 *     http://www.apache.org/licenses/LICENSE-2.0
 *
 * Unless required by applicable law or agreed to in writing, software
 * distributed under the License is distributed on an "AS IS" BASIS,
 * WITHOUT WARRANTIES OR CONDITIONS OF ANY KIND, either express or implied.
 * See the License for the specific language governing permissions and
 * limitations under the License.
 */


#ifndef __RUNTIME_H__
#define __RUNTIME_H__

#include "legion.h"
#include "legion/legion_spy.h"
#include "legion/region_tree.h"
#include "legion/mapper_manager.h"
#include "legion/legion_analysis.h"
#include "legion/legion_utilities.h"
#include "legion/legion_profiling.h"
#include "legion/legion_allocation.h"
#include "legion/garbage_collection.h"

#define REPORT_LEGION_FATAL(code, fmt, ...)               \
{                                                         \
char message[4096];                                       \
snprintf(message, 4096, fmt, ##__VA_ARGS__);              \
Legion::Internal::Runtime::report_fatal_message(          \
code, __FILE__, __LINE__, message);                       \
}

#define REPORT_LEGION_ERROR(code, fmt, ...)               \
{                                                         \
char message[4096];                                       \
snprintf(message, 4096, fmt, ##__VA_ARGS__);              \
Legion::Internal::Runtime::report_error_message(          \
code, __FILE__, __LINE__, message);                       \
}

#define REPORT_LEGION_WARNING(code, fmt, ...)             \
{                                                         \
char message[4096];                                       \
snprintf(message, 4096, fmt, ##__VA_ARGS__);              \
Legion::Internal::Runtime::report_warning_message(        \
code, __FILE__, __LINE__, message);                       \
}

namespace Legion {
#ifndef DISABLE_PARTITION_SHIM
#define PARTITION_SHIM_MAPPER_ID                      (1729)
  // An internal namespace with some classes for providing help
  // with backwards compatibility for partitioning operations
  namespace PartitionShim {

    template<int COLOR_DIM>
    class ColorPoints : public TaskLauncher {
    public:
      ColorPoints(const Coloring &coloring, LogicalRegion region,
                  FieldID color_field, FieldID pointer_field);
      ColorPoints(const PointColoring &coloring, LogicalRegion region,
                  FieldID color_field, FieldID pointer_field);
    protected:
      Serializer rez;
    public:
      static TaskID TASK_ID;
      static void register_task(void);
      static void cpu_variant(const Task *task,
          const std::vector<PhysicalRegion> &regions, 
          Context ctx, Runtime *runtime);
    };

    template<int COLOR_DIM, int RANGE_DIM>
    class ColorRects : public TaskLauncher {
    public:
      ColorRects(const DomainColoring &coloring, LogicalRegion region,
                 FieldID color_field, FieldID range_field);
      ColorRects(const MultiDomainColoring &coloring, LogicalRegion region, 
                 FieldID color_field, FieldID range_field);
    public:
      ColorRects(const DomainPointColoring &coloring,
          LogicalRegion region, FieldID color_field, FieldID range_field);
      ColorRects(const MultiDomainPointColoring &coloring,
          LogicalRegion region, FieldID color_field, FieldID range_field);
    public:
      ColorRects(const Coloring &coloring, LogicalRegion region,
                 FieldID color_field, FieldID range_field);
      ColorRects(const PointColoring &coloring, LogicalRegion region,
                 FieldID color_field, FieldID range_field);
    protected:
      Serializer rez;
    public:
      static TaskID TASK_ID;
      static void register_task(void);
      static void cpu_variant(const Task *task,
          const std::vector<PhysicalRegion> &regions, 
          Context ctx, Runtime *runtime);
    };
  };
#endif

  namespace Internal { 

    // Special helper for when we need a dummy context
#define DUMMY_CONTEXT       0

    /**
     * A class for deduplicating memory used with task arguments
     * and knowing when to collect the data associated with it
     */
    class AllocManager : public Collectable,
                         public LegionHeapify<AllocManager> {
    public:
      static const AllocationType alloc_type = ALLOC_MANAGER_ALLOC;
    public:
      AllocManager(size_t arglen)
        : Collectable(), 
          allocation(legion_malloc(ALLOC_INTERNAL_ALLOC, arglen)), 
          allocation_size(arglen) { }
      AllocManager(const AllocManager &rhs)
        : Collectable(), allocation(NULL), allocation_size(0)
      { assert(false); /*should never be called*/ }
      ~AllocManager(void)
      { legion_free(ALLOC_INTERNAL_ALLOC, allocation, allocation_size); }
    public:
      AllocManager& operator=(const AllocManager &rhs)
      { assert(false); /*should never be called*/ return *this; }
    public:
      inline void* get_allocation(void) const { return allocation; }
      inline size_t get_allocation_size(void) const
      { return allocation_size; }
    private:
      void *const allocation;
      size_t allocation_size;
    };

    /**
     * \class ArgumentMapImpl
     * An argument map implementation that provides
     * the backing store for an argument map handle.
     * Argument maps maintain pairs of domain points
     * and task arguments.  To make re-use of argument
     * maps efficient with small deltas, argument map
     * implementations provide a nice versionining system
     * with all argument map implementations sharing
     * a single backing store to de-duplicate domain
     * points and values.
     */
    class ArgumentMapImpl : public Collectable,
                            public LegionHeapify<ArgumentMapImpl> {
    public:
      static const AllocationType alloc_type = ARGUMENT_MAP_ALLOC;
    public:
      ArgumentMapImpl(void);
      ArgumentMapImpl(const FutureMap &rhs);
      ArgumentMapImpl(const ArgumentMapImpl &impl);
      ~ArgumentMapImpl(void);
    public:
      ArgumentMapImpl& operator=(const ArgumentMapImpl &rhs);
    public:
      bool has_point(const DomainPoint &point);
      void set_point(const DomainPoint &point, const TaskArgument &arg,
                     bool replace);
      bool remove_point(const DomainPoint &point);
      TaskArgument get_point(const DomainPoint &point);
    public:
      FutureMapImpl* freeze(TaskContext *ctx);
      void unfreeze(void);
    public:
      Runtime *const runtime;
    private:
      FutureMapImpl *future_map;
      std::map<DomainPoint,Future> arguments;
      bool equivalent; // argument and future_map the same
    };

    /**
     * \class FutureImpl
     * The base implementation of a future object.  The runtime
     * manages future implementation objects and knows how to
     * copy them from one node to another.  Future implementations
     * are always made first on the owner node and then moved
     * remotely.  We use the distributed collectable scheme
     * to manage garbage collection of distributed futures
     */
    class FutureImpl : public DistributedCollectable,
                       public LegionHeapify<FutureImpl> {
    public:
      static const AllocationType alloc_type = FUTURE_ALLOC;
    public:
      struct ContributeCollectiveArgs : 
        public LgTaskArgs<ContributeCollectiveArgs> {
      public:
        static const LgTaskID TASK_ID = LG_CONTRIBUTE_COLLECTIVE_ID;
      public:
        ContributeCollectiveArgs(FutureImpl *i, DynamicCollective d, unsigned c)
          : LgTaskArgs<ContributeCollectiveArgs>(implicit_provenance),
            impl(i), dc(d), count(c) { }
      public:
        FutureImpl *const impl;
        const DynamicCollective dc;
        const unsigned count;
      };
    public:
      FutureImpl(Runtime *rt, bool register_future, DistributedID did, 
                 AddressSpaceID owner_space, Operation *op = NULL);
      FutureImpl(const FutureImpl &rhs);
      virtual ~FutureImpl(void);
    public:
      FutureImpl& operator=(const FutureImpl &rhs);
    public:
      void get_void_result(bool silence_warnings = true,
                           const char *warning_string = NULL);
      void* get_untyped_result(bool silence_warnings = true,
                               const char *warning_string = NULL);
      bool is_empty(bool block, bool silence_warnings = true,
                    const char *warning_string = NULL);
      bool is_ready(void);
      size_t get_untyped_size(void);
      ApEvent get_ready_event(void) const { return ready_event; }
    public:
      // This will simply save the value of the future
      void set_result(const void *args, size_t arglen, bool own);
      // This will save the value of the future locally
      void unpack_future(Deserializer &derez);
      // Cause the future value to complete
      void complete_future(void);
      // Reset the future in case we need to restart the
      // computation for resiliency reasons
      bool reset_future(void);
      // A special function for predicates to peek
      // at the boolean value of a future if it is set
      bool get_boolean_value(bool &valid);
    public:
      virtual void notify_active(ReferenceMutator *mutator);
      virtual void notify_valid(ReferenceMutator *mutator);
      virtual void notify_invalid(ReferenceMutator *mutator);
      virtual void notify_inactive(ReferenceMutator *mutator);
    public:
      void register_dependence(Operation *consumer_op);
      void register_waiter(AddressSpaceID sid);
    protected:
      void mark_sampled(void);
      void broadcast_result(void);
    public:
      void record_future_registered(ReferenceMutator *creator);
      static void handle_future_result(Deserializer &derez, Runtime *rt);
      static void handle_future_subscription(Deserializer &derez, Runtime *rt);
    public:
      void contribute_to_collective(const DynamicCollective &dc,unsigned count);
      static void handle_contribute_to_collective(const void *args);
    public:
      // These three fields are only valid on the owner node
      Operation *const producer_op;
      const GenerationID op_gen;
      // The depth of the context in which this was made
      const int producer_depth;
#ifdef LEGION_SPY
      const UniqueID producer_uid;
#endif
    private:
      FRIEND_ALL_RUNTIME_CLASSES
      mutable LocalLock future_lock;
      ApUserEvent ready_event;
      void *result; 
      size_t result_size;
      volatile bool empty;
      volatile bool sampled;
      // On the owner node, keep track of the registered waiters
      std::set<AddressSpaceID> registered_waiters;
    };

    /**
     * \class FutureMapImpl
     * The base implementation of a future map object. Note
     * that this is now a distributed collectable object too
     * that can be used to find the name of a future for a
     * given point anywhere in the machine.
     */
    class FutureMapImpl : public DistributedCollectable,
                          public LegionHeapify<FutureMapImpl> {
    public:
      static const AllocationType alloc_type = FUTURE_MAP_ALLOC;
    public:
      FutureMapImpl(TaskContext *ctx, Operation *op, 
                    Runtime *rt, DistributedID did, AddressSpaceID owner_space);
      FutureMapImpl(TaskContext *ctx, Runtime *rt, 
                    DistributedID did, AddressSpaceID owner_space,
                    bool register_now = true); // empty map
      FutureMapImpl(const FutureMapImpl &rhs);
      virtual ~FutureMapImpl(void);
    public:
      FutureMapImpl& operator=(const FutureMapImpl &rhs);
    public:
      virtual void notify_active(ReferenceMutator *mutator);
      virtual void notify_valid(ReferenceMutator *mutator);
      virtual void notify_invalid(ReferenceMutator *mutator);
      virtual void notify_inactive(ReferenceMutator *mutator);
    public:
      virtual Future get_future(const DomainPoint &point, 
                                bool allow_empty = false);
      void set_future(const DomainPoint &point, FutureImpl *impl,
                      ReferenceMutator *mutator);
      void get_void_result(const DomainPoint &point, 
<<<<<<< HEAD
                            bool silence_warnings = true);
      virtual void wait_all_results(bool silence_warnings = true);
=======
                            bool silence_warnings = true,
                            const char *warning_string = NULL);
      void wait_all_results(bool silence_warnings = true,
                            const char *warning_string = NULL);
>>>>>>> 8522c01a
      void complete_all_futures(void);
      bool reset_all_futures(void);
    public:
      virtual void get_all_futures(std::map<DomainPoint,Future> &futures);
      void set_all_futures(const std::map<DomainPoint,Future> &futures);
#ifdef DEBUG_LEGION
    public:
      void add_valid_domain(const Domain &d);
      void add_valid_point(const DomainPoint &dp);
#endif
    public:
      void record_future_map_registered(ReferenceMutator *creator);
      static void handle_future_map_future_request(Deserializer &derez,
                              Runtime *runtime, AddressSpaceID source);
      static void handle_future_map_future_response(Deserializer &derez,
                                                    Runtime *runtime);
    public:
      TaskContext *const context;
      // Either an index space task or a must epoch op
      Operation *const op;
      const GenerationID op_gen;
    protected:
      mutable LocalLock future_map_lock;
      ApEvent ready_event;
      std::map<DomainPoint,Future> futures;
      bool valid;
#ifdef DEBUG_LEGION
    protected:
      std::vector<Domain> valid_domains;
      std::set<DomainPoint> valid_points;
#endif
    };

    /**
     * \class ReplFutureMapImpl
     * This a special kind of future map that is created
     * in control replication contexts
     */
    class ReplFutureMapImpl : public FutureMapImpl {
    public:
      ReplFutureMapImpl(ReplicateContext *ctx, Operation *op, 
                        const Domain &shard_domain, Runtime *rt, 
                        DistributedID did, AddressSpaceID owner_space);
      ReplFutureMapImpl(const ReplFutureMapImpl &rhs);
      virtual ~ReplFutureMapImpl(void);
    public:
      ReplFutureMapImpl& operator=(const ReplFutureMapImpl &rhs);
    public:
      // Override this so we can trigger our deletion barrier
      virtual void notify_inactive(ReferenceMutator *mutator);
    public:
      virtual Future get_future(const DomainPoint &point,
                                bool allow_empty = false);
      virtual void get_all_futures(std::map<DomainPoint,Future> &futures);
      virtual void wait_all_results(bool silence_warnings = true);
    public:
      void set_sharding_function(ShardingFunction *function);
      void handle_future_map_request(Deserializer &derez);
    public:
      static void handle_future_map_response(Deserializer &derez,
                                             Runtime *runtime);
    public:
      ReplicateContext *const repl_ctx;
      const Domain shard_domain;
      const ApBarrier future_map_barrier;
      const CollectiveID collective_index; // in case we have to do all-to-all
    protected:
      RtUserEvent sharding_function_ready;
      ShardingFunction *sharding_function;
      bool collective_performed;
    };

    /**
     * \class PhysicalRegionImpl
     * The base implementation of a physical region object.
     * Physical region objects are not allowed to move from the
     * node in which they are created.  Like other objects
     * available to both the user and runtime they are reference
     * counted to know when they can be deleted.
     *
     * Note that we don't need to protect physical region impls
     * with any kind of synchronization mechanism since they
     * will only be manipulated by a single task which is 
     * guaranteed to only be running on one processor.
     */
    class PhysicalRegionImpl : public Collectable,
                               public LegionHeapify<PhysicalRegionImpl> {
    public:
      static const AllocationType alloc_type = PHYSICAL_REGION_ALLOC;
    public:
      PhysicalRegionImpl(const RegionRequirement &req, ApEvent ready_event,
                         bool mapped, TaskContext *ctx, MapperID mid,
                         MappingTagID tag, bool leaf, bool virt, Runtime *rt);
      PhysicalRegionImpl(const PhysicalRegionImpl &rhs);
      ~PhysicalRegionImpl(void);
    public:
      PhysicalRegionImpl& operator=(const PhysicalRegionImpl &rhs);
    public:
      inline bool created_accessor(void) const { return made_accessor; }
    public:
<<<<<<< HEAD
      void set_sharded_view(ShardedView *view);
      inline ShardedView* get_sharded_view(void) const { return sharded_view; }
    public:
      void wait_until_valid(bool silence_warnings, 
=======
      void wait_until_valid(bool silence_warnings, const char *warning_string, 
>>>>>>> 8522c01a
                            bool warn = false, const char *src = NULL);
      bool is_valid(void) const;
      bool is_mapped(void) const;
      bool is_external_region(void) const;
      LogicalRegion get_logical_region(void) const;
      LegionRuntime::Accessor::RegionAccessor<
        LegionRuntime::Accessor::AccessorType::Generic>
          get_accessor(bool silence_warnings = true);
      LegionRuntime::Accessor::RegionAccessor<
        LegionRuntime::Accessor::AccessorType::Generic> 
          get_field_accessor(FieldID field, bool silence_warnings = true);
    public:
      void unmap_region(void);
      void remap_region(ApEvent new_ready_event);
      const RegionRequirement& get_requirement(void) const;
      void set_reference(const InstanceRef &references);
      void reset_references(const InstanceSet &instances,ApUserEvent term_event,
                            ApEvent wait_for = ApEvent::NO_AP_EVENT);
      ApEvent get_ready_event(void) const;
      bool has_references(void) const;
      void get_references(InstanceSet &instances) const;
      void get_memories(std::set<Memory>& memories) const;
      void get_fields(std::vector<FieldID>& fields) const;
#if defined(PRIVILEGE_CHECKS) || defined(BOUNDS_CHECKS)
    public:
      const char* get_task_name(void) const;
#endif
#ifdef BOUNDS_CHECKS
    public:
      bool contains_ptr(ptr_t ptr);
      bool contains_point(const DomainPoint &dp);
#endif
    public:
      void get_bounds(void *realm_is, TypeTag type_tag);
      PhysicalInstance get_instance_info(PrivilegeMode mode, 
                                         FieldID fid, size_t field_size, 
                                         void *realm_is, TypeTag type_tag,
                                         const char *warning_string,
                                         bool silence_warnings, 
                                         bool generic_accessor,
                                         bool check_field_size,
                                         ReductionOpID redop);
      void fail_bounds_check(DomainPoint p, FieldID fid, PrivilegeMode mode);
      void fail_bounds_check(Domain d, FieldID fid, PrivilegeMode mode);
    public:
      Runtime *const runtime;
      TaskContext *const context;
      const MapperID map_id;
      const MappingTagID tag;
      const bool leaf_region;
      const bool virtual_mapped;
    private:
      // Event for when the instance ref is ready
      ApEvent ready_event;
      // Instance ref
      InstanceSet references;
      RegionRequirement req;
      // Only used for control replication
      ShardedView *sharded_view;
      bool mapped; // whether it is currently mapped
      bool valid; // whether it is currently valid
      // whether to trigger the termination event
      // upon unmap
      bool trigger_on_unmap;
      bool made_accessor;
      ApUserEvent termination_event;
      ApEvent wait_for_unmap;
#ifdef BOUNDS_CHECKS
    private:
      Domain bounds;
#endif
    };

    /**
     * \class GrantImpl
     * This is the base implementation of a grant object.
     * The grant implementation remembers the locks that
     * must be acquired and gives out an precondition event
     * for acquiring the locks whenever a user attempts
     * to register as using the grant.  Registering requires
     * providing a completion event for the operation which
     * the grant object then knows to use when releasing the
     * locks.  Grants continues accepting registrations
     * until the runtime marks that it is no longer active.
     */
    class GrantImpl : public Collectable, public LegionHeapify<GrantImpl> {
    public:
      static const AllocationType alloc_type = GRANT_ALLOC;
    public:
      struct ReservationRequest {
      public:
        ReservationRequest(void)
          : reservation(Reservation::NO_RESERVATION),
            mode(0), exclusive(true) { }
        ReservationRequest(Reservation r, unsigned m, bool e)
          : reservation(r), mode(m), exclusive(e) { }
      public:
        Reservation reservation;
        unsigned mode;
        bool exclusive;
      };
    public:
      GrantImpl(void);
      GrantImpl(const std::vector<ReservationRequest> &requests);
      GrantImpl(const GrantImpl &rhs);
      ~GrantImpl(void);
    public:
      GrantImpl& operator=(const GrantImpl &rhs);
    public:
      void register_operation(ApEvent completion_event);
      ApEvent acquire_grant(void);
      void release_grant(void);
    public:
      void pack_grant(Serializer &rez);
      void unpack_grant(Deserializer &derez);
    private:
      std::vector<ReservationRequest> requests;
      bool acquired;
      ApEvent grant_event;
      std::set<ApEvent> completion_events;
      mutable LocalLock grant_lock;
    };

    class MPILegionHandshakeImpl : public Collectable,
                       public LegionHeapify<MPILegionHandshakeImpl> {
    public:
      static const AllocationType alloc_type = MPI_HANDSHAKE_ALLOC;
    public:
      MPILegionHandshakeImpl(bool init_in_MPI, int mpi_participants, 
                             int legion_participants);
      MPILegionHandshakeImpl(const MPILegionHandshakeImpl &rhs);
      ~MPILegionHandshakeImpl(void);
    public:
      MPILegionHandshakeImpl& operator=(const MPILegionHandshakeImpl &rhs);
    public:
      void initialize(void);
    public:
      void mpi_handoff_to_legion(void);
      void mpi_wait_on_legion(void);
    public:
      void legion_handoff_to_mpi(void);
      void legion_wait_on_mpi(void);
    public:
      PhaseBarrier get_legion_wait_phase_barrier(void);
      PhaseBarrier get_legion_arrive_phase_barrier(void);
      void advance_legion_handshake(void);
    private:
      const bool init_in_MPI;
      const int mpi_participants;
      const int legion_participants;
    private:
      PhaseBarrier mpi_wait_barrier;
      PhaseBarrier mpi_arrive_barrier;
      PhaseBarrier legion_wait_barrier; // copy of mpi_arrive_barrier
      PhaseBarrier legion_arrive_barrier; // copy of mpi_wait_barrier
    };

    class MPIRankTable {
    public:
      MPIRankTable(Runtime *runtime);
      MPIRankTable(const MPIRankTable &rhs);
      ~MPIRankTable(void);
    public:
      MPIRankTable& operator=(const MPIRankTable &rhs);
    public:
      void perform_rank_exchange(void);
      void handle_mpi_rank_exchange(Deserializer &derez);
    protected:
      bool initiate_exchange(void);
      void send_remainder_stage(void);
      bool send_ready_stages(const int start_stage=1);
      void unpack_exchange(int stage, Deserializer &derez);
      void complete_exchange(void);
    public:
      Runtime *const runtime;
      bool participating;
    public:
      std::map<int,AddressSpace> forward_mapping;
      std::map<AddressSpace,int> reverse_mapping;
    protected:
      mutable LocalLock reservation;
      RtUserEvent done_event;
      std::vector<int> stage_notifications;
      std::vector<bool> sent_stages;
    protected:
      int collective_radix;
      int collective_log_radix;
      int collective_stages;
      int collective_participating_spaces;
      int collective_last_radix;
      // Handle a small race on deciding who gets to
      // trigger the done event
      bool done_triggered;
    }; 

    /**
     * \class ProcessorManager
     * This class manages all the state for a single processor
     * within a given instance of the Internal runtime.  It keeps
     * queues for each of the different stages that operations
     * undergo and also tracks when the scheduling task needs
     * to be run for a processor.
     */
    class ProcessorManager {
    public: 
      struct SchedulerArgs : public LgTaskArgs<SchedulerArgs> {
      public:
        static const LgTaskID TASK_ID = LG_SCHEDULER_ID;
      public:
        SchedulerArgs(Processor p)
          : LgTaskArgs<SchedulerArgs>(0), proc(p) { }
      public:
        const Processor proc;
      }; 
      struct DeferMapperSchedulerArgs : 
        public LgTaskArgs<DeferMapperSchedulerArgs> {
      public:
        static const LgTaskID TASK_ID = LG_DEFER_MAPPER_SCHEDULER_TASK_ID;
      public:
        DeferMapperSchedulerArgs(ProcessorManager *proxy,
                                 MapperID mid, RtEvent defer)
          : LgTaskArgs<DeferMapperSchedulerArgs>(implicit_provenance),
            proxy_this(proxy), map_id(mid), deferral_event(defer) { }
      public:
        ProcessorManager *const proxy_this;
        const MapperID map_id;
        const RtEvent deferral_event;
      };
      struct MapperMessage {
      public:
        MapperMessage(void)
          : target(Processor::NO_PROC), message(NULL), length(0), radix(0) { }
        MapperMessage(Processor t, void *mes, size_t l)
          : target(t), message(mes), length(l), radix(-1) { }
        MapperMessage(void *mes, size_t l, int r)
          : target(Processor::NO_PROC), message(mes), length(l), radix(r) { }
      public:
        Processor target;
        void *message;
        size_t length;
        int radix;
      };
    public:
      ProcessorManager(Processor proc, Processor::Kind proc_kind,
                       Runtime *rt, unsigned default_mappers,  
                       bool no_steal, bool replay);
      ProcessorManager(const ProcessorManager &rhs);
      ~ProcessorManager(void);
    public:
      ProcessorManager& operator=(const ProcessorManager &rhs);
    public:
      void prepare_for_shutdown(void);
    public:
      void startup_mappers(void);
      void add_mapper(MapperID mid, MapperManager *m, 
                      bool check, bool own, bool skip_replay = false);
      void replace_default_mapper(MapperManager *m, bool own);
      MapperManager* find_mapper(MapperID mid) const;
    public:
      void perform_scheduling(void);
      void launch_task_scheduler(void);
      void notify_deferred_mapper(MapperID map_id, RtEvent deferred_event);
      static void handle_defer_mapper(const void *args);
    public:
      void activate_context(InnerContext *context);
      void deactivate_context(InnerContext *context);
      void update_max_context_count(unsigned max_contexts);
    public:
      void process_steal_request(Processor thief, 
                                 const std::vector<MapperID> &thieves);
      void process_advertisement(Processor advertiser, MapperID mid);
    public:
      void add_to_ready_queue(TaskOp *op);
      void add_to_local_ready_queue(Operation *op, LgPriority priority,
                                    RtEvent wait_on);
    public:
      inline void find_visible_memories(std::set<Memory> &visible) const
        { visible = visible_memories; }
    protected:
      void perform_mapping_operations(void);
      void issue_advertisements(MapperID mid);
    protected:
      void increment_active_contexts(void);
      void decrement_active_contexts(void);
    protected:
      void increment_active_mappers(void);
      void decrement_active_mappers(void);
    public:
      // Immutable state
      Runtime *const runtime;
      const Processor local_proc;
      const Processor::Kind proc_kind;
      // Is stealing disabled 
      const bool stealing_disabled;
      // are we doing replay execution
      const bool replay_execution;
    protected:
      // Local queue state
      mutable LocalLock local_queue_lock;
      unsigned next_local_index;
    protected:
      // Scheduling state
      mutable LocalLock queue_lock;
      bool task_scheduler_enabled;
      bool outstanding_task_scheduler;
      unsigned total_active_contexts;
      unsigned total_active_mappers;
      struct ContextState {
      public:
        ContextState(void)
          : owned_tasks(0), active(false) { }
      public:
        unsigned owned_tasks;
        bool active;
      };
      std::vector<ContextState> context_states;
    protected:
      // Mapper objects
      std::map<MapperID,std::pair<MapperManager*,bool/*own*/> > mappers;
      // For each mapper something to track its state
      struct MapperState {
      public:
        MapperState(void)
          : queue_guard(false) { }
      public:
        std::list<TaskOp*> ready_queue;
        RtEvent deferral_event;
        RtUserEvent queue_waiter;
        bool queue_guard;
      };
      // State for each mapper for scheduling purposes
      std::map<MapperID,MapperState> mapper_states;
      // Lock for accessing mappers
      mutable LocalLock mapper_lock;
      // The set of visible memories from this processor
      std::set<Memory> visible_memories;
    };

    /**
     * \class MemoryManager
     * The goal of the memory manager is to keep track of all of
     * the physical instances that the runtime knows about in various
     * memories throughout the system.  This will then allow for
     * feedback when mapping to know when memories are nearing
     * their capacity.
     */
    class MemoryManager {
    public:
      enum RequestKind {
        CREATE_INSTANCE_CONSTRAINTS,
        CREATE_INSTANCE_LAYOUT,
        FIND_OR_CREATE_CONSTRAINTS,
        FIND_OR_CREATE_LAYOUT,
        FIND_ONLY_CONSTRAINTS,
        FIND_ONLY_LAYOUT,
      };
      enum InstanceState {
        COLLECTABLE_STATE = 0,
        ACTIVE_STATE = 1,
        PENDING_COLLECTED_STATE = 2, // sticky
        VALID_STATE = 3,
        PENDING_ACQUIRE_STATE = 4,
      };
    public:
      struct InstanceInfo {
      public:
        InstanceInfo(void)
          : current_state(COLLECTABLE_STATE), 
            deferred_collect(RtUserEvent::NO_RT_USER_EVENT),
            instance_size(0), pending_acquires(0), min_priority(0) { }
      public:
        InstanceState current_state;
        RtUserEvent deferred_collect;
        size_t instance_size;
        unsigned pending_acquires;
        GCPriority min_priority;
        std::map<std::pair<MapperID,Processor>,GCPriority> mapper_priorities;
        // For tracking external instances and whether they can be used
      };
    public:
      MemoryManager(Memory mem, Runtime *rt);
      MemoryManager(const MemoryManager &rhs);
      ~MemoryManager(void);
    public:
      MemoryManager& operator=(const MemoryManager &rhs);
    public:
      void find_shutdown_preconditions(std::set<ApEvent> &preconditions);
      void prepare_for_shutdown(void);
      void finalize(void);
    public:
      void register_remote_instance(PhysicalManager *manager);
      void unregister_remote_instance(PhysicalManager *manager);
    public:
      void activate_instance(PhysicalManager *manager);
      void deactivate_instance(PhysicalManager *manager);
      void validate_instance(PhysicalManager *manager);
      void invalidate_instance(PhysicalManager *manager);
      bool attempt_acquire(PhysicalManager *manager);
      void complete_acquire(PhysicalManager *manager);
    public:
      bool create_physical_instance(const LayoutConstraintSet &contraints,
                                    const std::vector<LogicalRegion> &regions,
                                    MappingInstance &result, MapperID mapper_id,
                                    Processor processor, bool acquire, 
                                    GCPriority priority, bool tight_bounds,
                                    size_t *footprint, UniqueID creator_id,
                                    bool remote = false);
      bool create_physical_instance(LayoutConstraints *constraints,
                                    const std::vector<LogicalRegion> &regions,
                                    MappingInstance &result, MapperID mapper_id,
                                    Processor processor, bool acquire, 
                                    GCPriority priority, bool tight_bounds,
                                    size_t *footprint, UniqueID creator_id,
                                    bool remote = false);
      bool find_or_create_physical_instance(
                                    const LayoutConstraintSet &constraints,
                                    const std::vector<LogicalRegion> &regions,
                                    MappingInstance &result, bool &created, 
                                    MapperID mapper_id, Processor processor,
                                    bool acquire, GCPriority priority, 
                                    bool tight_region_bounds, size_t *footprint,
                                    UniqueID creator_id, bool remote = false);
      bool find_or_create_physical_instance(
                                    LayoutConstraints *constraints,
                                    const std::vector<LogicalRegion> &regions,
                                    MappingInstance &result, bool &created, 
                                    MapperID mapper_id, Processor processor,
                                    bool acquire, GCPriority priority, 
                                    bool tight_region_bounds, size_t *footprint,
                                    UniqueID creator_id, bool remote = false);
      bool find_physical_instance(  const LayoutConstraintSet &constraints,
                                    const std::vector<LogicalRegion> &regions,
                                    MappingInstance &result, bool acquire,
                                    bool tight_bounds, bool remote = false);
      bool find_physical_instance(  LayoutConstraints *constraints,
                                    const std::vector<LogicalRegion> &regions,
                                    MappingInstance &result, bool acquire,
                                    bool tight_bounds, bool remote = false);
      void release_tree_instances(RegionTreeID tid);
      void set_garbage_collection_priority(PhysicalManager *manager,
                                    MapperID mapper_id, Processor proc,
                                    GCPriority priority);
      RtEvent acquire_instances(const std::set<PhysicalManager*> &managers,
                                    std::vector<bool> &results);
      void record_created_instance( PhysicalManager *manager, bool acquire,
                                    MapperID mapper_id, Processor proc,
                                    GCPriority priority, bool remote);
    public:
      void process_instance_request(Deserializer &derez, AddressSpaceID source);
      void process_instance_response(Deserializer &derez,AddressSpaceID source);
      void process_gc_priority_update(Deserializer &derez, AddressSpaceID src);
      void process_never_gc_response(Deserializer &derez);
      void process_acquire_request(Deserializer &derez, AddressSpaceID source);
      void process_acquire_response(Deserializer &derez, AddressSpaceID src);
    protected:
      bool find_satisfying_instance(const LayoutConstraintSet &constraints,
                                    const std::vector<LogicalRegion> &regions,
                                    MappingInstance &result, bool acquire, 
                                    bool tight_region_bounds, bool remote);
      bool find_satisfying_instance(LayoutConstraints *constraints,
                                    const std::vector<LogicalRegion> &regions,
                                    MappingInstance &result, bool acquire, 
                                    bool tight_region_bounds, bool remote);
      bool find_valid_instance(     const LayoutConstraintSet &constraints,
                                    const std::vector<LogicalRegion> &regions,
                                    MappingInstance &result, bool acquire, 
                                    bool tight_region_bounds, bool remote);
      bool find_valid_instance(     LayoutConstraints *constraints,
                                    const std::vector<LogicalRegion> &regions,
                                    MappingInstance &result, bool acquire, 
                                    bool tight_region_bounds, bool remote);
      void release_candidate_references(const std::deque<PhysicalManager*>
                                                        &candidates) const;
    protected:
      // We serialize all allocation attempts in a memory in order to 
      // ensure find_and_create calls will remain atomic
      RtEvent acquire_allocation_privilege(void);
      void release_allocation_privilege(void);
      PhysicalManager* allocate_physical_instance(InstanceBuilder &builder,
                                                  size_t *footprint);
    public:
      bool delete_by_size_and_state(const size_t needed_size, 
                                    InstanceState state, bool larger_only); 
      void attach_external_instance(PhysicalManager *manager);
      RtEvent detach_external_instance(PhysicalManager *manager);
    public:
      // The memory that we are managing
      const Memory memory;
      // The owner address space
      const AddressSpaceID owner_space;
      // Is this the owner memory or not
      const bool is_owner;
      // The capacity in bytes of this memory
      const size_t capacity;
      // The remaining capacity in this memory
      size_t remaining_capacity;
      // The runtime we are associate with
      Runtime *const runtime;
    protected:
      // Lock for controlling access to the data
      // structures in this memory manager
      mutable LocalLock manager_lock;
      // We maintain several sets of instances here
      // This is a generic list that tracks all the allocated instances
      // It is only valid on the owner node
      LegionMap<PhysicalManager*,InstanceInfo,
                MEMORY_INSTANCES_ALLOC>::tracked current_instances;
      // Keep track of outstanding requuests for allocations which 
      // will be tried in the order that they arrive
      std::deque<RtUserEvent> pending_allocation_attempts;
    };

    /**
     * \class VirtualChannel
     * This class provides the basic support for sending and receiving
     * messages for a single virtual channel.
     */
    class VirtualChannel {
    public:
      // Implement a three-state state-machine for sending
      // messages.  Either fully self-contained messages
      // or chains of partial messages followed by a final
      // message.
      enum MessageHeader {
        FULL_MESSAGE = 0x1,
        PARTIAL_MESSAGE = 0x2,
        FINAL_MESSAGE = 0x3,
      };
      struct PartialMessage {
      public:
        PartialMessage(void)
          : buffer(NULL), size(0), index(0), messages(0) { }
      public:
        char *buffer;
        size_t size;
        unsigned index;
        unsigned messages;
      };
    public:
      VirtualChannel(VirtualChannelKind kind,AddressSpaceID local_address_space,
                     size_t max_message_size, LegionProfiler *profiler);
      VirtualChannel(const VirtualChannel &rhs);
      ~VirtualChannel(void);
    public:
      VirtualChannel& operator=(const VirtualChannel &rhs);
    public:
      void package_message(Serializer &rez, MessageKind k, bool flush,
                           Runtime *runtime, Processor target, 
                           bool response, bool shutdown);
      void process_message(const void *args, size_t arglen, 
                        Runtime *runtime, AddressSpaceID remote_address_space);
      void confirm_shutdown(ShutdownManager *shutdown_manager, bool phase_one);
    private:
      void send_message(bool complete, Runtime *runtime, 
                        Processor target, bool response, bool shutdown);
      void handle_messages(unsigned num_messages, Runtime *runtime, 
                           AddressSpaceID remote_address_space,
                           const char *args, size_t arglen) const;
      static void buffer_messages(unsigned num_messages,
                                  const void *args, size_t arglen,
                                  char *&receiving_buffer,
                                  size_t &receiving_buffer_size,
                                  unsigned &receiving_index,
                                  unsigned &received_messages);
      void filter_unordered_events(void);
    private:
      mutable LocalLock channel_lock;
      char *const sending_buffer;
      unsigned sending_index;
      const size_t sending_buffer_size;
      RtEvent last_message_event;
      MessageHeader header;
      unsigned packaged_messages;
      // For unordered channels so we can group partial
      // messages from remote nodes
      unsigned partial_message_id;
      bool partial;
    private:
      const bool ordered_channel;
      const LgPriority request_priority;
      const LgPriority response_priority;
      static const unsigned MAX_UNORDERED_EVENTS = 32;
      std::set<RtEvent> unordered_events;
    private:
      // State for receiving messages
      // No lock for receiving messages since we know
      // that they are ordered for ordered virtual
      // channels, for un-ordered virtual channels then
      // we know that we do need the lock
      char *receiving_buffer;
      unsigned receiving_index;
      size_t receiving_buffer_size;
      unsigned received_messages;
      std::map<unsigned/*message id*/,PartialMessage> *partial_assembly;
      mutable bool observed_recent;
    private:
      LegionProfiler *const profiler;
    }; 

    /**
     * \class MessageManager
     * This class manages sending and receiving of message between
     * instances of the Internal runtime residing on different nodes.
     * The manager also abstracts some of the details of sending these
     * messages.  Messages can be accumulated together in bulk messages
     * for performance reason.  The runtime can also place an upper
     * bound on the size of the data communicated between runtimes in
     * an active message, which the message manager then uses to
     * break down larger messages into smaller active messages.
     *
     * On the receiving side, the message manager unpacks the messages
     * that have been sent and then call the appropriate runtime
     * methods for handling the messages.  In cases where larger
     * messages were broken down into smaller messages, then message
     * manager waits until it has received all the active messages
     * before handling the message.
     */
    class MessageManager { 
    public:
      MessageManager(AddressSpaceID remote, 
                     Runtime *rt, size_t max,
                     const Processor remote_util_group);
      MessageManager(const MessageManager &rhs);
      ~MessageManager(void);
    public:
      MessageManager& operator=(const MessageManager &rhs);
    public:
      void send_message(Serializer &rez, MessageKind kind, 
                        VirtualChannelKind channel, bool flush, 
                        bool response = false, bool shutdown = false);
      void receive_message(const void *args, size_t arglen);
      void confirm_shutdown(ShutdownManager *shutdown_manager,
                            bool phase_one);
    public:
      const AddressSpaceID remote_address_space;
    public:
      Runtime *const runtime;
      // State for sending messages
      const Processor target;
    private:
      VirtualChannel *const channels; 
    };

    /**
     * \class ShutdownManager
     * A class for helping to manage the shutdown of the 
     * runtime after the application has finished
     */
    class ShutdownManager {
    public:
      enum ShutdownPhase {
        CHECK_TERMINATION = 1,
        CONFIRM_TERMINATION = 2,
        CHECK_SHUTDOWN = 3,
        CONFIRM_SHUTDOWN = 4,
      };
    public:
      struct RetryShutdownArgs : public LgTaskArgs<RetryShutdownArgs> {
      public:
        static const LgTaskID TASK_ID = LG_RETRY_SHUTDOWN_TASK_ID;
      public:
        RetryShutdownArgs(ShutdownPhase p)
          : LgTaskArgs<RetryShutdownArgs>(0), phase(p) { }
      public:
        const ShutdownPhase phase;
      };
    public:
      ShutdownManager(ShutdownPhase phase, Runtime *rt, AddressSpaceID source,
                      unsigned radix, ShutdownManager *owner = NULL);
      ShutdownManager(const ShutdownManager &rhs);
      ~ShutdownManager(void);
    public:
      ShutdownManager& operator=(const ShutdownManager &rhs);
    public:
      bool attempt_shutdown(void);
      bool handle_response(bool success, const std::set<RtEvent> &to_add);
    protected:
      void finalize(void);
    public:
      static void handle_shutdown_notification(Deserializer &derez, 
                          Runtime *runtime, AddressSpaceID source);
      static void handle_shutdown_response(Deserializer &derez);
    public:
      void record_outstanding_tasks(void);
      void record_recent_message(void);
      void record_pending_message(RtEvent pending_event);
    public:
      const ShutdownPhase phase;
      Runtime *const runtime;
      const AddressSpaceID source; 
      const unsigned radix;
      ShutdownManager *const owner;
    protected:
      mutable LocalLock shutdown_lock;
      unsigned needed_responses;
      std::set<RtEvent> wait_for;
      bool result;
    };

    /**
     * \struct RegionTreeContext
     * A struct for storing the necessary data for managering a context
     * in the region tree.
     */
    class RegionTreeContext {
    public:
      RegionTreeContext(void)
        : ctx(-1) { }
      RegionTreeContext(ContextID c)
        : ctx(c) { }
    public:
      inline bool exists(void) const { return (ctx >= 0); }
      inline ContextID get_id(void) const 
      {
#ifdef DEBUG_LEGION
        assert(exists());
#endif
        return ContextID(ctx);
      }
      inline bool operator==(const RegionTreeContext &rhs) const
      {
        return (ctx == rhs.ctx);
      }
      inline bool operator!=(const RegionTreeContext &rhs) const
      {
        return (ctx != rhs.ctx);
      }
    private:
      int ctx;
    };

    /**
     * \class PendingVariantRegistration
     * A small helper class for deferring the restration of task
     * variants until the runtime is started.
     */
    class PendingVariantRegistration {
    public:
      PendingVariantRegistration(VariantID vid, bool has_return,
                                 const TaskVariantRegistrar &registrar,
                                 const void *user_data, size_t user_data_size,
                                 CodeDescriptor *realm_desc, 
                                 const char *task_name);
      PendingVariantRegistration(const PendingVariantRegistration &rhs);
      ~PendingVariantRegistration(void);
    public:
      PendingVariantRegistration& operator=(
                                      const PendingVariantRegistration &rhs);
    public:
      void perform_registration(Runtime *runtime);
    private:
      VariantID vid;
      bool has_return;
      TaskVariantRegistrar registrar;
      void *user_data;
      size_t user_data_size;
      CodeDescriptor *realm_desc; 
      char *logical_task_name; // optional semantic info to attach to the task
    };

    /**
     * \class TaskImpl
     * This class is used for storing all the meta-data associated 
     * with a logical task
     */
    class TaskImpl : public LegionHeapify<TaskImpl> {
    public:
      static const AllocationType alloc_type = TASK_IMPL_ALLOC;
    public:
      struct SemanticRequestArgs : public LgTaskArgs<SemanticRequestArgs> {
      public:
        static const LgTaskID TASK_ID = LG_TASK_IMPL_SEMANTIC_INFO_REQ_TASK_ID;
      public:
        SemanticRequestArgs(TaskImpl *proxy, SemanticTag t, AddressSpaceID src)
          : LgTaskArgs<SemanticRequestArgs>(implicit_provenance),
            proxy_this(proxy), tag(t), source(src) { }
      public:
        TaskImpl *const proxy_this;
        const SemanticTag tag;
        const AddressSpaceID source;
      };
    public:
      TaskImpl(TaskID tid, Runtime *rt, const char *name = NULL);
      TaskImpl(const TaskImpl &rhs);
      ~TaskImpl(void);
    public:
      TaskImpl& operator=(const TaskImpl &rhs);
    public:
      inline bool returns_value(void) const { return has_return_type; }
    public:
      VariantID get_unique_variant_id(void);
      void add_variant(VariantImpl *impl);
      VariantImpl* find_variant_impl(VariantID variant_id, bool can_fail);
      void find_valid_variants(std::vector<VariantID> &valid_variants, 
                               Processor::Kind kind) const;
    public:
      const char* get_name(bool needs_lock = true);
      void attach_semantic_information(SemanticTag tag, AddressSpaceID source,
         const void *buffer, size_t size, bool is_mutable, bool send_to_owner);
      bool retrieve_semantic_information(SemanticTag tag,
                                         const void *&buffer, size_t &size,
                                         bool can_fail, bool wait_until);
      void send_semantic_info(AddressSpaceID target, SemanticTag tag,
                        const void *value, size_t size, bool is_mutable,
                        RtUserEvent to_trigger = RtUserEvent::NO_RT_USER_EVENT);
      void send_semantic_request(AddressSpaceID target, SemanticTag tag, 
                             bool can_fail, bool wait_until, RtUserEvent ready);
      void process_semantic_request(SemanticTag tag, AddressSpaceID target, 
                             bool can_fail, bool wait_until, RtUserEvent ready);
    public:
      inline AddressSpaceID get_owner_space(void) const
        { return get_owner_space(task_id, runtime); }
      static AddressSpaceID get_owner_space(TaskID task_id, Runtime *runtime);
    public:
      static void handle_semantic_request(Runtime *runtime, 
                          Deserializer &derez, AddressSpaceID source);
      static void handle_semantic_info(Runtime *runtime,
                          Deserializer &derez, AddressSpaceID source);
      static void handle_variant_request(Runtime *runtime,
                          Deserializer &derez, AddressSpaceID source);
    public:
      const TaskID task_id;
      Runtime *const runtime;
      char *const initial_name;
    private:
      mutable LocalLock task_lock;
      std::map<VariantID,VariantImpl*> variants;
      std::map<VariantID,RtEvent> outstanding_requests;
      // VariantIDs that we've handed out but haven't registered yet
      std::set<VariantID> pending_variants;
      std::map<SemanticTag,SemanticInfo> semantic_infos;
      // Track whether all these variants have a return type or not
      bool has_return_type;
      // Track whether all these variants are idempotent or not
      bool all_idempotent;
    };

    /**
     * \class VariantImpl
     * This class is used for storing all the meta-data associated
     * with a particular variant implementation of a task
     */
    class VariantImpl : public LegionHeapify<VariantImpl> { 
    public:
      static const AllocationType alloc_type = VARIANT_IMPL_ALLOC;
    public:
      VariantImpl(Runtime *runtime, VariantID vid, TaskImpl *owner, 
                  const TaskVariantRegistrar &registrar, bool ret_val, 
                  CodeDescriptor *realm_desc,
                  const void *user_data = NULL, size_t user_data_size = 0);
      VariantImpl(const VariantImpl &rhs);
      ~VariantImpl(void);
    public:
      VariantImpl& operator=(const VariantImpl &rhs);
    public:
      inline bool is_leaf(void) const { return leaf_variant; }
      inline bool is_inner(void) const { return inner_variant; }
      inline bool is_idempotent(void) const { return idempotent_variant; }
      inline bool is_replicable(void) const { return replicable_variant; }
      inline bool returns_value(void) const { return has_return_value; }
      inline const char* get_name(void) const { return variant_name; }
      inline const ExecutionConstraintSet&
        get_execution_constraints(void) const { return execution_constraints; }
      inline const TaskLayoutConstraintSet& 
        get_layout_constraints(void) const { return layout_constraints; } 
    public:
      bool is_no_access_region(unsigned idx) const;
    public:
      ApEvent dispatch_task(Processor target, SingleTask *task, 
          TaskContext *ctx, ApEvent precondition, PredEvent pred,
          int priority, Realm::ProfilingRequestSet &requests);
      void dispatch_inline(Processor current, InlineContext *ctx);
    public:
      bool can_use(Processor::Kind kind, bool warn) const;
    public:
      void send_variant_response(AddressSpaceID source, RtUserEvent done_event);
      void broadcast_variant(RtUserEvent done, AddressSpaceID origin,
                             AddressSpaceID local);
    public:
      static void handle_variant_broadcast(Runtime *runtime, 
                                           Deserializer &derez);
      static AddressSpaceID get_owner_space(VariantID vid, Runtime *runtime);
      static void handle_variant_response(Runtime *runtime, 
                                          Deserializer &derez);
    public:
      const VariantID vid;
      TaskImpl *const owner;
      Runtime *const runtime;
      const bool global; // globally valid variant
      const bool has_return_value; // has a return value
    public:
      const CodeDescriptorID descriptor_id;
      CodeDescriptor *const realm_descriptor;
    private:
      ExecutionConstraintSet execution_constraints;
      TaskLayoutConstraintSet   layout_constraints;
    private:
      void *user_data;
      size_t user_data_size;
      ApEvent ready_event;
    private: // properties
      bool leaf_variant;
      bool inner_variant;
      bool idempotent_variant;
      bool replicable_variant;
    private:
      char *variant_name; 
    };

    /**
     * \class LayoutConstraints
     * A class for tracking a long-lived set of constraints
     * These can be moved around the system and referred to in 
     * variout places so we make it a distributed collectable
     */
    class LayoutConstraints : 
      public LayoutConstraintSet, public DistributedCollectable,
      public LegionHeapify<LayoutConstraints> {
    public:
      static const AllocationType alloc_type = LAYOUT_CONSTRAINTS_ALLOC; 
    public:
      LayoutConstraints(LayoutConstraintID layout_id, FieldSpace handle, 
                        Runtime *runtime, bool inter, DistributedID did = 0);
      LayoutConstraints(LayoutConstraintID layout_id, Runtime *runtime, 
                        const LayoutConstraintRegistrar &registrar, 
                        bool inter, DistributedID did = 0);
      LayoutConstraints(LayoutConstraintID layout_id,
                        Runtime *runtime, const LayoutConstraintSet &cons,
                        FieldSpace handle, bool inter);
      LayoutConstraints(const LayoutConstraints &rhs);
      virtual ~LayoutConstraints(void);
    public:
      LayoutConstraints& operator=(const LayoutConstraints &rhs);
    public:
      virtual void notify_active(ReferenceMutator *mutator);
      virtual void notify_inactive(ReferenceMutator *mutator);
      virtual void notify_valid(ReferenceMutator *mutator);
      virtual void notify_invalid(ReferenceMutator *mutator);
    public:
      inline FieldSpace get_field_space(void) const { return handle; }
      inline const char* get_name(void) const { return constraints_name; }
    public:
      void send_constraint_response(AddressSpaceID source,
                                    RtUserEvent done_event);
      void update_constraints(Deserializer &derez);
    public:
      bool entails(LayoutConstraints *other_constraints, unsigned total_dims,
                   const LayoutConstraint **failed_constraint);
      bool entails(const LayoutConstraintSet &other, unsigned total_dims,
                   const LayoutConstraint **failed_constraint) const;
      bool conflicts(LayoutConstraints *other_constraints, unsigned total_dims,
                     const LayoutConstraint **conflict_constraint);
      bool conflicts(const LayoutConstraintSet &other, unsigned total_dims,
                     const LayoutConstraint **conflict_constraint) const;
      bool entails_without_pointer(LayoutConstraints *other,unsigned total_dims,
                                   const LayoutConstraint **failed_constraint);
      bool entails_without_pointer(const LayoutConstraintSet &other,
         unsigned total_dims, const LayoutConstraint **failed_constraint) const;
    public:
      static AddressSpaceID get_owner_space(LayoutConstraintID layout_id,
                                            Runtime *runtime);
    public:
      static void process_request(Runtime *runtime, Deserializer &derez,
                                  AddressSpaceID source);
      static LayoutConstraintID process_response(Runtime *runtime, 
                          Deserializer &derez, AddressSpaceID source);
    public:
      const LayoutConstraintID layout_id;
      const FieldSpace handle;
      // True if this layout constraint object was made by the runtime
      // False if it was made by the application or the mapper
      const bool internal;
    protected:
      char *constraints_name;
      mutable LocalLock layout_lock;
    protected:
      std::map<std::pair<LayoutConstraintID,unsigned/*total dims*/>,
                const LayoutConstraint*> conflict_cache;
      std::map<std::pair<LayoutConstraintID,unsigned/*total dims*/>,
                const LayoutConstraint*> entailment_cache;
      std::map<std::pair<LayoutConstraintID,unsigned/*total dims*/>,
                const LayoutConstraint*> no_pointer_entailment_cache;
    };

    /**
     * Identity Projection Functor
     * A class that implements the identity projection function
     */
    class IdentityProjectionFunctor : public ProjectionFunctor {
    public:
      IdentityProjectionFunctor(Legion::Runtime *rt);
      virtual ~IdentityProjectionFunctor(void);
    public:
      virtual LogicalRegion project(const Mappable *mappable, unsigned index,
                                    LogicalRegion upper_bound,
                                    const DomainPoint &point);
      virtual LogicalRegion project(const Mappable *mappable, unsigned index,
                                    LogicalPartition upper_bound,
                                    const DomainPoint &point);
      virtual LogicalRegion project(LogicalRegion upper_bound,
                                    const DomainPoint &point,
                                    const Domain &launch_domain);
      virtual LogicalRegion project(LogicalPartition upper_bound,
                                    const DomainPoint &point,
                                    const Domain &launch_domain);
      virtual bool is_functional(void) const;
      virtual bool is_exclusive(void) const;
      virtual unsigned get_depth(void) const;
    };

    /**
     * \class ProjectionPoint
     * An abstract class for passing to projection functions
     * for recording the results of a projection
     */
    class ProjectionPoint {
    public:
      virtual const DomainPoint& get_domain_point(void) const = 0;
      virtual void set_projection_result(unsigned idx,LogicalRegion result) = 0;
    }; 

    /**
     * \class ProjectionFunction
     * A class for wrapping projection functors
     */
    class ProjectionFunction {
    public:
      class ElideCloseResult {
      public:
        ElideCloseResult(void);
        ElideCloseResult(IndexTreeNode *node, 
            const std::set<ProjectionSummary> &projections, bool result);
      public:
        bool matches(IndexTreeNode *node, 
                     const std::set<ProjectionSummary> &projections) const;
      public:
        IndexTreeNode *node;
        std::set<ProjectionSummary> projections;
        bool result;
      };
    public:
      ProjectionFunction(ProjectionID pid, ProjectionFunctor *functor);
      ProjectionFunction(const ProjectionFunction &rhs);
      ~ProjectionFunction(void);
    public:
      ProjectionFunction& operator=(const ProjectionFunction &rhs);
    public:
      // The old path explicitly for tasks
      LogicalRegion project_point(Task *task, unsigned idx, Runtime *runtime,
                       const Domain &launch_domain, const DomainPoint &point);
      void project_points(const RegionRequirement &req, unsigned idx,
                          Runtime *runtime, const Domain &launch_domain,
                          const std::vector<PointTask*> &point_tasks);
      // Generalized and annonymized
      void project_points(Operation *op, unsigned idx, 
                          const RegionRequirement &req, 
                          Runtime *runtime, const Domain &launch_domain,
                          const std::vector<ProjectionPoint*> &points);
    protected:
      // Old checking code explicitly for tasks
      void check_projection_region_result(const RegionRequirement &req,
                                          const Task *task, unsigned idx,
                                          LogicalRegion result, Runtime *rt);
      void check_projection_partition_result(const RegionRequirement &req,
                                             const Task *task, unsigned idx,
                                             LogicalRegion result, Runtime *rt);
      // Annonymized checking code
      void check_projection_region_result(const RegionRequirement &req,
                                          Operation *op, unsigned idx,
                                          LogicalRegion result, Runtime *rt);
      void check_projection_partition_result(const RegionRequirement &req,
                                          Operation *op, unsigned idx,
                                          LogicalRegion result, Runtime *rt);
    public:
      bool find_elide_close_result(const ProjectionInfo &info, 
                  const std::set<ProjectionSummary> &projections, 
                  RegionTreeNode *node, bool &result) const;
      void record_elide_close_result(const ProjectionInfo &info,
                  const std::set<ProjectionSummary> &projections,
                  RegionTreeNode *node, bool result);
      // From scratch
      ProjectionTree* construct_projection_tree(RegionTreeNode *root,
                                                IndexSpaceNode *launch_domain, 
                                                ShardingFunction *sharding,
                                                IndexSpaceNode *shard_domain);
      // Contribute to an existing tree
      void construct_projection_tree(RegionTreeNode *root,
                  IndexSpaceNode *launch_domain, ShardingFunction *sharding,
                  IndexSpaceNode *sharding_domain,
                  std::map<IndexTreeNode*,ProjectionTree*> &node_map);
      static void add_to_projection_tree(LogicalRegion region,
                  IndexTreeNode *root, RegionTreeForest *context, 
                  std::map<IndexTreeNode*,ProjectionTree*> &node_map,
                  ShardID owner_shard = 0);
    public:
      const int depth; 
      const bool is_exclusive;
      const bool is_functional;
      const ProjectionID projection_id;
      ProjectionFunctor *const functor;
    protected:
      mutable LocalLock projection_reservation;
      std::map<ProjectionSummary,
               std::vector<ElideCloseResult> > elide_close_results;
    }; 

    /**
     * \class CyclicShardingFunctor
     * The cyclic sharding functor just round-robins the points
     * onto the available set of shards
     */
    class CyclicShardingFunctor : public ShardingFunctor {
    public:
      CyclicShardingFunctor(void);
      CyclicShardingFunctor(const CyclicShardingFunctor &rhs);
      virtual ~CyclicShardingFunctor(void);
    public:
      CyclicShardingFunctor& operator=(const CyclicShardingFunctor &rhs);
    public:
      template<int DIM>
      size_t linearize_point(const Realm::IndexSpace<DIM,coord_t> &is,
                              const Realm::Point<DIM,coord_t> &point) const;
    public:
      virtual ShardID shard(const DomainPoint &point,
                            const Domain &full_space,
                            const size_t total_shards);
    };

    /**
     * \class ShardingFunction
     * The sharding function class wraps a sharding functor and will
     * cache results for queries so that we don't need to constantly
     * be inverting the results of the sharding functor.
     */
    class ShardingFunction {
    public:
      struct ShardKey {
      public:
        ShardKey(void) 
          : sid(0), full_space(IndexSpace::NO_SPACE), 
            shard_space(IndexSpace::NO_SPACE) { }
        ShardKey(ShardID s, IndexSpace f, IndexSpace sh)
          : sid(s), full_space(f), shard_space(sh) { }
      public:
        inline bool operator<(const ShardKey &rhs) const
        {
          if (sid < rhs.sid)
            return true;
          if (sid > rhs.sid)
            return false;
          if (full_space < rhs.full_space)
            return true;
          if (full_space > rhs.full_space)
            return false;
          return shard_space < rhs.shard_space;
        }
        inline bool operator==(const ShardKey &rhs) const
        {
          if (sid != rhs.sid)
            return false;
          if (full_space != rhs.full_space)
            return false;
          return shard_space == rhs.shard_space;
        }
      public:
        ShardID sid;
        IndexSpace full_space, shard_space;
      };
    public:
      ShardingFunction(ShardingFunctor *functor, RegionTreeForest *forest,
                       ShardingID sharding_id, size_t total_shards);
      ShardingFunction(const ShardingFunction &rhs);
      virtual ~ShardingFunction(void);
    public:
      ShardingFunction& operator=(const ShardingFunction &rhs);
    public:
      ShardID find_owner(const DomainPoint &point,const Domain &sharding_space);
      IndexSpace find_shard_space(ShardID shard, IndexSpace full_space,
                                  IndexSpace sharding_space);
    public:
      ShardingFunctor *const functor;
      RegionTreeForest *const forest;
      const ShardingID sharding_id;
      const size_t total_shards;
    protected:
      mutable LocalLock sharding_lock;
      std::map<ShardKey,IndexSpace/*result*/> shard_index_spaces;
    };

    /**
     * \class Runtime 
     * This is the actual implementation of the Legion runtime functionality
     * that implements the underlying interface for the Runtime 
     * objects.  Most of the calls in the Runtime class translate
     * directly to calls to this interface.  Unfortunately this adds
     * an extra function call overhead to every runtime call because C++
     * is terrible and doesn't have mix-in classes.
     */
    class Runtime {
    public:
      struct LegionConfiguration {
      public:
        LegionConfiguration(void)
          : delay_start(0),
            legion_collective_radix(LEGION_COLLECTIVE_RADIX),
            initial_task_window_size(LEGION_DEFAULT_MAX_TASK_WINDOW),
            initial_task_window_hysteresis(
                LEGION_DEFAULT_TASK_WINDOW_HYSTERESIS),
            initial_tasks_to_schedule(LEGION_DEFAULT_MIN_TASKS_TO_SCHEDULE),
            initial_meta_task_vector_width(
                LEGION_DEFAULT_META_TASK_VECTOR_WIDTH),
            max_message_size(LEGION_DEFAULT_MAX_MESSAGE_SIZE),
            gc_epoch_size(LEGION_DEFAULT_GC_EPOCH_SIZE),
            max_control_replication_contexts(
                        LEGION_DEFAULT_MAX_CONTROL_REPLICATION_CONTEXTS),
            max_local_fields(LEGION_DEFAULT_LOCAL_FIELDS),
            max_replay_parallelism(LEGION_DEFAULT_MAX_REPLAY_PARALLELISM),
            program_order_execution(false),
            dump_physical_traces(false),
            no_tracing(false),
            no_physical_tracing(false),
            no_trace_optimization(false),
            no_fence_elision(false),
            replay_on_cpus(false),
            verify_disjointness(false),
            runtime_warnings(false),
            separate_runtime_instances(false),
            record_registration(false),
            stealing_disabled(false),
            resilient_mode(false),
            unsafe_launch(false),
#ifdef DEBUG_LEGION
            unsafe_mapper(false),
#else
            unsafe_mapper(true),
#endif
            dynamic_independence_tests(true),
            legion_spy_enabled(false),
            enable_test_mapper(false),
            legion_ldb_enabled(false),
            replay_file(NULL),
            slow_config_ok(false),
#ifdef DEBUG_LEGION
            logging_region_tree_state(false),
            verbose_logging(false),
            logical_logging_only(false),
            physical_logging_only(false),
            check_privileges(true),
#endif
            num_profiling_nodes(0),
            serializer_type("binary"),
            prof_logfile(NULL),
            prof_footprint_threshold(128 << 20),
            prof_target_latency(100) { }
      public:
        int delay_start;
        int legion_collective_radix;
        int initial_task_window_size;
        unsigned initial_task_window_hysteresis;
        unsigned initial_tasks_to_schedule;
        unsigned initial_meta_task_vector_width;
        unsigned max_message_size;
        unsigned gc_epoch_size;
        unsigned max_control_replication_contexts;
        unsigned max_local_fields;
        unsigned max_replay_parallelism;
      public:
        bool program_order_execution;
        bool dump_physical_traces;
        bool no_tracing;
        bool no_physical_tracing;
        bool no_trace_optimization;
        bool no_fence_elision;
        bool replay_on_cpus;
        bool verify_disjointness;
        bool runtime_warnings;
        bool separate_runtime_instances;
        bool record_registration;
        bool stealing_disabled;
        bool resilient_mode;
        bool unsafe_launch;
        bool unsafe_mapper;
        bool dynamic_independence_tests;
        bool legion_spy_enabled;
        bool enable_test_mapper;
        bool legion_ldb_enabled;
        const char* replay_file;
        bool slow_config_ok;
#ifdef DEBUG_LEGION
        bool logging_region_tree_state;
        bool verbose_logging;
        bool logical_logging_only;
        bool physical_logging_only;
        bool check_privileges;
#endif
      public:
        unsigned num_profiling_nodes;
        const char *serializer_type;
        const char *prof_logfile;
        size_t prof_footprint_threshold;
        size_t prof_target_latency;
      };
    public:
      struct DeferredRecycleArgs : public LgTaskArgs<DeferredRecycleArgs> {
      public:
        static const LgTaskID TASK_ID = LG_DEFERRED_RECYCLE_ID;
      public:
        DeferredRecycleArgs(DistributedID id)
          : LgTaskArgs<DeferredRecycleArgs>(implicit_provenance), did(id) { }
      public:
        const DistributedID did;
      }; 
      struct TopFinishArgs : public LgTaskArgs<TopFinishArgs> {
      public:
        static const LgTaskID TASK_ID = LG_TOP_FINISH_TASK_ID;
      public:
        TopFinishArgs(TopLevelContext *c)
          : LgTaskArgs<TopFinishArgs>(0), ctx(c) { }
      public:
        TopLevelContext *const ctx;
      };
      struct MapperTaskArgs : public LgTaskArgs<MapperTaskArgs> {
      public:
        static const LgTaskID TASK_ID = LG_MAPPER_TASK_ID;
      public:
        MapperTaskArgs(FutureImpl *f, MapperID mid, Processor p,
                       ApEvent ae, TopLevelContext *c)
          : LgTaskArgs<MapperTaskArgs>(implicit_provenance),
            future(f), map_id(mid), proc(p), event(ae), ctx(c) { }
      public:
        FutureImpl *const future;
        const MapperID map_id;
        const Processor proc;
        const ApEvent event;
        TopLevelContext *const ctx;
      }; 
      struct SelectTunableArgs : public LgTaskArgs<SelectTunableArgs> {
      public:
        static const LgTaskID TASK_ID = LG_SELECT_TUNABLE_TASK_ID;
      public:
        SelectTunableArgs(UniqueID uid, MapperID mid, MappingTagID t,
                          TunableID tune, const void *arg, size_t size,
                          TaskContext *c, FutureImpl *f)
          : LgTaskArgs<SelectTunableArgs>(uid), mapper_id(mid), tag(t),
            tunable_id(tune), args((size > 0) ? malloc(size) : NULL),
            argsize(size), ctx(c), result(f) 
            { if (argsize > 0) memcpy(args, arg, argsize); }
      public:
        const MapperID mapper_id;
        const MappingTagID tag;
        const TunableID tunable_id;
        void *const args;
        const size_t argsize;
        unsigned tunable_index; // only valid for LegionSpy
        TaskContext *const ctx;
        FutureImpl *const result;
      }; 
    public:
      struct ProcessorGroupInfo {
      public:
        ProcessorGroupInfo(void)
          : processor_group(Processor::NO_PROC) { }
        ProcessorGroupInfo(Processor p, const ProcessorMask &m)
          : processor_group(p), processor_mask(m) { }
      public:
        Processor           processor_group;
        ProcessorMask       processor_mask;
      };
    public:
      Runtime(Machine m, const LegionConfiguration &config,
              InputArgs input_args, AddressSpaceID space_id,
              const std::set<Processor> &local_procs,
              const std::set<Processor> &local_util_procs,
              const std::set<AddressSpaceID> &address_spaces,
              const std::map<Processor,AddressSpaceID> &proc_spaces);
      Runtime(const Runtime &rhs);
      ~Runtime(void);
    public:
      Runtime& operator=(const Runtime &rhs);
    public:
      // The Runtime wrapper for this class
      Legion::Runtime *const external;
      // The Mapper Runtime for this class
      Legion::Mapping::MapperRuntime *const mapper_runtime;
      // The machine object for this runtime
      const Machine machine;
      const AddressSpaceID address_space; 
      const unsigned total_address_spaces;
      // stride for uniqueness, may or may not be the same depending
      // on the number of available control replication contexts
      const unsigned runtime_stride; // stride for uniqueness
      LegionProfiler *profiler;
      RegionTreeForest *const forest;
      VirtualManager *virtual_manager;
      Processor utility_group;
      const size_t num_utility_procs;
    public:
      const InputArgs input_args;
      const int initial_task_window_size;
      const unsigned initial_task_window_hysteresis;
      const unsigned initial_tasks_to_schedule;
      const unsigned initial_meta_task_vector_width;
      const unsigned max_message_size;
      const unsigned gc_epoch_size;
      const unsigned max_control_replication_contexts;
      const unsigned max_local_fields;
      const unsigned max_replay_parallelism;
    public:
      const bool program_order_execution;
      const bool dump_physical_traces;
      const bool no_tracing;
      const bool no_physical_tracing;
      const bool no_trace_optimization;
      const bool no_fence_elision;
      const bool replay_on_cpus;
      const bool verify_disjointness;
      const bool runtime_warnings;
      const bool separate_runtime_instances;
      const bool record_registration;
      const bool stealing_disabled;
      const bool resilient_mode;
      const bool unsafe_launch;
      const bool unsafe_mapper;
      const bool dynamic_independence_tests;
      const bool legion_spy_enabled;
      const bool enable_test_mapper;
      const bool legion_ldb_enabled;
      const char*const replay_file;
#ifdef DEBUG_LEGION
      const bool logging_region_tree_state;
      const bool verbose_logging;
      const bool logical_logging_only;
      const bool physical_logging_only;
      const bool check_privileges;
#endif
    public:
      const unsigned num_profiling_nodes;
    public:
      const int legion_collective_radix;
      MPIRankTable *const mpi_rank_table;
    public:
      void register_static_variants(void);
      void register_static_constraints(void);
      void register_static_projections(void);
      void register_static_sharding_functors(void);
      void initialize_legion_prof(const LegionConfiguration &config);
      void log_machine(Machine machine) const;
      void initialize_mappers(void);
      void initialize_virtual_manager(void);
      void initialize_runtime(void);
      void startup_runtime(RtEvent top_level_precondition);
      void finalize_runtime(void);
      ApEvent launch_mapper_task(Mapper *mapper, Processor proc, 
                                 Processor::TaskFuncID tid,
                                 const TaskArgument &arg, MapperID map_id);
      void process_mapper_task_result(const MapperTaskArgs *args); 
    public:
      IndexSpace create_index_space(Context ctx, const void *realm_is,
                                    TypeTag type_tag);
      IndexSpace union_index_spaces(Context ctx, 
                                    const std::vector<IndexSpace> &spaces);
      IndexSpace intersect_index_spaces(Context ctx,
                                    const std::vector<IndexSpace> &spaces);
      IndexSpace subtract_index_spaces(Context ctx,
                                    IndexSpace left, IndexSpace right);
      void destroy_index_space(Context ctx, IndexSpace handle);
      // Called from deletion op
      void finalize_index_space_destroy(IndexSpace handle);
    public:
      void destroy_index_partition(Context ctx, IndexPartition handle);
      // Called from deletion op
      void finalize_index_partition_destroy(IndexPartition handle);
    public:
      IndexPartition create_equal_partition(Context ctx, IndexSpace parent,
                                            IndexSpace color_space, 
                                            size_t granuarlity, Color color);
      IndexPartition create_partition_by_union(Context ctx, IndexSpace parent,
                                               IndexPartition handle1,
                                               IndexPartition handle2,
                                               IndexSpace color_space,
                                               PartitionKind kind, Color color);
      IndexPartition create_partition_by_intersection(Context ctx, 
                                               IndexSpace parent,
                                               IndexPartition handle1,
                                               IndexPartition handle2,
                                               IndexSpace color_space,
                                               PartitionKind kind, Color color);
      IndexPartition create_partition_by_intersection(Context ctx,
                                               IndexSpace parent,
                                               IndexPartition partition,
                                               PartitionKind kind,
                                               Color color, bool dominates);
      IndexPartition create_partition_by_difference(Context ctx, 
                                               IndexSpace parent,
                                               IndexPartition handle1,
                                               IndexPartition handle2,
                                               IndexSpace color_space,
                                               PartitionKind kind, Color color);
      Color create_cross_product_partitions(Context ctx, 
                                            IndexPartition handle1,
                                            IndexPartition handle2,
                                std::map<IndexSpace,IndexPartition> &handles,
                                            PartitionKind kind, Color color);
      void create_association(Context ctx,
                              LogicalRegion domain,
                              LogicalRegion domain_parent,
                              FieldID domain_fid,
                              IndexSpace range,
                              MapperID id, MappingTagID tag);
      IndexPartition create_restricted_partition(Context ctx,
                                                 IndexSpace parent,
                                                 IndexSpace color_space,
                                                 const void *transform,
                                                 size_t transform_size,
                                                 const void *extent,
                                                 size_t extent_size,
                                                 PartitionKind part_kind,
                                                 Color color);
      IndexPartition create_partition_by_field(Context ctx, 
                                               LogicalRegion handle,
                                               LogicalRegion parent,
                                               FieldID fid,
                                               IndexSpace color_space,
                                               Color color,
                                               MapperID id, MappingTagID tag);
      IndexPartition create_partition_by_image(Context ctx,
                                               IndexSpace handle,
                                               LogicalPartition projection,
                                               LogicalRegion parent,
                                               FieldID fid, 
                                               IndexSpace color_space,
                                               PartitionKind part_kind,
                                               Color color,
                                               MapperID id, MappingTagID tag);
      IndexPartition create_partition_by_image_range(Context ctx,
                                               IndexSpace handle,
                                               LogicalPartition projection,
                                               LogicalRegion parent,
                                               FieldID fid, 
                                               IndexSpace color_space,
                                               PartitionKind part_kind,
                                               Color color,
                                               MapperID id, MappingTagID tag);
      IndexPartition create_partition_by_preimage(Context ctx,
                                               IndexPartition projection,
                                               LogicalRegion handle,
                                               LogicalRegion parent,
                                               FieldID fid,
                                               IndexSpace color_space,
                                               PartitionKind part_kind,
                                               Color color,
                                               MapperID id, MappingTagID tag);
      IndexPartition create_partition_by_preimage_range(Context ctx,
                                               IndexPartition projection,
                                               LogicalRegion handle,
                                               LogicalRegion parent,
                                               FieldID fid,
                                               IndexSpace color_space,
                                               PartitionKind part_kind,
                                               Color color,
                                               MapperID id, MappingTagID tag);
      IndexPartition create_pending_partition(Context ctx, IndexSpace parent,
                                              IndexSpace color_space,
                                              PartitionKind part_kind,
                                              Color color);
      IndexSpace create_index_space_union(Context ctx, IndexPartition parent,
                                          const void *realm_color, 
                                          TypeTag type_tag,
                                        const std::vector<IndexSpace> &handles);
      IndexSpace create_index_space_union(Context ctx, IndexPartition parent,
                                          const void *realm_color,
                                          TypeTag type_tag,
                                          IndexPartition handle);
      IndexSpace create_index_space_intersection(Context ctx, 
                                                 IndexPartition parent,
                                                 const void *realm_color,
                                                 TypeTag type_tag,
                                       const std::vector<IndexSpace> &handles);
      IndexSpace create_index_space_intersection(Context ctx,
                                                 IndexPartition parent,
                                                 const void *realm_color,
                                                 TypeTag type_tag,
                                                 IndexPartition handle); 
      IndexSpace create_index_space_difference(Context ctx, 
                                               IndexPartition parent,
                                               const void *realm_color,
                                               TypeTag type_tag,
                                               IndexSpace initial,
                                       const std::vector<IndexSpace> &handles);
    public:
      IndexPartition get_index_partition(Context ctx, IndexSpace parent, 
                                         Color color);
      IndexPartition get_index_partition(IndexSpace parent, Color color);
      bool has_index_partition(Context ctx, IndexSpace parent, Color color);
      bool has_index_partition(IndexSpace parent, Color color); 
      IndexSpace get_index_subspace(Context ctx, IndexPartition p,
                                    const void *realm_color, TypeTag type_tag);
      IndexSpace get_index_subspace(IndexPartition p, 
                                    const void *realm_color, TypeTag type_tag);
      bool has_index_subspace(Context ctx, IndexPartition p,
                              const void *realm_color, TypeTag type_tag);
      bool has_index_subspace(IndexPartition p, 
                              const void *realm_color, TypeTag type_tag);
      void get_index_space_domain(Context ctx, IndexSpace handle,
                                  void *realm_is, TypeTag type_tag);
      void get_index_space_domain(IndexSpace handle, 
                                  void *realm_is, TypeTag type_tag);
      Domain get_index_partition_color_space(Context ctx, IndexPartition p);
      Domain get_index_partition_color_space(IndexPartition p);
      void get_index_partition_color_space(IndexPartition p, 
                                           void *realm_is, TypeTag type_tag);
      IndexSpace get_index_partition_color_space_name(Context ctx,
                                                      IndexPartition p);
      IndexSpace get_index_partition_color_space_name(IndexPartition p);
      void get_index_space_partition_colors(Context ctx, IndexSpace handle,
                                            std::set<Color> &colors);
      void get_index_space_partition_colors(IndexSpace handle,
                                            std::set<Color> &colors);
      bool is_index_partition_disjoint(Context ctx, IndexPartition p);
      bool is_index_partition_disjoint(IndexPartition p);
      bool is_index_partition_complete(Context ctx, IndexPartition p);
      bool is_index_partition_complete(IndexPartition p);
      void get_index_space_color_point(Context ctx, IndexSpace handle,
                                       void *realm_color, TypeTag type_tag);
      void get_index_space_color_point(IndexSpace handle,
                                       void *realm_color, TypeTag type_tag);
      DomainPoint get_index_space_color_point(Context ctx, IndexSpace handle);
      DomainPoint get_index_space_color_point(IndexSpace handle);
      Color get_index_partition_color(Context ctx, IndexPartition handle);
      Color get_index_partition_color(IndexPartition handle);
      IndexSpace get_parent_index_space(Context ctx, IndexPartition handle);
      IndexSpace get_parent_index_space(IndexPartition handle);
      bool has_parent_index_partition(Context ctx, IndexSpace handle);
      bool has_parent_index_partition(IndexSpace handle);
      IndexPartition get_parent_index_partition(Context ctx, IndexSpace handle);
      IndexPartition get_parent_index_partition(IndexSpace handle);
      unsigned get_index_space_depth(Context ctx, IndexSpace handle);
      unsigned get_index_space_depth(IndexSpace handle);
      unsigned get_index_partition_depth(Context ctx, IndexPartition handle);
      unsigned get_index_partition_depth(IndexPartition handle);
    public:
      bool safe_cast(Context ctx, LogicalRegion region,
                     const void *realm_point, TypeTag type_tag);
    public:
      FieldSpace create_field_space(Context ctx);
      void destroy_field_space(Context ctx, FieldSpace handle);
      size_t get_field_size(Context ctx, FieldSpace handle, FieldID fid);
      size_t get_field_size(FieldSpace handle, FieldID fid);
      void get_field_space_fields(Context ctx, FieldSpace handle,
                                  std::vector<FieldID> &fields);
      void get_field_space_fields(FieldSpace handle, 
                                  std::vector<FieldID> &fields);
      // Called from deletion op
      void finalize_field_space_destroy(FieldSpace handle);
      void finalize_field_destroy(FieldSpace handle, FieldID fid);
      void finalize_field_destroy(FieldSpace handle, 
                                  const std::set<FieldID> &to_free);
    public:
      LogicalRegion create_logical_region(Context ctx, IndexSpace index,
                                          FieldSpace fields, bool task_local);
      void destroy_logical_region(Context ctx, LogicalRegion handle);
      void destroy_logical_partition(Context ctx, LogicalPartition handle);
      // Called from deletion ops
      void finalize_logical_region_destroy(LogicalRegion handle);
      void finalize_logical_partition_destroy(LogicalPartition handle);
    public:
      LogicalPartition get_logical_partition(Context ctx, LogicalRegion parent, 
                                             IndexPartition handle);
      LogicalPartition get_logical_partition(LogicalRegion parent,
                                             IndexPartition handle);
      LogicalPartition get_logical_partition_by_color(Context ctx, 
                                                      LogicalRegion parent, 
                                                      Color c);
      LogicalPartition get_logical_partition_by_color(LogicalRegion parent,
                                                      Color c);
      bool has_logical_partition_by_color(Context ctx, LogicalRegion parent,
                                          Color c);
      bool has_logical_partition_by_color(LogicalRegion parent, Color c);
      LogicalPartition get_logical_partition_by_tree(Context ctx, 
                                                     IndexPartition handle, 
                                                     FieldSpace fspace, 
                                                     RegionTreeID tid); 
      LogicalPartition get_logical_partition_by_tree(IndexPartition handle,
                                                     FieldSpace fspace,
                                                     RegionTreeID tid);
      LogicalRegion get_logical_subregion(Context ctx, LogicalPartition parent, 
                                          IndexSpace handle);
      LogicalRegion get_logical_subregion(LogicalPartition parent,
                                          IndexSpace handle);
      LogicalRegion get_logical_subregion_by_color(Context ctx,
                                                   LogicalPartition parent,
                                                   const void *realm_color,
                                                   TypeTag type_tag);
      LogicalRegion get_logical_subregion_by_color(LogicalPartition parent,
                                                   const void *realm_color,
                                                   TypeTag type_tag);
      bool has_logical_subregion_by_color(Context ctx, LogicalPartition parent,
                                          const void *realm_color, 
                                          TypeTag type_tag);
      bool has_logical_subregion_by_color(LogicalPartition parent,
                                          const void *realm_color,
                                          TypeTag type_tag);
      LogicalRegion get_logical_subregion_by_tree(Context ctx, 
                                                  IndexSpace handle, 
                                                  FieldSpace fspace, 
                                                  RegionTreeID tid);
      LogicalRegion get_logical_subregion_by_tree(IndexSpace handle,
                                                  FieldSpace fspace,
                                                  RegionTreeID tid);
      void get_logical_region_color(Context ctx, LogicalRegion handle,
                                    void *realm_color, TypeTag type_tag);
      void get_logical_region_color(LogicalRegion handle, 
                                    void *realm_color, TypeTag type_tag);
      DomainPoint get_logical_region_color_point(Context ctx, 
                                                 LogicalRegion handle);
      DomainPoint get_logical_region_color_point(LogicalRegion handle);
      Color get_logical_partition_color(Context ctx, LogicalPartition handle);
      Color get_logical_partition_color(LogicalPartition handle);
      LogicalRegion get_parent_logical_region(Context ctx, 
                                              LogicalPartition handle);
      LogicalRegion get_parent_logical_region(LogicalPartition handle);
      bool has_parent_logical_partition(Context ctx, LogicalRegion handle);
      bool has_parent_logical_partition(LogicalRegion handle);
      LogicalPartition get_parent_logical_partition(Context ctx, 
                                                    LogicalRegion handle);
      LogicalPartition get_parent_logical_partition(LogicalRegion handle);
    public:
      FieldAllocator create_field_allocator(Context ctx, FieldSpace handle);
      ArgumentMap create_argument_map(void);
    public:
      Future execute_task(Context ctx, const TaskLauncher &launcher);
      FutureMap execute_index_space(Context ctx, 
                                    const IndexTaskLauncher &launcher);
      Future execute_index_space(Context ctx, const IndexTaskLauncher &launcher,
                                 ReductionOpID redop, bool deterministic);
    public:
      PhysicalRegion map_region(Context ctx, 
                                const InlineLauncher &launcher);
      PhysicalRegion map_region(Context ctx, unsigned idx, 
                                MapperID id = 0, MappingTagID tag = 0);
      void remap_region(Context ctx, PhysicalRegion region);
      void unmap_region(Context ctx, PhysicalRegion region);
      void unmap_all_regions(Context ctx);
    public:
      void fill_fields(Context ctx, const FillLauncher &launcher);
      void fill_fields(Context ctx, const IndexFillLauncher &launcher);
      PhysicalRegion attach_external_resource(Context ctx,
                                              const AttachLauncher &launcher);
      Future detach_external_resource(Context ctx, PhysicalRegion region, 
                                      const bool flush);
      void issue_copy_operation(Context ctx, const CopyLauncher &launcher);
      void issue_copy_operation(Context ctx, const IndexCopyLauncher &launcher);
    public:
      Predicate create_predicate(Context ctx, const Future &f);
      Predicate predicate_not(Context ctx, const Predicate &p);
      Predicate create_predicate(Context ctx,const PredicateLauncher &launcher);
      Future get_predicate_future(Context ctx, const Predicate &p);
    public:
      Lock create_lock(Context ctx);
      void destroy_lock(Context ctx, Lock l);
      Grant acquire_grant(Context ctx, 
                          const std::vector<LockRequest> &requests);
      void release_grant(Context ctx, Grant grant);
    public:
      PhaseBarrier create_phase_barrier(Context ctx, unsigned arrivals);
      void destroy_phase_barrier(Context ctx, PhaseBarrier pb);
      PhaseBarrier advance_phase_barrier(Context ctx, PhaseBarrier pb);
    public:
      DynamicCollective create_dynamic_collective(Context ctx,
                                                  unsigned arrivals,
                                                  ReductionOpID redop,
                                                  const void *init_value,
                                                  size_t init_size);
      void destroy_dynamic_collective(Context ctx, DynamicCollective dc);
      void arrive_dynamic_collective(Context ctx, DynamicCollective dc,
                                     const void *buffer, size_t size,
                                     unsigned count);
      void defer_dynamic_collective_arrival(Context ctx, 
                                            DynamicCollective dc,
                                            const Future &f, unsigned count);
      Future get_dynamic_collective_result(Context ctx, DynamicCollective dc);
      DynamicCollective advance_dynamic_collective(Context ctx,
                                                   DynamicCollective dc);
    public:
      void issue_acquire(Context ctx, const AcquireLauncher &launcher);
      void issue_release(Context ctx, const ReleaseLauncher &launcher);
      void issue_mapping_fence(Context ctx);
      void issue_execution_fence(Context ctx);
      void begin_trace(Context ctx, TraceID tid, bool logical_only);
      void end_trace(Context ctx, TraceID tid);
      void begin_static_trace(Context ctx, 
                              const std::set<RegionTreeID> *managed);
      void end_static_trace(Context ctx);
      void complete_frame(Context ctx);
      FutureMap execute_must_epoch(Context ctx, 
                                   const MustEpochLauncher &launcher);
      Future issue_timing_measurement(Context ctx,
                                      const TimingLauncher &launcher);
    public:
      Future select_tunable_value(Context ctx, TunableID tid,
                                  MapperID mid, MappingTagID tag,
                                  const void *args, size_t argsize);
      int get_tunable_value(Context ctx, TunableID tid, 
                            MapperID mid, MappingTagID tag);
      void perform_tunable_selection(const SelectTunableArgs *args);
    public:
      void* get_local_task_variable(Context ctx, LocalVariableID id);
      void set_local_task_variable(Context ctx, LocalVariableID id,
                      const void *value, void (*destructor)(void*));
    public:
      Mapper* get_mapper(Context ctx, MapperID id, Processor target);
      Processor get_executing_processor(Context ctx);
      void raise_region_exception(Context ctx, PhysicalRegion region, 
                                  bool nuclear);
    public:
      void print_once(Context ctx, FILE *f, const char *message);
      void log_once(Context ctx, Realm::LoggerMessage &message);
    public:
      bool is_MPI_interop_configured(void);
      const std::map<int,AddressSpace>& find_forward_MPI_mapping(void);
      const std::map<AddressSpace,int>& find_reverse_MPI_mapping(void);
      int find_local_MPI_rank(void);
    public:
      Mapping::MapperRuntime* get_mapper_runtime(void);
      MapperID generate_dynamic_mapper_id(void);
      MapperID generate_library_mapper_ids(const char *name, size_t count);
      static MapperID& get_current_static_mapper_id(void);
      static MapperID generate_static_mapper_id(void);
      void add_mapper(MapperID map_id, Mapper *mapper, Processor proc);
      void replace_default_mapper(Mapper *mapper, Processor proc);
      MapperManager* find_mapper(MapperID map_id);
      MapperManager* find_mapper(Processor target, MapperID map_id);
      static MapperManager* wrap_mapper(Runtime *runtime, Mapper *mapper,
                                        MapperID map_id, Processor proc);
    public:
      ProjectionID generate_dynamic_projection_id(void);
      ProjectionID generate_library_projection_ids(const char *name,size_t cnt);
      static ProjectionID& get_current_static_projection_id(void);
      static ProjectionID generate_static_projection_id(void);
      void register_projection_functor(ProjectionID pid, 
                                       ProjectionFunctor *func,
                                       bool need_zero_check = true,
                                       bool silence_warnings = false,
                                       const char *warning_string = NULL);
      static void preregister_projection_functor(ProjectionID pid,
                                       ProjectionFunctor *func);
      ProjectionFunction* find_projection_function(ProjectionID pid);
    public:
      ShardingID generate_dynamic_sharding_id(void);
      ShardingID generate_library_sharding_ids(const char *name, size_t count);
      static ShardingID& get_current_static_sharding_id(void);
      static ShardingID generate_static_sharding_id(void);
      void register_sharding_functor(ShardingID sid,
                                     ShardingFunctor *func,
                                     bool need_zero_check = true,
                                     bool silence_warnings= false);
      static void preregister_sharding_functor(ShardingID sid,
                                     ShardingFunctor *func);
      ShardingFunctor* find_sharding_functor(ShardingID sid);
    public:
      void attach_semantic_information(TaskID task_id, SemanticTag,
                                   const void *buffer, size_t size, 
                                   bool is_mutable, bool send_to_owner = true);
      void attach_semantic_information(IndexSpace handle, SemanticTag tag,
                       const void *buffer, size_t size, bool is_mutable);
      void attach_semantic_information(IndexPartition handle, SemanticTag tag,
                       const void *buffer, size_t size, bool is_mutable);
      void attach_semantic_information(FieldSpace handle, SemanticTag tag,
                       const void *buffer, size_t size, bool is_mutable);
      void attach_semantic_information(FieldSpace handle, FieldID fid,
                                       SemanticTag tag, const void *buffer, 
                                       size_t size, bool is_mutable);
      void attach_semantic_information(LogicalRegion handle, SemanticTag tag,
                       const void *buffer, size_t size, bool is_mutable);
      void attach_semantic_information(LogicalPartition handle, SemanticTag tag,
                       const void *buffer, size_t size, bool is_mutable);
    public:
      bool retrieve_semantic_information(TaskID task_id, SemanticTag tag,
                                         const void *&result, size_t &size,
                                         bool can_fail, bool wait_until);
      bool retrieve_semantic_information(IndexSpace handle, SemanticTag tag,
                                         const void *&result, size_t &size,
                                         bool can_fail, bool wait_until);
      bool retrieve_semantic_information(IndexPartition handle, SemanticTag tag,
                                         const void *&result, size_t &size,
                                         bool can_fail, bool wait_until);
      bool retrieve_semantic_information(FieldSpace handle, SemanticTag tag,
                                         const void *&result, size_t &size,
                                         bool can_fail, bool wait_until);
      bool retrieve_semantic_information(FieldSpace handle, FieldID fid,
                                         SemanticTag tag,
                                         const void *&result, size_t &size,
                                         bool can_fail, bool wait_until);
      bool retrieve_semantic_information(LogicalRegion handle, SemanticTag tag,
                                         const void *&result, size_t &size,
                                         bool can_fail, bool wait_until);
      bool retrieve_semantic_information(LogicalPartition part, SemanticTag tag,
                                         const void *&result, size_t &size,
                                         bool can_fail, bool wait_until);
    public:
      FieldID allocate_field(Context ctx, FieldSpace space, 
                             size_t field_size, FieldID fid, 
                             bool local, CustomSerdezID serdez);
      void free_field(Context ctx, FieldSpace space, FieldID fid);
      void allocate_fields(Context ctx, FieldSpace space, 
                           const std::vector<size_t> &sizes,
                           std::vector<FieldID> &resulting_fields, 
                           bool local, CustomSerdezID serdez);
      void free_fields(Context ctx, FieldSpace space, 
                       const std::set<FieldID> &to_free);
    public:
      TaskID generate_dynamic_task_id(void);
      TaskID generate_library_task_ids(const char *name, size_t count);
      VariantID register_variant(const TaskVariantRegistrar &registrar,
                                 const void *user_data, size_t user_data_size,
                                 CodeDescriptor *realm,
                                 bool ret, VariantID vid = AUTO_GENERATE_ID,
                                 bool check_task_id = true);
      TaskImpl* find_or_create_task_impl(TaskID task_id);
      TaskImpl* find_task_impl(TaskID task_id);
      VariantImpl* find_variant_impl(TaskID task_id, VariantID variant_id,
                                     bool can_fail = false);
    public:
      // Memory manager functions
      MemoryManager* find_memory_manager(Memory mem);
      AddressSpaceID find_address_space(Memory handle) const;
    public:
      // Messaging functions
      MessageManager* find_messenger(AddressSpaceID sid);
      MessageManager* find_messenger(Processor target);
      AddressSpaceID find_address_space(Processor target) const;
      void handle_endpoint_creation(Deserializer &derez);
    public:
      void process_mapper_message(Processor target, MapperID map_id,
                                  Processor source, const void *message, 
                                  size_t message_size, unsigned message_kind);
      void process_mapper_broadcast(MapperID map_id, Processor source,
                                    const void *message, size_t message_size, 
                                    unsigned message_kind, int radix,int index);
    public:
      void send_task(TaskOp *task);
      void send_tasks(Processor target, const std::set<TaskOp*> &tasks);
      void send_steal_request(const std::multimap<Processor,MapperID> &targets,
                              Processor thief);
      void send_advertisements(const std::set<Processor> &targets,
                              MapperID map_id, Processor source);
      void send_index_space_node(AddressSpaceID target, Serializer &rez);
      void send_index_space_request(AddressSpaceID target, Serializer &rez);
      void send_index_space_return(AddressSpaceID target, Serializer &rez);
      void send_index_space_set(AddressSpaceID target, Serializer &rez);
      void send_index_space_child_request(AddressSpaceID target, 
                                          Serializer &rez);
      void send_index_space_child_response(AddressSpaceID target,
                                           Serializer &rez);
      void send_index_space_colors_request(AddressSpaceID target,
                                           Serializer &rez);
      void send_index_space_colors_response(AddressSpaceID target,
                                            Serializer &rez);
      void send_index_space_remote_expression_request(AddressSpaceID target,
                                                      Serializer &rez);
      void send_index_space_remote_expression_response(AddressSpaceID target,
                                                       Serializer &rez);
      void send_index_space_remote_expression_invalidation(
                                    AddressSpaceID target, Serializer &rez);
      void send_index_partition_notification(AddressSpaceID target, 
                                             Serializer &rez);
      void send_index_partition_node(AddressSpaceID target, Serializer &rez);
      void send_index_partition_request(AddressSpaceID target, Serializer &rez);
      void send_index_partition_return(AddressSpaceID target, Serializer &rez);
      void send_index_partition_child_request(AddressSpaceID target,
                                              Serializer &rez);
      void send_index_partition_child_response(AddressSpaceID target,
                                               Serializer &rez);
      void send_index_partition_disjoint_update(AddressSpaceID target,
                                                Serializer &rez);
      void send_field_space_node(AddressSpaceID target, Serializer &rez);
      void send_field_space_request(AddressSpaceID target, Serializer &rez);
      void send_field_space_return(AddressSpaceID target, Serializer &rez);
      void send_field_alloc_request(AddressSpaceID target, Serializer &rez);
      void send_field_alloc_notification(AddressSpaceID target,Serializer &rez);
      void send_field_space_top_alloc(AddressSpaceID target, Serializer &rez);
      void send_field_free(AddressSpaceID target, Serializer &rez);
      void send_local_field_alloc_request(AddressSpaceID target, 
                                          Serializer &rez);
      void send_local_field_alloc_response(AddressSpaceID target,
                                           Serializer &rez);
      void send_local_field_free(AddressSpaceID target, Serializer &rez);
      void send_local_field_update(AddressSpaceID target, Serializer &rez);
      void send_top_level_region_request(AddressSpaceID target,Serializer &rez);
      void send_top_level_region_return(AddressSpaceID target, Serializer &rez);
      void send_logical_region_node(AddressSpaceID target, Serializer &rez);
      void send_index_space_destruction(IndexSpace handle, 
                                        AddressSpaceID target);
      void send_index_partition_destruction(IndexPartition handle, 
                                            AddressSpaceID target);
      void send_field_space_destruction(FieldSpace handle, 
                                        AddressSpaceID target);
      void send_logical_region_destruction(LogicalRegion handle, 
                                           AddressSpaceID target);
      void send_logical_partition_destruction(LogicalPartition handle,
                                              AddressSpaceID target);
      void send_individual_remote_complete(Processor target, Serializer &rez);
      void send_individual_remote_commit(Processor target, Serializer &rez);
      void send_slice_remote_mapped(Processor target, Serializer &rez);
      void send_slice_remote_complete(Processor target, Serializer &rez);
      void send_slice_remote_commit(Processor target, Serializer &rez);
      void send_did_remote_registration(AddressSpaceID target, Serializer &rez);
      void send_did_remote_valid_update(AddressSpaceID target, Serializer &rez);
      void send_did_remote_gc_update(AddressSpaceID target, Serializer &rez);
      void send_did_add_create_reference(AddressSpaceID target,Serializer &rez);
      void send_did_remove_create_reference(AddressSpaceID target,
                                            Serializer &rez, bool flush = true);
      void send_did_remote_unregister(AddressSpaceID target, Serializer &rez,
                                      VirtualChannelKind vc);
      void send_back_logical_state(AddressSpaceID target, Serializer &rez);
      void send_back_atomic(AddressSpaceID target, Serializer &rez);
      void send_atomic_reservation_request(AddressSpaceID target, 
                                           Serializer &rez);
      void send_atomic_reservation_response(AddressSpaceID target, 
                                            Serializer &rez);
      void send_materialized_view(AddressSpaceID target, Serializer &rez);
      void send_fill_view(AddressSpaceID target, Serializer &rez);
      void send_phi_view(AddressSpaceID target, Serializer &rez);
      void send_sharded_view(AddressSpaceID target, Serializer &rez);
      void send_reduction_view(AddressSpaceID target, Serializer &rez);
      void send_instance_manager(AddressSpaceID target, Serializer &rez);
      void send_reduction_manager(AddressSpaceID target, Serializer &rez);
      void send_create_top_view_request(AddressSpaceID target, Serializer &rez);
      void send_create_top_view_response(AddressSpaceID target,Serializer &rez);
      void send_view_register_user(AddressSpaceID target, Serializer &rez);
      void send_view_find_copy_preconditions_request(AddressSpaceID target,
                                                     Serializer &rez);
      void send_view_find_copy_preconditions_response(AddressSpaceID target,
                                                      Serializer &rez);
      void send_view_add_copy_user(AddressSpaceID target, Serializer &rez);
      void send_view_replication_request(AddressSpaceID target,Serializer &rez);
      void send_view_replication_response(AddressSpaceID target,
                                          Serializer &rez);
      void send_view_replication_removal(AddressSpaceID target,Serializer &rez);
      void send_future_result(AddressSpaceID target, Serializer &rez);
      void send_future_subscription(AddressSpaceID target, Serializer &rez);
      void send_future_map_request_future(AddressSpaceID target, 
                                          Serializer &rez);
      void send_future_map_response_future(AddressSpaceID target,
                                           Serializer &rez);
      void send_control_replicate_future_map_request(AddressSpaceID target, 
                                                     Serializer &rez);
      void send_control_replicate_future_map_response(AddressSpaceID target,
                                                      Serializer &rez);
      void send_control_replicate_top_view_request(AddressSpaceID target,
                                                   Serializer &rez);
      void send_control_replicate_top_view_response(AddressSpaceID target,
                                                    Serializer &rez);
      void send_control_replicate_equivalence_set_request(AddressSpaceID target,
                                                          Serializer &rez);
      void send_control_replicate_equivalence_set_response(
                                        AddressSpaceID target, Serializer &rez);
      void send_mapper_message(AddressSpaceID target, Serializer &rez);
      void send_mapper_broadcast(AddressSpaceID target, Serializer &rez);
      void send_task_impl_semantic_request(AddressSpaceID target, 
                                           Serializer &rez);
      void send_index_space_semantic_request(AddressSpaceID target, 
                                             Serializer &rez);
      void send_index_partition_semantic_request(AddressSpaceID target,
                                                 Serializer &rez);
      void send_field_space_semantic_request(AddressSpaceID target,
                                             Serializer &rez);
      void send_field_semantic_request(AddressSpaceID target, Serializer &rez);
      void send_logical_region_semantic_request(AddressSpaceID target,
                                                Serializer &rez);
      void send_logical_partition_semantic_request(AddressSpaceID target,
                                                   Serializer &rez);
      void send_task_impl_semantic_info(AddressSpaceID target,
                                        Serializer &rez);
      void send_index_space_semantic_info(AddressSpaceID target, 
                                          Serializer &rez);
      void send_index_partition_semantic_info(AddressSpaceID target,
                                              Serializer &rez);
      void send_field_space_semantic_info(AddressSpaceID target,
                                          Serializer &rez);
      void send_field_semantic_info(AddressSpaceID target, Serializer &rez);
      void send_logical_region_semantic_info(AddressSpaceID target,
                                             Serializer &rez);
      void send_logical_partition_semantic_info(AddressSpaceID target,
                                                Serializer &rez);
      void send_remote_context_request(AddressSpaceID target, Serializer &rez);
      void send_remote_context_response(AddressSpaceID target, Serializer &rez);
      void send_remote_context_release(AddressSpaceID target, Serializer &rez);
      void send_remote_context_free(AddressSpaceID target, Serializer &rez);
      void send_remote_context_physical_request(AddressSpaceID target, 
                                                Serializer &rez);
      void send_remote_context_physical_response(AddressSpaceID target,
                                                 Serializer &rez);
      void send_compute_equivalence_sets_request(AddressSpaceID target, 
                                                 Serializer &rez);
      void send_equivalence_set_response(AddressSpaceID target,Serializer &rez);
      void send_equivalence_set_subset_request(AddressSpaceID target, 
                                               Serializer &rez);
      void send_equivalence_set_subset_response(AddressSpaceID target, 
                                                Serializer &rez);
      void send_equivalence_set_subset_update(AddressSpaceID target,
                                              Serializer &rez);
      void send_equivalence_set_ray_trace_request(AddressSpaceID target,
                                                  Serializer &rez);
      void send_equivalence_set_ray_trace_response(AddressSpaceID target,
                                                   Serializer &rez);
      void send_equivalence_set_migration(AddressSpaceID target, 
                                          Serializer &rez);
      void send_equivalence_set_owner_update(AddressSpaceID target,
                                             Serializer &rez);
      void send_equivalence_set_remote_refinement(AddressSpaceID target,
                                                  Serializer &rez);
      void send_equivalence_set_remote_request_instances(AddressSpaceID target,
                                                         Serializer &rez);
      void send_equivalence_set_remote_request_reductions(AddressSpaceID target,
                                                          Serializer &rez);
      void send_equivalence_set_remote_updates(AddressSpaceID target,
                                               Serializer &rez);
      void send_equivalence_set_remote_acquires(AddressSpaceID target,
                                                Serializer &rez);
      void send_equivalence_set_remote_releases(AddressSpaceID target,
                                                Serializer &rez);
      void send_equivalence_set_remote_copies_across(AddressSpaceID target,
                                                     Serializer &rez);
      void send_equivalence_set_remote_overwrites(AddressSpaceID target,
                                                  Serializer &rez);
      void send_equivalence_set_remote_filters(AddressSpaceID target,
                                               Serializer &rez);
      void send_equivalence_set_remote_instances(AddressSpaceID target,
                                                 Serializer &rez);
      void send_instance_request(AddressSpaceID target, Serializer &rez);
      void send_instance_response(AddressSpaceID target, Serializer &rez);
      void send_external_detach(AddressSpaceID target, Serializer &rez);
      void send_gc_priority_update(AddressSpaceID target, Serializer &rez);
      void send_never_gc_response(AddressSpaceID target, Serializer &rez);
      void send_acquire_request(AddressSpaceID target, Serializer &rez);
      void send_acquire_response(AddressSpaceID target, Serializer &rez);
      void send_variant_request(AddressSpaceID target, Serializer &rez);
      void send_variant_response(AddressSpaceID target, Serializer &rez);
      void send_variant_broadcast(AddressSpaceID target, Serializer &rez);
      void send_constraint_request(AddressSpaceID target, Serializer &rez);
      void send_constraint_response(AddressSpaceID target, Serializer &rez);
      void send_constraint_release(AddressSpaceID target, Serializer &rez);
      void send_mpi_rank_exchange(AddressSpaceID target, Serializer &rez);
      void send_replicate_launch(AddressSpaceID target, Serializer &rez);
      void send_replicate_delete(AddressSpaceID target, Serializer &rez);
      void send_replicate_post_mapped(AddressSpaceID target, Serializer &rez);
      void send_replicate_post_execution(AddressSpaceID target,
                                         Serializer &rez);
      void send_replicate_trigger_complete(AddressSpaceID target, 
                                           Serializer &rez);
      void send_replicate_trigger_commit(AddressSpaceID target,
                                         Serializer &rez);
      void send_control_replicate_collective_message(AddressSpaceID target,
                                                     Serializer &rez);
      void send_library_mapper_request(AddressSpaceID target, Serializer &rez);
      void send_library_mapper_response(AddressSpaceID target, Serializer &rez);
      void send_library_projection_request(AddressSpaceID target, 
                                           Serializer &rez);
      void send_library_projection_response(AddressSpaceID target,
                                            Serializer &rez);
      void send_library_sharding_request(AddressSpaceID target,Serializer &rez);
      void send_library_sharding_response(AddressSpaceID target, 
                                          Serializer &rez);
      void send_library_task_request(AddressSpaceID target, Serializer &rez);
      void send_library_task_response(AddressSpaceID target, Serializer &rez);
      void send_remote_op_report_uninitialized(AddressSpaceID target,
                                               Serializer &rez);
      void send_remote_op_profiling_count_update(AddressSpaceID target,
                                                 Serializer &rez);
      void send_shutdown_notification(AddressSpaceID target, Serializer &rez);
      void send_shutdown_response(AddressSpaceID target, Serializer &rez);
    public:
      // Complementary tasks for handling messages
      void handle_task(Deserializer &derez);
      void handle_steal(Deserializer &derez);
      void handle_advertisement(Deserializer &derez);
      void handle_index_space_node(Deserializer &derez, AddressSpaceID source);
      void handle_index_space_request(Deserializer &derez, 
                                      AddressSpaceID source);
      void handle_index_space_return(Deserializer &derez); 
      void handle_index_space_set(Deserializer &derez, AddressSpaceID source);
      void handle_index_space_child_request(Deserializer &derez, 
                                            AddressSpaceID source); 
      void handle_index_space_child_response(Deserializer &derez);
      void handle_index_space_colors_request(Deserializer &derez,
                                             AddressSpaceID source);
      void handle_index_space_colors_response(Deserializer &derez);
      void handle_index_space_remote_expression_request(Deserializer &derez,
                                                        AddressSpaceID source);
      void handle_index_space_remote_expression_response(Deserializer &derez,
                                                         AddressSpaceID source);
      void handle_index_space_remote_expression_invalidation(
                                                         Deserializer &derez);
      void handle_index_partition_notification(Deserializer &derez);
      void handle_index_partition_node(Deserializer &derez,
                                       AddressSpaceID source);
      void handle_index_partition_request(Deserializer &derez,
                                          AddressSpaceID source);
      void handle_index_partition_return(Deserializer &derez);
      void handle_index_partition_child_request(Deserializer &derez,
                                                AddressSpaceID source);
      void handle_index_partition_child_response(Deserializer &derez);
      void handle_index_partition_disjoint_update(Deserializer &derez);
      void handle_field_space_node(Deserializer &derez, AddressSpaceID source);
      void handle_field_space_request(Deserializer &derez,
                                      AddressSpaceID source);
      void handle_field_space_return(Deserializer &derez);
      void handle_field_alloc_request(Deserializer &derez);
      void handle_field_alloc_notification(Deserializer &derez);
      void handle_field_space_top_alloc(Deserializer &derez,
                                        AddressSpaceID source);
      void handle_field_free(Deserializer &derez, AddressSpaceID source);
      void handle_local_field_alloc_request(Deserializer &derez,
                                            AddressSpaceID source);
      void handle_local_field_alloc_response(Deserializer &derez);
      void handle_local_field_free(Deserializer &derez);
      void handle_local_field_update(Deserializer &derez);
      void handle_top_level_region_request(Deserializer &derez,
                                           AddressSpaceID source);
      void handle_top_level_region_return(Deserializer &derez);
      void handle_logical_region_node(Deserializer &derez, 
                                      AddressSpaceID source);
      void handle_index_space_destruction(Deserializer &derez,
                                          AddressSpaceID source);
      void handle_index_partition_destruction(Deserializer &derez,
                                              AddressSpaceID source);
      void handle_field_space_destruction(Deserializer &derez,
                                          AddressSpaceID source);
      void handle_logical_region_destruction(Deserializer &derez,
                                             AddressSpaceID source);
      void handle_logical_partition_destruction(Deserializer &derez,
                                                AddressSpaceID source);
      void handle_individual_remote_complete(Deserializer &derez);
      void handle_individual_remote_commit(Deserializer &derez);
      void handle_slice_remote_mapped(Deserializer &derez, 
                                      AddressSpaceID source);
      void handle_slice_remote_complete(Deserializer &derez);
      void handle_slice_remote_commit(Deserializer &derez);
      void handle_did_remote_registration(Deserializer &derez, 
                                          AddressSpaceID source);
      void handle_did_remote_valid_update(Deserializer &derez);
      void handle_did_remote_gc_update(Deserializer &derez);
      void handle_did_create_add(Deserializer &derez);
      void handle_did_create_remove(Deserializer &derez);
      void handle_did_remote_unregister(Deserializer &derez);
      void handle_send_back_logical_state(Deserializer &derez,
                                          AddressSpaceID source);
      void handle_send_atomic_reservation_request(Deserializer &derez,
                                                  AddressSpaceID source);
      void handle_send_atomic_reservation_response(Deserializer &derez);
      void handle_send_materialized_view(Deserializer &derez, 
                                         AddressSpaceID source);
      void handle_send_fill_view(Deserializer &derez, AddressSpaceID source);
      void handle_send_phi_view(Deserializer &derez, AddressSpaceID source);
      void handle_send_sharded_view(Deserializer &derez, AddressSpaceID source);
      void handle_send_reduction_view(Deserializer &derez,
                                      AddressSpaceID source);
      void handle_send_instance_manager(Deserializer &derez,
                                        AddressSpaceID source);
      void handle_send_reduction_manager(Deserializer &derez,
                                         AddressSpaceID source);
      void handle_create_top_view_request(Deserializer &derez,
                                          AddressSpaceID source);
      void handle_create_top_view_response(Deserializer &derez);
      void handle_view_request(Deserializer &derez, AddressSpaceID source);
      void handle_view_register_user(Deserializer &derez,AddressSpaceID source);
      void handle_view_copy_pre_request(Deserializer &derez,
                                        AddressSpaceID source);
      void handle_view_copy_pre_response(Deserializer &derez,
                                         AddressSpaceID source);
      void handle_view_add_copy_user(Deserializer &derez,AddressSpaceID source);
      void handle_view_replication_request(Deserializer &derez,
                                           AddressSpaceID source);
      void handle_view_replication_response(Deserializer &derez);
      void handle_view_replication_removal(Deserializer &derez, 
                                           AddressSpaceID source);
      void handle_manager_request(Deserializer &derez, AddressSpaceID source);
      void handle_future_result(Deserializer &derez);
      void handle_future_subscription(Deserializer &derez);
      void handle_future_map_future_request(Deserializer &derez,
                                            AddressSpaceID source);
      void handle_future_map_future_response(Deserializer &derez);
      void handle_mapper_message(Deserializer &derez);
      void handle_mapper_broadcast(Deserializer &derez);
      void handle_task_impl_semantic_request(Deserializer &derez,
                                             AddressSpaceID source);
      void handle_index_space_semantic_request(Deserializer &derez,
                                               AddressSpaceID source);
      void handle_index_partition_semantic_request(Deserializer &derez,
                                                   AddressSpaceID source);
      void handle_field_space_semantic_request(Deserializer &derez,
                                               AddressSpaceID source);
      void handle_field_semantic_request(Deserializer &derez,
                                         AddressSpaceID source);
      void handle_logical_region_semantic_request(Deserializer &derez,
                                                  AddressSpaceID source);
      void handle_logical_partition_semantic_request(Deserializer &derez,
                                                     AddressSpaceID source);
      void handle_task_impl_semantic_info(Deserializer &derez,
                                          AddressSpaceID source);
      void handle_index_space_semantic_info(Deserializer &derez,
                                            AddressSpaceID source);
      void handle_index_partition_semantic_info(Deserializer &derez,
                                                AddressSpaceID source);
      void handle_field_space_semantic_info(Deserializer &derez,
                                            AddressSpaceID source);
      void handle_field_semantic_info(Deserializer &derez,
                                      AddressSpaceID source);
      void handle_logical_region_semantic_info(Deserializer &derez,
                                               AddressSpaceID source);
      void handle_logical_partition_semantic_info(Deserializer &derez,
                                                  AddressSpaceID source);
      void handle_remote_context_request(Deserializer &derez,
                                         AddressSpaceID source);
      void handle_remote_context_response(Deserializer &derez);
      void handle_remote_context_release(Deserializer &derez);
      void handle_remote_context_free(Deserializer &derez);
      void handle_remote_context_physical_request(Deserializer &derez,
                                                  AddressSpaceID source);
      void handle_remote_context_physical_response(Deserializer &derez);
      void handle_compute_equivalence_sets_request(Deserializer &derez, 
                                                   AddressSpaceID source);
      void handle_equivalence_set_request(Deserializer &derez,
                                          AddressSpaceID source);
      void handle_equivalence_set_response(Deserializer &derez,
                                           AddressSpaceID source);
      void handle_equivalence_set_subset_request(Deserializer &derez);
      void handle_equivalence_set_subset_response(Deserializer &derez);
      void handle_equivalence_set_subset_update(Deserializer &derez);
      void handle_equivalence_set_ray_trace_request(Deserializer &derez,
                                                    AddressSpaceID source);
      void handle_equivalence_set_ray_trace_response(Deserializer &derez);
      void handle_equivalence_set_migration(Deserializer &derez,
                                            AddressSpaceID source);
      void handle_equivalence_set_owner_update(Deserializer &derez);
      void handle_equivalence_set_remote_refinement(Deserializer &derez);
      void handle_equivalence_set_remote_request_instances(Deserializer &derez, 
                                                         AddressSpaceID srouce);
      void handle_equivalence_set_remote_request_reductions(Deserializer &derz,
                                                         AddressSpaceID source);
      void handle_equivalence_set_remote_updates(Deserializer &derez,
                                                 AddressSpaceID source);
      void handle_equivalence_set_remote_acquires(Deserializer &derez,
                                                  AddressSpaceID source);
      void handle_equivalence_set_remote_releases(Deserializer &derez,
                                                  AddressSpaceID source);
      void handle_equivalence_set_remote_copies_across(Deserializer &derez,
                                                       AddressSpaceID source);
      void handle_equivalence_set_remote_overwrites(Deserializer &derez,
                                                    AddressSpaceID source);
      void handle_equivalence_set_remote_filters(Deserializer &derez,
                                                 AddressSpaceID source);
      void handle_equivalence_set_remote_instances(Deserializer &derez);
      void handle_version_state_request(Deserializer &derez,
                                        AddressSpaceID source);
      void handle_version_state_response(Deserializer &derez,
                                         AddressSpaceID source);
      void handle_version_state_update_request(Deserializer &derez);
      void handle_version_state_update_response(Deserializer &derez);
      void handle_version_state_valid_notification(Deserializer &derez,
                                                   AddressSpaceID source);
      void handle_instance_request(Deserializer &derez, AddressSpaceID source);
      void handle_instance_response(Deserializer &derez,AddressSpaceID source);
      void handle_external_detach(Deserializer &derez);
      void handle_gc_priority_update(Deserializer &derez,AddressSpaceID source);
      void handle_never_gc_response(Deserializer &derez);
      void handle_acquire_request(Deserializer &derez, AddressSpaceID source);
      void handle_acquire_response(Deserializer &derez, AddressSpaceID source);
      void handle_variant_request(Deserializer &derez, AddressSpaceID source);
      void handle_variant_response(Deserializer &derez);
      void handle_variant_broadcast(Deserializer &derez);
      void handle_constraint_request(Deserializer &derez,AddressSpaceID source);
      void handle_constraint_response(Deserializer &derez,AddressSpaceID src);
      void handle_constraint_release(Deserializer &derez);
      void handle_top_level_task_request(Deserializer &derez);
      void handle_top_level_task_complete(Deserializer &derez);
      void handle_mpi_rank_exchange(Deserializer &derez);
      void handle_replicate_launch(Deserializer &derez,AddressSpaceID source);
      void handle_replicate_delete(Deserializer &derez);
      void handle_replicate_post_mapped(Deserializer &derez);
      void handle_replicate_post_execution(Deserializer &derez);
      void handle_replicate_trigger_complete(Deserializer &derez);
      void handle_replicate_trigger_commit(Deserializer &derez);
      void handle_control_replicate_collective_message(Deserializer &derez);
      void handle_control_replicate_future_map_request(Deserializer &derez);
      void handle_control_replicate_future_map_response(Deserializer &derez);
      void handle_control_replicate_top_view_request(Deserializer &derez,
                                                     AddressSpaceID source);
      void handle_control_replicate_top_view_response(Deserializer &derez);
      void handle_control_replicate_eq_request(Deserializer &derez);
      void handle_control_replicate_eq_response(Deserializer &derez);
      void handle_library_mapper_request(Deserializer &derez,
                                         AddressSpaceID source);
      void handle_library_mapper_response(Deserializer &derez);
      void handle_library_projection_request(Deserializer &derez,
                                             AddressSpaceID source);
      void handle_library_projection_response(Deserializer &derez);
      void handle_library_sharding_request(Deserializer &derez,
                                           AddressSpaceID source);
      void handle_library_sharding_response(Deserializer &derez);
      void handle_library_task_request(Deserializer &derez,
                                       AddressSpaceID source);
      void handle_library_task_response(Deserializer &derez);
      void handle_remote_op_report_uninitialized(Deserializer &derez);
      void handle_remote_op_profiling_count_update(Deserializer &derez);
      void handle_shutdown_notification(Deserializer &derez, 
                                        AddressSpaceID source);
      void handle_shutdown_response(Deserializer &derez);
    public: // Calls to handle mapper requests
      bool create_physical_instance(Memory target_memory,
                                    const LayoutConstraintSet &constraints,
                                    const std::vector<LogicalRegion> &regions,
                                    MappingInstance &result, MapperID mapper_id,
                                    Processor processor, bool acquire, 
                                    GCPriority priority, bool tight_bounds,
                                    size_t *footprint, UniqueID creator_id);
      bool create_physical_instance(Memory target_memory, 
                                    LayoutConstraintID layout_id,
                                    const std::vector<LogicalRegion> &regions,
                                    MappingInstance &result, MapperID mapper_id,
                                    Processor processor, bool acquire, 
                                    GCPriority priority, bool tight_bounds,
                                    size_t *footprint, UniqueID creator_id);
      bool find_or_create_physical_instance(Memory target_memory,
                                    const LayoutConstraintSet &constraints,
                                    const std::vector<LogicalRegion> &regions,
                                    MappingInstance &result, bool &created, 
                                    MapperID mapper_id, Processor processor,
                                    bool acquire, GCPriority priority,
                                    bool tight_bounds, size_t *footprint,
                                    UniqueID creator_id);
      bool find_or_create_physical_instance(Memory target_memory,
                                    LayoutConstraintID layout_id,
                                    const std::vector<LogicalRegion> &regions,
                                    MappingInstance &result, bool &created, 
                                    MapperID mapper_id, Processor processor,
                                    bool acquire, GCPriority priority,
                                    bool tight_bounds, size_t *footprint,
                                    UniqueID creator_id);
      bool find_physical_instance(Memory target_memory,
                                    const LayoutConstraintSet &constraints,
                                    const std::vector<LogicalRegion> &regions,
                                    MappingInstance &result, bool acquire,
                                    bool tight_region_bounds);
      bool find_physical_instance(Memory target_memory,
                                    LayoutConstraintID layout_id,
                                    const std::vector<LogicalRegion> &regions,
                                    MappingInstance &result, bool acquire,
                                    bool tight_region_bounds);
      void release_tree_instances(RegionTreeID tid);
    public:
      // Helper methods for the RegionTreeForest
      inline unsigned get_context_count(void) { return total_contexts; }
      inline unsigned get_start_color(void) const { return address_space; }
      inline unsigned get_color_modulus(void) const 
        { return total_address_spaces; }
    public:
      // Manage the execution of tasks within a context
      void activate_context(InnerContext *context);
      void deactivate_context(InnerContext *context);
    public:
      void add_to_dependence_queue(TaskContext *ctx, Processor p,Operation *op);
      void add_to_ready_queue(Processor p, TaskOp *task_op, 
                              RtEvent wait_on = RtEvent::NO_RT_EVENT);
      void add_to_local_queue(Processor p, Operation *op, LgPriority priority,
                              RtEvent wait_on = RtEvent::NO_RT_EVENT);
    public:
      inline Processor find_utility_group(void) { return utility_group; }
      Processor find_processor_group(const std::vector<Processor> &procs);
      ProcessorMask find_processor_mask(const std::vector<Processor> &procs);
      template<typename T>
      inline RtEvent issue_runtime_meta_task(const LgTaskArgs<T> &args,
                                             LgPriority lg_priority,
                                   RtEvent precondition = RtEvent::NO_RT_EVENT,
                                   Processor proc = Processor::NO_PROC);
    public:
      DistributedID get_available_distributed_id(void); 
      void free_distributed_id(DistributedID did);
      RtEvent recycle_distributed_id(DistributedID did, RtEvent recycle_event);
      AddressSpaceID determine_owner(DistributedID did) const;
    public:
      void register_distributed_collectable(DistributedID did,
                                            DistributedCollectable *dc);
      void unregister_distributed_collectable(DistributedID did);
      bool has_distributed_collectable(DistributedID did);
      DistributedCollectable* find_distributed_collectable(DistributedID did);
      DistributedCollectable* find_distributed_collectable(DistributedID did,
                                                           RtEvent &ready);
      DistributedCollectable* weak_find_distributed_collectable(
                                                           DistributedID did);
      bool find_pending_collectable_location(DistributedID did,void *&location);
    public:
      LogicalView* find_or_request_logical_view(DistributedID did,
                                                RtEvent &ready);
      PhysicalManager* find_or_request_physical_manager(DistributedID did, 
                                                        RtEvent &ready);
      EquivalenceSet* find_or_request_equivalence_set(DistributedID did,
                                                      RtEvent &ready);
    protected:
      template<typename T, MessageKind MK, VirtualChannelKind VC>
      DistributedCollectable* find_or_request_distributed_collectable(
                                            DistributedID did, RtEvent &ready);
    public:
      FutureImpl* find_or_create_future(DistributedID did,
                                        ReferenceMutator *mutator);
      FutureMapImpl* find_or_create_future_map(DistributedID did, 
                      TaskContext *ctx, ReferenceMutator *mutator);
      IndexSpace find_or_create_index_launch_space(const Domain &launch_domain);
      IndexSpace find_or_create_index_launch_space(const Domain &launch_domain,
                                                   const void *realm_is,
                                                   TypeTag type_tag);
    public:
      void increment_outstanding_top_level_tasks(void);
      void decrement_outstanding_top_level_tasks(void);
    public:
      void issue_runtime_shutdown_attempt(void);
      void initiate_runtime_shutdown(AddressSpaceID source, 
                                     ShutdownManager::ShutdownPhase phase,
                                     ShutdownManager *owner = NULL);
      void confirm_runtime_shutdown(ShutdownManager *shutdown_manager, 
                                    bool phase_one);
      void prepare_runtime_shutdown(void);
      void finalize_runtime_shutdown(void);
    public:
      bool has_outstanding_tasks(void);
#ifdef DEBUG_LEGION
      void increment_total_outstanding_tasks(unsigned tid, bool meta);
      void decrement_total_outstanding_tasks(unsigned tid, bool meta);
#else
      inline void increment_total_outstanding_tasks(void)
        { __sync_fetch_and_add(&total_outstanding_tasks,1); }
      inline void decrement_total_outstanding_tasks(void)
        { __sync_fetch_and_sub(&total_outstanding_tasks,1); }
#endif
    public:
      template<typename T>
      inline T* get_available(LocalLock &local_lock, std::deque<T*> &queue);

      template<bool CAN_BE_DELETED, typename T>
      inline void release_operation(std::deque<T*> &queue, T* operation);
    public:
      IndividualTask*       get_available_individual_task(void);
      PointTask*            get_available_point_task(void);
      IndexTask*            get_available_index_task(void);
      SliceTask*            get_available_slice_task(void);
      MapOp*                get_available_map_op(void);
      CopyOp*               get_available_copy_op(void);
      IndexCopyOp*          get_available_index_copy_op(void);
      PointCopyOp*          get_available_point_copy_op(void);
      FenceOp*              get_available_fence_op(void);
      FrameOp*              get_available_frame_op(void);
      DeletionOp*           get_available_deletion_op(void);
      MergeCloseOp*         get_available_merge_close_op(void);
      PostCloseOp*          get_available_post_close_op(void);
      VirtualCloseOp*       get_available_virtual_close_op(void);
      DynamicCollectiveOp*  get_available_dynamic_collective_op(void);
      FuturePredOp*         get_available_future_pred_op(void);
      NotPredOp*            get_available_not_pred_op(void);
      AndPredOp*            get_available_and_pred_op(void);
      OrPredOp*             get_available_or_pred_op(void);
      AcquireOp*            get_available_acquire_op(void);
      ReleaseOp*            get_available_release_op(void);
      TraceCaptureOp*       get_available_capture_op(void);
      TraceCompleteOp*      get_available_trace_op(void);
      TraceReplayOp*        get_available_replay_op(void);
      TraceBeginOp*         get_available_begin_op(void);
      TraceSummaryOp*       get_available_summary_op(void);
      MustEpochOp*          get_available_epoch_op(void);
      PendingPartitionOp*   get_available_pending_partition_op(void);
      DependentPartitionOp* get_available_dependent_partition_op(void);
      PointDepPartOp*       get_available_point_dep_part_op(void);
      FillOp*               get_available_fill_op(void);
      IndexFillOp*          get_available_index_fill_op(void);
      PointFillOp*          get_available_point_fill_op(void);
      AttachOp*             get_available_attach_op(void);
      DetachOp*             get_available_detach_op(void);
      TimingOp*             get_available_timing_op(void);
    public: // Control replication operations
      ReplIndividualTask*   get_available_repl_individual_task(void);
      ReplIndexTask*        get_available_repl_index_task(void);
      ReplMergeCloseOp*     get_available_repl_merge_close_op(void);
      ReplFillOp*           get_available_repl_fill_op(void);
      ReplIndexFillOp*      get_available_repl_index_fill_op(void);
      ReplCopyOp*           get_available_repl_copy_op(void);
      ReplIndexCopyOp*      get_available_repl_index_copy_op(void);
      ReplDeletionOp*       get_available_repl_deletion_op(void);
      ReplPendingPartitionOp* get_available_repl_pending_partition_op(void);
      ReplDependentPartitionOp* get_available_repl_dependent_partition_op(void);
      ReplMustEpochOp*      get_available_repl_epoch_op(void);
      ReplTimingOp*         get_available_repl_timing_op(void);
      ReplFenceOp*          get_available_repl_fence_op(void);
      ReplMapOp*            get_available_repl_map_op(void);
      ReplAttachOp*         get_available_repl_attach_op(void);
      ReplDetachOp*         get_available_repl_detach_op(void);
    public:
      void free_individual_task(IndividualTask *task);
      void free_point_task(PointTask *task);
      void free_index_task(IndexTask *task);
      void free_slice_task(SliceTask *task);
      void free_map_op(MapOp *op);
      void free_copy_op(CopyOp *op);
      void free_index_copy_op(IndexCopyOp *op);
      void free_point_copy_op(PointCopyOp *op);
      void free_fence_op(FenceOp *op);
      void free_frame_op(FrameOp *op);
      void free_deletion_op(DeletionOp *op);
      void free_merge_close_op(MergeCloseOp *op); 
      void free_post_close_op(PostCloseOp *op);
      void free_virtual_close_op(VirtualCloseOp *op);
      void free_dynamic_collective_op(DynamicCollectiveOp *op);
      void free_future_predicate_op(FuturePredOp *op);
      void free_not_predicate_op(NotPredOp *op);
      void free_and_predicate_op(AndPredOp *op);
      void free_or_predicate_op(OrPredOp *op);
      void free_acquire_op(AcquireOp *op);
      void free_release_op(ReleaseOp *op);
      void free_capture_op(TraceCaptureOp *op);
      void free_trace_op(TraceCompleteOp *op);
      void free_replay_op(TraceReplayOp *op);
      void free_begin_op(TraceBeginOp *op);
      void free_summary_op(TraceSummaryOp *op);
      void free_epoch_op(MustEpochOp *op);
      void free_pending_partition_op(PendingPartitionOp *op);
      void free_dependent_partition_op(DependentPartitionOp* op);
      void free_point_dep_part_op(PointDepPartOp *op);
      void free_fill_op(FillOp *op);
      void free_index_fill_op(IndexFillOp *op);
      void free_point_fill_op(PointFillOp *op);
      void free_attach_op(AttachOp *op);
      void free_detach_op(DetachOp *op);
      void free_timing_op(TimingOp *op);
    public: // Control replication operations
      void free_repl_individual_task(ReplIndividualTask *task);
      void free_repl_index_task(ReplIndexTask *task);
      void free_repl_merge_close_op(ReplMergeCloseOp *op);
      void free_repl_fill_op(ReplFillOp *op);
      void free_repl_index_fill_op(ReplIndexFillOp *op);
      void free_repl_copy_op(ReplCopyOp *op);
      void free_repl_index_copy_op(ReplIndexCopyOp *op);
      void free_repl_deletion_op(ReplDeletionOp *op);
      void free_repl_pending_partition_op(ReplPendingPartitionOp *op);
      void free_repl_dependent_partition_op(ReplDependentPartitionOp *op);
      void free_repl_epoch_op(ReplMustEpochOp *op);
      void free_repl_timing_op(ReplTimingOp *op);
      void free_repl_fence_op(ReplFenceOp *op);
      void free_repl_map_op(ReplMapOp *op);
      void free_repl_attach_op(ReplAttachOp *op);
      void free_repl_detach_op(ReplDetachOp *op);
    public:
      RegionTreeContext allocate_region_tree_context(void);
      void free_region_tree_context(RegionTreeContext tree_ctx); 
      void register_local_context(UniqueID context_uid, InnerContext *ctx);
      void unregister_local_context(UniqueID context_uid);
      void register_remote_context(UniqueID context_uid, RemoteContext *ctx,
                                   std::set<RtEvent> &preconditions);
      void unregister_remote_context(UniqueID context_uid);
      InnerContext* find_context(UniqueID context_uid, 
                                 bool return_null_if_not_found = false);
      inline AddressSpaceID get_runtime_owner(UniqueID uid) const
        { return (uid % total_address_spaces); }
    public:
      void register_shard_manager(ReplicationID repl_id, 
                                  ShardManager *manager);
      void unregister_shard_manager(ReplicationID repl_id, 
                                    bool reclaim_id);
      ShardManager* find_shard_manager(ReplicationID repl_id, 
                                       bool can_fail = false);
    public:
      bool is_local(Processor proc) const;
      void find_visible_memories(Processor proc, std::set<Memory> &visible);
    public:
      IndexSpaceID       get_unique_index_space_id(void);
      IndexPartitionID   get_unique_index_partition_id(void);
      FieldSpaceID       get_unique_field_space_id(void);
      IndexTreeID        get_unique_index_tree_id(void);
      RegionTreeID       get_unique_region_tree_id(void);
      UniqueID           get_unique_operation_id(void);
      FieldID            get_unique_field_id(void);
      CodeDescriptorID   get_unique_code_descriptor_id(void);
      LayoutConstraintID get_unique_constraint_id(void);
      IndexSpaceExprID   get_unique_index_space_expr_id(void);
      ReplicationID      get_unique_replication_id(void);
    public:
      // Verify that a region requirement is valid
      LegionErrorType verify_requirement(const RegionRequirement &req,
                                         FieldID &bad_field);
    public:
      // Methods for helping with dumb nested class scoping problems
      Future help_create_future(Operation *op = NULL);
      void help_complete_future(const Future &f);
      bool help_reset_future(const Future &f);
      IndexSpace help_create_index_space_handle(TypeTag type_tag);
    public:
      unsigned generate_random_integer(void);
#ifdef TRACE_ALLOCATION
    public:
      void trace_allocation(AllocationType type, size_t size, int elems);
      void trace_free(AllocationType type, size_t size, int elems);
      void dump_allocation_info(void);
      static const char* get_allocation_name(AllocationType type);
#endif
    public:
      // These are the static methods that become the meta-tasks
      // for performing all the needed runtime operations
      static void initialize_runtime_task(
                          const void *args, size_t arglen, 
			  const void *userdata, size_t userlen,
			  Processor p);
      static void shutdown_runtime_task(
                          const void *args, size_t arglen, 
			  const void *userdata, size_t userlen,
			  Processor p);
      static void legion_runtime_task(
                          const void *args, size_t arglen, 
			  const void *userdata, size_t userlen,
			  Processor p);
      static void profiling_runtime_task(
                          const void *args, size_t arglen, 
			  const void *userdata, size_t userlen,
			  Processor p);
      static void startup_runtime_task(
                          const void *args, size_t arglen, 
			  const void *userdata, size_t userlen,
			  Processor p);
      static void endpoint_runtime_task(
                          const void *args, size_t arglen, 
			  const void *userdata, size_t userlen,
			  Processor p);
    protected:
      // Internal runtime methods invoked by the above static methods
      // after the find the right runtime instance to call
      void process_schedule_request(Processor p);
      void process_message_task(const void *args, size_t arglen); 
    protected:
      bool prepared_for_shutdown;
    protected:
#ifdef DEBUG_LEGION
      mutable LocalLock outstanding_task_lock;
      std::map<std::pair<unsigned,bool>,unsigned> outstanding_task_counts;
#endif
      unsigned total_outstanding_tasks;
      unsigned outstanding_top_level_tasks;
#ifdef DEBUG_SHUTDOWN_HANG
    public:
      std::vector<int> outstanding_counts;
#endif
    protected:
      // Internal runtime state 
      // The local processor managed by this runtime
      const std::set<Processor> local_procs;
      // The local utility processors owned by this runtime
      const std::set<Processor> local_utils;
      // Processor managers for each of the local processors
      std::map<Processor,ProcessorManager*> proc_managers;
      // Lock for looking up memory managers
      mutable LocalLock memory_manager_lock;
      // Lock for initializing message managers
      mutable LocalLock message_manager_lock;
      // Memory managers for all the memories we know about
      std::map<Memory,MemoryManager*> memory_managers;
      // Message managers for each of the other runtimes
      MessageManager *message_managers[LEGION_MAX_NUM_NODES];
      // Pending message manager requests
      std::map<AddressSpaceID,RtUserEvent> pending_endpoint_requests;
      // For every processor map it to its address space
      const std::map<Processor,AddressSpaceID> proc_spaces;
      // For every endpoint processor map to its address space
      std::map<Processor,AddressSpaceID> endpoint_spaces;
    protected:
      // The task table 
      mutable LocalLock task_variant_lock;
      std::map<TaskID,TaskImpl*> task_table;
      std::deque<VariantImpl*> variant_table;
    protected:
      // Constraint sets
      mutable LocalLock layout_constraints_lock;
      std::map<LayoutConstraintID,LayoutConstraints*> layout_constraints_table;
      std::map<LayoutConstraintID,RtEvent> pending_constraint_requests;
    protected:
      struct MapperInfo {
        MapperInfo(void)
          : proc(Processor::NO_PROC), map_id(0) { }
        MapperInfo(Processor p, MapperID mid)
          : proc(p), map_id(mid) { }
      public:
        Processor proc;
        MapperID map_id;
      };
      mutable LocalLock mapper_info_lock;
      // For every mapper remember its mapper ID and processor
      std::map<Mapper*,MapperInfo> mapper_infos;
#ifdef DEBUG_LEGION
    protected:
      friend class TreeStateLogger;
      TreeStateLogger *get_tree_state_logger(void) { return tree_state_logger; }
#endif
    protected:
      unsigned unique_index_space_id;
      unsigned unique_index_partition_id;
      unsigned unique_field_space_id;
      unsigned unique_index_tree_id;
      unsigned unique_region_tree_id;
      unsigned unique_operation_id;
      unsigned unique_field_id; 
      unsigned unique_code_descriptor_id;
      unsigned unique_constraint_id;
      unsigned unique_is_expr_id;
      unsigned unique_control_replication_id;
      unsigned unique_task_id;
      unsigned unique_mapper_id;
      unsigned unique_projection_id;
      unsigned unique_sharding_id;
    protected:
      mutable LocalLock library_lock;
      struct LibraryMapperIDs {
      public:
        MapperID result;
        size_t count;
        RtEvent ready;
        bool result_set;
      };
      std::map<std::string,LibraryMapperIDs> library_mapper_ids;
      // This is only valid on node 0
      unsigned unique_library_mapper_id;
    protected:
      struct LibraryProjectionIDs {
      public:
        ProjectionID result;
        size_t count;
        RtEvent ready;
        bool result_set;
      };
      std::map<std::string,LibraryProjectionIDs> library_projection_ids;
      // This is only valid on node 0
      unsigned unique_library_projection_id;
    protected:
      struct LibraryShardingIDs {
      public:
        ShardingID result;
        size_t count;
        RtEvent ready;
        bool result_set;
      };
      std::map<std::string,LibraryShardingIDs> library_sharding_ids;
      // This is only valid on node 0
      unsigned unique_library_sharding_id;
    protected:
      struct LibraryTaskIDs {
      public:
        TaskID result;
        size_t count;
        RtEvent ready;
        bool result_set;
      };
      std::map<std::string,LibraryTaskIDs> library_task_ids;
      // This is only valid on node 0
      unsigned unique_library_task_id;
    protected:
      mutable LocalLock projection_lock;
      std::map<ProjectionID,ProjectionFunction*> projection_functions;
    protected:
      mutable LocalLock sharding_lock;
      std::map<ShardingID,ShardingFunctor*> sharding_functors;
    protected:
      mutable LocalLock group_lock;
      LegionMap<uint64_t,LegionDeque<ProcessorGroupInfo>::aligned,
                PROCESSOR_GROUP_ALLOC>::tracked processor_groups;
    protected:
      mutable LocalLock processor_mapping_lock;
      std::map<Processor,unsigned> processor_mapping;
    protected:
      mutable LocalLock distributed_id_lock;
      DistributedID unique_distributed_id;
      LegionDeque<DistributedID,
          RUNTIME_DISTRIBUTED_ALLOC>::tracked available_distributed_ids;
    protected:
      mutable LocalLock distributed_collectable_lock;
      LegionMap<DistributedID,DistributedCollectable*,
                RUNTIME_DIST_COLLECT_ALLOC>::tracked dist_collectables;
      std::map<DistributedID,
        std::pair<DistributedCollectable*,RtUserEvent> > pending_collectables;
    protected:
      mutable LocalLock is_launch_lock;
      std::map<std::pair<Domain,TypeTag>,IndexSpace> index_launch_spaces;
    protected:
      // The runtime keeps track of remote contexts so they
      // can be re-used by multiple tasks that get sent remotely
      mutable LocalLock context_lock;
      std::map<UniqueID,InnerContext*> local_contexts;
      LegionMap<UniqueID,RemoteContext*,
                RUNTIME_REMOTE_ALLOC>::tracked remote_contexts;
      std::map<UniqueID,RtUserEvent> pending_remote_contexts;
      unsigned total_contexts;
      std::deque<RegionTreeContext> available_contexts;
    protected:
      // Keep track of managers for control replication execution
      mutable LocalLock shard_lock;
      std::map<ReplicationID,ShardManager*> shard_managers;
    protected:
      // For generating random numbers
      mutable LocalLock random_lock;
      unsigned short random_state[3];
#ifdef TRACE_ALLOCATION
    protected:
      struct AllocationTracker {
      public:
        AllocationTracker(void)
          : total_allocations(0), total_bytes(0),
            diff_allocations(0), diff_bytes(0) { }
      public:
        unsigned total_allocations;
        size_t         total_bytes;
        int       diff_allocations;
        off_t           diff_bytes;
      };
      mutable LocalLock allocation_lock; // leak this lock intentionally
      std::map<AllocationType,AllocationTracker> allocation_manager;
      unsigned long long allocation_tracing_count;
#endif
    protected:
      mutable LocalLock individual_task_lock;
      mutable LocalLock point_task_lock;
      mutable LocalLock index_task_lock;
      mutable LocalLock slice_task_lock;
      mutable LocalLock map_op_lock;
      mutable LocalLock copy_op_lock;
      mutable LocalLock fence_op_lock;
      mutable LocalLock frame_op_lock;
      mutable LocalLock deletion_op_lock;
      mutable LocalLock merge_close_op_lock;
      mutable LocalLock post_close_op_lock;
      mutable LocalLock virtual_close_op_lock;
      mutable LocalLock dynamic_collective_op_lock;
      mutable LocalLock future_pred_op_lock;
      mutable LocalLock not_pred_op_lock;
      mutable LocalLock and_pred_op_lock;
      mutable LocalLock or_pred_op_lock;
      mutable LocalLock acquire_op_lock;
      mutable LocalLock release_op_lock;
      mutable LocalLock capture_op_lock;
      mutable LocalLock trace_op_lock;
      mutable LocalLock replay_op_lock;
      mutable LocalLock begin_op_lock;
      mutable LocalLock summary_op_lock;
      mutable LocalLock epoch_op_lock;
      mutable LocalLock pending_partition_op_lock;
      mutable LocalLock dependent_partition_op_lock;
      mutable LocalLock fill_op_lock;
      mutable LocalLock attach_op_lock;
      mutable LocalLock detach_op_lock;
      mutable LocalLock timing_op_lock;
    protected:
      std::deque<IndividualTask*>       available_individual_tasks;
      std::deque<PointTask*>            available_point_tasks;
      std::deque<IndexTask*>            available_index_tasks;
      std::deque<SliceTask*>            available_slice_tasks;
      std::deque<MapOp*>                available_map_ops;
      std::deque<CopyOp*>               available_copy_ops;
      std::deque<IndexCopyOp*>          available_index_copy_ops;
      std::deque<PointCopyOp*>          available_point_copy_ops;
      std::deque<FenceOp*>              available_fence_ops;
      std::deque<FrameOp*>              available_frame_ops;
      std::deque<DeletionOp*>           available_deletion_ops;
      std::deque<MergeCloseOp*>         available_merge_close_ops;
      std::deque<PostCloseOp*>          available_post_close_ops;
      std::deque<VirtualCloseOp*>       available_virtual_close_ops;
      std::deque<DynamicCollectiveOp*>  available_dynamic_collective_ops;
      std::deque<FuturePredOp*>         available_future_pred_ops;
      std::deque<NotPredOp*>            available_not_pred_ops;
      std::deque<AndPredOp*>            available_and_pred_ops;
      std::deque<OrPredOp*>             available_or_pred_ops;
      std::deque<AcquireOp*>            available_acquire_ops;
      std::deque<ReleaseOp*>            available_release_ops;
      std::deque<TraceCaptureOp*>       available_capture_ops;
      std::deque<TraceCompleteOp*>      available_trace_ops;
      std::deque<TraceReplayOp*>        available_replay_ops;
      std::deque<TraceBeginOp*>         available_begin_ops;
      std::deque<TraceSummaryOp*>       available_summary_ops;
      std::deque<MustEpochOp*>          available_epoch_ops;
      std::deque<PendingPartitionOp*>   available_pending_partition_ops;
      std::deque<DependentPartitionOp*> available_dependent_partition_ops;
      std::deque<PointDepPartOp*>       available_point_dep_part_ops;
      std::deque<FillOp*>               available_fill_ops;
      std::deque<IndexFillOp*>          available_index_fill_ops;
      std::deque<PointFillOp*>          available_point_fill_ops;
      std::deque<AttachOp*>             available_attach_ops;
      std::deque<DetachOp*>             available_detach_ops;
      std::deque<TimingOp*>             available_timing_ops;
    protected: // Control replication operations
      std::deque<ReplIndividualTask*>   available_repl_individual_tasks;
      std::deque<ReplIndexTask*>        available_repl_index_tasks;
      std::deque<ReplMergeCloseOp*>     available_repl_merge_close_ops;
      std::deque<ReplFillOp*>           available_repl_fill_ops;
      std::deque<ReplIndexFillOp*>      available_repl_index_fill_ops;
      std::deque<ReplCopyOp*>           available_repl_copy_ops;
      std::deque<ReplIndexCopyOp*>      available_repl_index_copy_ops;
      std::deque<ReplDeletionOp*>       available_repl_deletion_ops;
      std::deque<ReplPendingPartitionOp*> 
                                        available_repl_pending_partition_ops;
      std::deque<ReplDependentPartitionOp*> 
                                        available_repl_dependent_partition_ops;
      std::deque<ReplMustEpochOp*>      available_repl_must_epoch_ops;
      std::deque<ReplTimingOp*>         available_repl_timing_ops;
      std::deque<ReplFenceOp*>          available_repl_fence_ops;
      std::deque<ReplMapOp*>            available_repl_map_ops;
      std::deque<ReplAttachOp*>         available_repl_attach_ops;
      std::deque<ReplDetachOp*>         available_repl_detach_ops;
#ifdef DEBUG_LEGION
      TreeStateLogger *tree_state_logger;
      // For debugging purposes keep track of
      // some of the outstanding tasks
      std::set<IndividualTask*> out_individual_tasks;
      std::set<PointTask*>      out_point_tasks;
      std::set<IndexTask*>      out_index_tasks;
      std::set<SliceTask*>      out_slice_tasks;
      std::set<MustEpochOp*>    out_must_epoch;
    public:
      // These are debugging method for the above data
      // structures.  They are not called anywhere in
      // actual code.
      void print_out_individual_tasks(FILE *f = stdout, int cnt = -1);
      void print_out_index_tasks(FILE *f = stdout, int cnt = -1);
      void print_out_slice_tasks(FILE *f = stdout, int cnt = -1);
      void print_out_point_tasks(FILE *f = stdout, int cnt = -1);
      void print_outstanding_tasks(FILE *f = stdout, int cnt = -1);
#endif
    public:
      LayoutConstraintID register_layout(
          const LayoutConstraintRegistrar &registrar, 
          LayoutConstraintID id, DistributedID did = 0);
      LayoutConstraints* register_layout(FieldSpace handle,
               const LayoutConstraintSet &cons, bool internal);
      bool register_layout(LayoutConstraints *new_constraints);
      void release_layout(LayoutConstraintID layout_id);
      void unregister_layout(LayoutConstraintID layout_id);
      static LayoutConstraintID preregister_layout(
                                     const LayoutConstraintRegistrar &registrar,
                                     LayoutConstraintID layout_id);
      FieldSpace get_layout_constraint_field_space(LayoutConstraintID id);
      void get_layout_constraints(LayoutConstraintID layout_id,
                                  LayoutConstraintSet &layout_constraints);
      const char* get_layout_constraints_name(LayoutConstraintID layout_id);
      LayoutConstraints* find_layout_constraints(LayoutConstraintID layout_id,
                                                 bool can_fail = false,
                                                 RtEvent *wait_for = NULL);
    public:
      // Static methods for start-up and callback phases
      static int start(int argc, char **argv, bool background);
      static RealmRuntime initialize(int *argc, char ***argv);
      static LegionConfiguration parse_arguments(int argc, char **argv);
      static void perform_slow_config_checks(const LegionConfiguration &config);
      static void configure_mpi_interoperability(bool separate_runtimes);
      static RtEvent configure_runtime(int argc, char **argv,
          const LegionConfiguration &config, RealmRuntime &realm,
          Processor::Kind &startup_kind);
      static void wait_for_shutdown(void);
      static void set_top_level_task_id(Processor::TaskFuncID top_id);
      static void configure_MPI_interoperability(int rank);
      static void register_handshake(MPILegionHandshake &handshake);
      static const ReductionOp* get_reduction_op(ReductionOpID redop_id);
      static const SerdezOp* get_serdez_op(CustomSerdezID serdez_id);
      static const SerdezRedopFns* get_serdez_redop_fns(ReductionOpID redop_id);
      static void add_registration_callback(RegistrationCallbackFnptr callback);
      static ReductionOpTable& get_reduction_table(void);
      static SerdezOpTable& get_serdez_table(void);
      static SerdezRedopTable& get_serdez_redop_table(void);
      static std::deque<PendingVariantRegistration*>&
                                get_pending_variant_table(void);
      static std::map<LayoutConstraintID,LayoutConstraintRegistrar>&
                                get_pending_constraint_table(void);
      static std::map<ProjectionID,ProjectionFunctor*>&
                                get_pending_projection_table(void);
      static std::map<ShardingID,ShardingFunctor*>&
                                get_pending_sharding_table(void);
      static TaskID& get_current_static_task_id(void);
      static TaskID generate_static_task_id(void);
      static VariantID preregister_variant(
                      const TaskVariantRegistrar &registrar,
                      const void *user_data, size_t user_data_size,
                      CodeDescriptor *realm_desc, bool has_ret, 
                      const char *task_name,VariantID vid,bool check_id = true);
    public:
      static void report_fatal_message(int code,
                                       const char *file_name,
                                       const int line_number,
                                       const char *message);
      static void report_error_message(int code,
                                       const char *file_name,
                                       const int line_number,
                                       const char *message);
      static void report_warning_message(int code,
                                         const char *file_name, 
                                         const int line_number,
                                         const char *message);
#if defined(PRIVILEGE_CHECKS) || defined(BOUNDS_CHECKS)
    public:
      static const char* find_privilege_task_name(void *impl);
#endif
#ifdef BOUNDS_CHECKS
    public:
      static void check_bounds(void *impl, ptr_t ptr);
      static void check_bounds(void *impl, const DomainPoint &dp);
#endif
    public:
      // Static member variables
      static Processor::TaskFuncID legion_main_id;
      static std::vector<RegistrationCallbackFnptr> registration_callbacks;
      static bool runtime_initialized;
      static bool runtime_started;
      static bool runtime_backgrounded;
      static Runtime *the_runtime;
      // Static member variables for MPI interop
      static int mpi_rank;
      static std::vector<MPILegionHandshake> *pending_handshakes;
    public:
      static inline ApEvent merge_events(const PhysicalTraceInfo *info,
                                         ApEvent e1, ApEvent e2);
      static inline ApEvent merge_events(const PhysicalTraceInfo *info,
                                         ApEvent e1, ApEvent e2, ApEvent e3);
      static inline ApEvent merge_events(const PhysicalTraceInfo *info,
                                         const std::set<ApEvent> &events);
    public:
      static inline RtEvent merge_events(RtEvent e1, RtEvent e2);
      static inline RtEvent merge_events(RtEvent e1, RtEvent e2, RtEvent e3);
      static inline RtEvent merge_events(const std::set<RtEvent> &events);
    public:
      static inline ApUserEvent create_ap_user_event(void);
      static inline void trigger_event(ApUserEvent to_trigger,
                                   ApEvent precondition = ApEvent::NO_AP_EVENT);
      static inline void poison_event(ApUserEvent to_poison);
    public:
      static inline RtUserEvent create_rt_user_event(void);
      static inline void trigger_event(RtUserEvent to_trigger,
                                   RtEvent precondition = RtEvent::NO_RT_EVENT);
      static inline void poison_event(RtUserEvent to_poison);
    public:
      static inline PredEvent create_pred_event(void);
      static inline void trigger_event(PredEvent to_trigger);
      static inline void poison_event(PredEvent to_poison);
    public:
      static inline ApEvent ignorefaults(Realm::Event e);
      static inline RtEvent protect_event(ApEvent to_protect);
      static inline RtEvent protect_merge_events(
                                          const std::set<ApEvent> &events);
    public:
      static inline void phase_barrier_arrive(const PhaseBarrier &bar, 
                unsigned cnt, ApEvent precondition = ApEvent::NO_AP_EVENT,
                const void *reduce_value = NULL, size_t reduce_value_size = 0);
      static inline void alter_arrival_count(PhaseBarrier &bar, int delta);
    public:
      static inline ApBarrier get_previous_phase(const PhaseBarrier &bar);
      static inline void advance_barrier(PhaseBarrier &bar);
      static inline void advance_barrier(ApBarrier &bar);
      static inline bool get_barrier_result(ApBarrier bar, void *result,
                                            size_t result_size);
    public:
      static inline RtBarrier get_previous_phase(const RtBarrier &bar);
      static inline void phase_barrier_arrive(const RtBarrier &bar,
                unsigned cnt, RtEvent precondition = RtEvent::NO_RT_EVENT,
                const void *reduce_value = NULL, size_t reduce_value_size = 0);
      static inline void advance_barrier(RtBarrier &bar);
      static inline bool get_barrier_result(RtBarrier bar, void *result,
                                            size_t result_size);
      static inline void alter_arrival_count(RtBarrier &bar, int delta);
    public:
      static inline ApEvent acquire_ap_reservation(Reservation r,bool exclusive,
                                   ApEvent precondition = ApEvent::NO_AP_EVENT);
      static inline RtEvent acquire_rt_reservation(Reservation r,bool exclusive,
                                   RtEvent precondition = RtEvent::NO_RT_EVENT);
      static inline void release_reservation(Reservation r,
                                   LgEvent precondition = LgEvent::NO_LG_EVENT);
    };

    //--------------------------------------------------------------------------
    template<typename T>
    inline T* Runtime::get_available(LocalLock &local_lock, 
                                     std::deque<T*> &queue)
    //--------------------------------------------------------------------------
    {
      T *result = NULL;
      {
        AutoLock l_lock(local_lock);
        if (!queue.empty())
        {
          result = queue.front();
          queue.pop_front();
        }
      }
      // Couldn't find one so make one
      if (result == NULL)
        result = new T(this);
#ifdef DEBUG_LEGION
      assert(result != NULL);
#endif
      result->activate();
      return result;
    }

    //--------------------------------------------------------------------------
    template<bool CAN_BE_DELETED, typename T>
    inline void Runtime::release_operation(std::deque<T*> &queue, T* operation)
    //--------------------------------------------------------------------------
    {
      if (CAN_BE_DELETED && (queue.size() == LEGION_MAX_RECYCLABLE_OBJECTS))
        delete (operation);
      else
        queue.push_front(operation);
    }

    //--------------------------------------------------------------------------
    template<typename T>
    inline RtEvent Runtime::issue_runtime_meta_task(const LgTaskArgs<T> &args,
                    LgPriority priority, RtEvent precondition, Processor target)
    //--------------------------------------------------------------------------
    {
      // If this is not a task directly related to shutdown or is a message, 
      // to a remote node then increment the number of outstanding tasks
#ifdef DEBUG_LEGION
      if (T::TASK_ID < LG_MESSAGE_ID)
        increment_total_outstanding_tasks(args.lg_task_id, true/*meta*/);
#else
      if (T::TASK_ID < LG_MESSAGE_ID)
        increment_total_outstanding_tasks();
#endif
#ifdef DEBUG_SHUTDOWN_HANG
      __sync_fetch_and_add(&outstanding_counts[T::TASK_ID],1);
#endif
      if (!target.exists())
      {
        // If we don't have a processor to explicitly target, figure
        // out which of our utility processors to use
        target = utility_group;
      }
#ifdef DEBUG_LEGION
      assert(target.exists());
#endif
      DETAILED_PROFILER(this, REALM_SPAWN_META_CALL);
      if ((T::TASK_ID < LG_MESSAGE_ID) && (profiler != NULL))
      {
        Realm::ProfilingRequestSet requests;
        profiler->add_meta_request(requests, T::TASK_ID, args.provenance);
        return RtEvent(target.spawn(LG_TASK_ID, &args, sizeof(T),
                                    requests, precondition, priority));
      }
      else
        return RtEvent(target.spawn(LG_TASK_ID, &args, sizeof(T), 
                                    precondition, priority));
    }

    //--------------------------------------------------------------------------
    /*static*/ inline ApEvent Runtime::merge_events(
                          const PhysicalTraceInfo *info, ApEvent e1, ApEvent e2)
    //--------------------------------------------------------------------------
    {
      ApEvent result(Realm::Event::merge_events(e1, e2)); 
#ifdef LEGION_SPY
      if (!result.exists() || (result == e1) || (result == e2))
      {
        Realm::UserEvent rename(Realm::UserEvent::create_user_event());
        if (result == e1)
          rename.trigger(e1);
        else if (result == e2)
          rename.trigger(e2);
        else
          rename.trigger();
        result = ApEvent(rename);
      }
      LegionSpy::log_event_dependence(e1, result);
      LegionSpy::log_event_dependence(e2, result);
#endif
      if ((info != NULL) && info->recording)
        info->record_merge_events(result, e1, e2);
      return result;
    }

    //--------------------------------------------------------------------------
    /*static*/ inline ApEvent Runtime::merge_events(
              const PhysicalTraceInfo *info, ApEvent e1, ApEvent e2, ApEvent e3) 
    //--------------------------------------------------------------------------
    {
      ApEvent result(Realm::Event::merge_events(e1, e2, e3)); 
#ifdef LEGION_SPY
      if (!result.exists() || (result == e1) || (result == e2) ||(result == e3))
      {
        Realm::UserEvent rename(Realm::UserEvent::create_user_event());
        if (result == e1)
          rename.trigger(e1);
        else if (result == e2)
          rename.trigger(e2);
        else if (result == e3)
          rename.trigger(e3);
        else
          rename.trigger();
        result = ApEvent(rename);
      }
      LegionSpy::log_event_dependence(e1, result);
      LegionSpy::log_event_dependence(e2, result);
      LegionSpy::log_event_dependence(e3, result);
#endif
      if ((info != NULL) && info->recording)
        info->record_merge_events(result, e1, e2, e3);
      return result;
    }

    //--------------------------------------------------------------------------
    /*static*/ inline ApEvent Runtime::merge_events(
                 const PhysicalTraceInfo *info, const std::set<ApEvent> &events)
    //--------------------------------------------------------------------------
    {
#ifndef LEGION_SPY
      if (events.empty())
      {
        // Still need to do this for tracing because of merge filter code
        if ((info != NULL) && info->recording)
        {
          ApEvent result;
          info->record_merge_events(result, events);
          return result;
        }
        else
          return ApEvent::NO_AP_EVENT;
      }
      if (events.size() == 1)
      {
        // Still need to do this for tracing because of merge filter code
        if ((info != NULL) && info->recording)
        {
          ApEvent result = *(events.begin());
          info->record_merge_events(result, events);
          return result;
        }
        else
          return *(events.begin());
      }
#endif
      const std::set<Realm::Event> *realm_events = 
        reinterpret_cast<const std::set<Realm::Event>*>(&events);
      ApEvent result(Realm::Event::merge_events(*realm_events));
#ifdef LEGION_SPY
      if (!result.exists() || (events.find(result) != events.end()))
      {
        Realm::UserEvent rename(Realm::UserEvent::create_user_event());
        if (events.find(result) != events.end())
          rename.trigger(result);
        else
          rename.trigger();
        result = ApEvent(rename);
      }
      for (std::set<ApEvent>::const_iterator it = events.begin();
            it != events.end(); it++)
        LegionSpy::log_event_dependence(*it, result);
#endif
      if ((info != NULL) && info->recording)
        info->record_merge_events(result, events);
      return result;
    }

    //--------------------------------------------------------------------------
    /*static*/ inline RtEvent Runtime::merge_events(RtEvent e1, RtEvent e2)
    //--------------------------------------------------------------------------
    {
      // No logging for runtime operations currently
      return RtEvent(Realm::Event::merge_events(e1, e2)); 
    }

    //--------------------------------------------------------------------------
    /*static*/ inline RtEvent Runtime::merge_events(RtEvent e1, 
                                                    RtEvent e2, RtEvent e3) 
    //--------------------------------------------------------------------------
    {
      // No logging for runtime operations currently
      return RtEvent(Realm::Event::merge_events(e1, e2, e3)); 
    }

    //--------------------------------------------------------------------------
    /*static*/ inline RtEvent Runtime::merge_events(
                                                const std::set<RtEvent> &events)
    //--------------------------------------------------------------------------
    {
#ifndef LEGION_SPY
      if (events.empty())
        return RtEvent::NO_RT_EVENT;
      if (events.size() == 1)
        return *(events.begin());
#endif
      // No logging for runtime operations currently
      const std::set<Realm::Event> *realm_events = 
        reinterpret_cast<const std::set<Realm::Event>*>(&events);
      return RtEvent(Realm::Event::merge_events(*realm_events));
    }

    //--------------------------------------------------------------------------
    /*static*/ inline ApUserEvent Runtime::create_ap_user_event(void)
    //--------------------------------------------------------------------------
    {
#ifdef LEGION_SPY
      ApUserEvent result(Realm::UserEvent::create_user_event());
      LegionSpy::log_ap_user_event(result);
      return result;
#else
      return ApUserEvent(Realm::UserEvent::create_user_event());
#endif
    }

    //--------------------------------------------------------------------------
    /*static*/ inline void Runtime::trigger_event(ApUserEvent to_trigger,
                                                  ApEvent precondition)
    //--------------------------------------------------------------------------
    {
      Realm::UserEvent copy = to_trigger;
      copy.trigger(precondition);
#ifdef LEGION_SPY
      LegionSpy::log_ap_user_event_trigger(to_trigger);
      if (precondition.exists())
        LegionSpy::log_event_dependence(precondition, to_trigger);
#endif
    }

    //--------------------------------------------------------------------------
    /*static*/ inline void Runtime::poison_event(ApUserEvent to_poison)
    //--------------------------------------------------------------------------
    {
      Realm::UserEvent copy = to_poison;
      copy.cancel();
#ifdef LEGION_SPY
      // This counts as triggering
      LegionSpy::log_ap_user_event_trigger(to_poison);
#endif
    }

    //--------------------------------------------------------------------------
    /*static*/ inline RtUserEvent Runtime::create_rt_user_event(void)
    //--------------------------------------------------------------------------
    {
#ifdef LEGION_SPY
      RtUserEvent result(Realm::UserEvent::create_user_event());
      LegionSpy::log_rt_user_event(result);
      return result;
#else
      return RtUserEvent(Realm::UserEvent::create_user_event());
#endif
    }

    //--------------------------------------------------------------------------
    /*static*/ inline void Runtime::trigger_event(RtUserEvent to_trigger,
                                                  RtEvent precondition) 
    //--------------------------------------------------------------------------
    {
      Realm::UserEvent copy = to_trigger;
      copy.trigger(precondition);
#ifdef LEGION_SPY
      LegionSpy::log_rt_user_event_trigger(to_trigger);
#endif
    }

    //--------------------------------------------------------------------------
    /*static*/ inline void Runtime::poison_event(RtUserEvent to_poison)
    //--------------------------------------------------------------------------
    {
      Realm::UserEvent copy = to_poison;
      copy.cancel();
#ifdef LEGION_SPY
      // This counts as triggering
      LegionSpy::log_rt_user_event_trigger(to_poison);
#endif
    }

    //--------------------------------------------------------------------------
    /*static*/ inline PredEvent Runtime::create_pred_event(void)
    //--------------------------------------------------------------------------
    {
#ifdef LEGION_SPY
      PredEvent result(Realm::UserEvent::create_user_event());
      LegionSpy::log_pred_event(result);
      return result;
#else
      return PredEvent(Realm::UserEvent::create_user_event());
#endif
    }

    //--------------------------------------------------------------------------
    /*static*/ inline void Runtime::trigger_event(PredEvent to_trigger)
    //--------------------------------------------------------------------------
    {
      Realm::UserEvent copy = to_trigger;
      copy.trigger();
#ifdef LEGION_SPY
      LegionSpy::log_pred_event_trigger(to_trigger);
#endif
    }

    //--------------------------------------------------------------------------
    /*static*/ inline void Runtime::poison_event(PredEvent to_poison)
    //--------------------------------------------------------------------------
    {
      Realm::UserEvent copy = to_poison;
      copy.cancel();
#ifdef LEGION_SPY
      // This counts as triggering
      LegionSpy::log_pred_event_trigger(to_poison);
#endif
    }

    //--------------------------------------------------------------------------
    /*static*/ inline ApEvent Runtime::ignorefaults(Realm::Event e)
    //--------------------------------------------------------------------------
    {
      ApEvent result(Realm::Event::ignorefaults(e));
#ifdef LEGION_SPY
      if (!result.exists())
      {
        Realm::UserEvent rename(Realm::UserEvent::create_user_event());
        rename.trigger();
        result = ApEvent(rename);
      }
      LegionSpy::log_event_dependence(ApEvent(e), result);
#endif
      return ApEvent(result);
    }

    //--------------------------------------------------------------------------
    /*static*/ inline RtEvent Runtime::protect_event(ApEvent to_protect)
    //--------------------------------------------------------------------------
    {
      if (to_protect.exists())
        return RtEvent(Realm::Event::ignorefaults(to_protect));
      else
        return RtEvent::NO_RT_EVENT;
    }

    //--------------------------------------------------------------------------
    /*static*/ inline RtEvent Runtime::protect_merge_events(
                                                const std::set<ApEvent> &events)
    //--------------------------------------------------------------------------
    {
      const std::set<Realm::Event> *realm_events = 
        reinterpret_cast<const std::set<Realm::Event>*>(&events);
      return RtEvent(Realm::Event::merge_events_ignorefaults(*realm_events));
    }

    //--------------------------------------------------------------------------
    /*static*/ inline void Runtime::phase_barrier_arrive(
                  const PhaseBarrier &bar, unsigned count, ApEvent precondition,
                  const void *reduce_value, size_t reduce_value_size)
    //--------------------------------------------------------------------------
    {
      Realm::Barrier copy = bar.phase_barrier;
      copy.arrive(count, precondition, reduce_value, reduce_value_size);
#ifdef LEGION_SPY
      if (precondition.exists())
        LegionSpy::log_event_dependence(precondition, bar.phase_barrier);
#endif
    }

    //--------------------------------------------------------------------------
    /*static*/ inline ApBarrier Runtime::get_previous_phase(
                                                        const PhaseBarrier &bar)
    //--------------------------------------------------------------------------
    {
      Realm::Barrier copy = bar.phase_barrier;
      return ApBarrier(copy.get_previous_phase());
    }

    //--------------------------------------------------------------------------
    /*static*/ inline void Runtime::alter_arrival_count(PhaseBarrier &bar,
                                                        int delta)
    //--------------------------------------------------------------------------
    {
      Realm::Barrier copy = bar.phase_barrier;
      bar.phase_barrier = ApBarrier(copy.alter_arrival_count(delta));
    }

    //--------------------------------------------------------------------------
    /*static*/ inline void Runtime::advance_barrier(PhaseBarrier &bar)
    //--------------------------------------------------------------------------
    {
      Realm::Barrier copy = bar.phase_barrier;
      bar.phase_barrier = ApBarrier(copy.advance_barrier());
    }

    //--------------------------------------------------------------------------
    /*static*/ inline void Runtime::advance_barrier(ApBarrier &bar)
    //--------------------------------------------------------------------------
    {
      Realm::Barrier copy = bar;
      bar = ApBarrier(copy.advance_barrier());
    }

    //--------------------------------------------------------------------------
    /*static*/ inline bool Runtime::get_barrier_result(ApBarrier bar,
                                               void *result, size_t result_size)
    //--------------------------------------------------------------------------
    {
      Realm::Barrier copy = bar;
      return copy.get_result(result, result_size);
    }

    //--------------------------------------------------------------------------
    /*static*/ inline RtBarrier Runtime::get_previous_phase(const RtBarrier &b)
    //--------------------------------------------------------------------------
    {
      Realm::Barrier copy = b;
      return RtBarrier(copy.get_previous_phase());
    }

    //--------------------------------------------------------------------------
    /*static*/ inline void Runtime::phase_barrier_arrive(const RtBarrier &bar,
           unsigned count, RtEvent precondition, const void *value, size_t size)
    //--------------------------------------------------------------------------
    {
      Realm::Barrier copy = bar;
      copy.arrive(count, precondition, value, size); 
    }

    //--------------------------------------------------------------------------
    /*static*/ inline void Runtime::advance_barrier(RtBarrier &bar)
    //--------------------------------------------------------------------------
    {
      Realm::Barrier copy = bar;
      bar = RtBarrier(copy.advance_barrier());
    }

    //--------------------------------------------------------------------------
    /*static*/ inline bool Runtime::get_barrier_result(RtBarrier bar, 
                                               void *result, size_t result_size)
    //--------------------------------------------------------------------------
    {
      Realm::Barrier copy = bar;
      return copy.get_result(result, result_size);
    }

    //--------------------------------------------------------------------------
    /*static*/ inline void Runtime::alter_arrival_count(RtBarrier &b, int delta)
    //--------------------------------------------------------------------------
    {
      Realm::Barrier copy = b;
      b = RtBarrier(copy.alter_arrival_count(delta));
    }

    //--------------------------------------------------------------------------
    /*static*/ inline ApEvent Runtime::acquire_ap_reservation(Reservation r,
                                           bool exclusive, ApEvent precondition)
    //--------------------------------------------------------------------------
    {
      ApEvent result(r.acquire(exclusive ? 0 : 1, exclusive, precondition));
#ifdef LEGION_SPY
      if (precondition.exists() && !result.exists())
      {
        Realm::UserEvent rename(Realm::UserEvent::create_user_event());
        rename.trigger();
        result = ApEvent(rename);
      }
      if (precondition.exists())
        LegionSpy::log_event_dependence(precondition, result);
#endif
      return result;
    }

    //--------------------------------------------------------------------------
    /*static*/ inline RtEvent Runtime::acquire_rt_reservation(Reservation r,
                                           bool exclusive, RtEvent precondition)
    //--------------------------------------------------------------------------
    {
      return RtEvent(r.acquire(exclusive ? 0 : 1, exclusive, precondition)); 
    }

    //--------------------------------------------------------------------------
    /*static*/ inline void Runtime::release_reservation(Reservation r,
                                                           LgEvent precondition)
    //--------------------------------------------------------------------------
    {
      r.release(precondition);
    }

  }; // namespace Internal 
}; // namespace Legion 

#endif // __RUNTIME_H__

// EOF
<|MERGE_RESOLUTION|>--- conflicted
+++ resolved
@@ -307,15 +307,10 @@
       void set_future(const DomainPoint &point, FutureImpl *impl,
                       ReferenceMutator *mutator);
       void get_void_result(const DomainPoint &point, 
-<<<<<<< HEAD
-                            bool silence_warnings = true);
-      virtual void wait_all_results(bool silence_warnings = true);
-=======
                             bool silence_warnings = true,
                             const char *warning_string = NULL);
-      void wait_all_results(bool silence_warnings = true,
-                            const char *warning_string = NULL);
->>>>>>> 8522c01a
+      virtual void wait_all_results(bool silence_warnings = true,
+                                    const char *warning_string = NULL);
       void complete_all_futures(void);
       bool reset_all_futures(void);
     public:
@@ -370,7 +365,8 @@
       virtual Future get_future(const DomainPoint &point,
                                 bool allow_empty = false);
       virtual void get_all_futures(std::map<DomainPoint,Future> &futures);
-      virtual void wait_all_results(bool silence_warnings = true);
+      virtual void wait_all_results(bool silence_warnings = true,
+                                    const char *warning_string = NULL);
     public:
       void set_sharding_function(ShardingFunction *function);
       void handle_future_map_request(Deserializer &derez);
@@ -416,14 +412,10 @@
     public:
       inline bool created_accessor(void) const { return made_accessor; }
     public:
-<<<<<<< HEAD
       void set_sharded_view(ShardedView *view);
       inline ShardedView* get_sharded_view(void) const { return sharded_view; }
     public:
-      void wait_until_valid(bool silence_warnings, 
-=======
       void wait_until_valid(bool silence_warnings, const char *warning_string, 
->>>>>>> 8522c01a
                             bool warn = false, const char *src = NULL);
       bool is_valid(void) const;
       bool is_mapped(void) const;
@@ -2279,7 +2271,8 @@
       void register_sharding_functor(ShardingID sid,
                                      ShardingFunctor *func,
                                      bool need_zero_check = true,
-                                     bool silence_warnings= false);
+                                     bool silence_warnings= false,
+                                     const char *warning_string = NULL);
       static void preregister_sharding_functor(ShardingID sid,
                                      ShardingFunctor *func);
       ShardingFunctor* find_sharding_functor(ShardingID sid);
