/* Copyright 2019 Stanford University, NVIDIA Corporation
 *
 * Licensed under the Apache License, Version 2.0 (the "License");
 * you may not use this file except in compliance with the License.
 * You may obtain a copy of the License at
 *
 *     http://www.apache.org/licenses/LICENSE-2.0
 *
 * Unless required by applicable law or agreed to in writing, software
 * distributed under the License is distributed on an "AS IS" BASIS,
 * WITHOUT WARRANTIES OR CONDITIONS OF ANY KIND, either express or implied.
 * See the License for the specific language governing permissions and
 * limitations under the License.
 */


#ifndef __LEGION_TASKS_H__
#define __LEGION_TASKS_H__

#include "legion.h"
#include "legion/runtime.h"
#include "legion/legion_ops.h"
#include "legion/region_tree.h"
#include "legion/legion_mapping.h"
#include "legion/legion_utilities.h"
#include "legion/legion_allocation.h"

namespace Legion {
  namespace Internal {

    /**
     * \class ResourceTracker 
     * A helper class for tracking which privileges an 
     * operation owns. This is inherited by multi-tasks
     * for aggregating the privilege results of their
     * children as well as task contexts for tracking
     * which privileges have been accrued or deleted
     * as part of the execution of the task.
     */
    class ResourceTracker {
    public:
      enum ResourceUpdateKind {
        REGION_CREATION_UPDATE,
        REGION_DELETION_UPDATE,
        FIELD_CREATION_UPDATE,
        FIELD_DELETION_UPDATE,
        FIELD_SPACE_CREATION_UPDATE,
        FIELD_SPACE_LATENT_UPDATE,
        FIELD_SPACE_DELETION_UPDATE,
        INDEX_SPACE_CREATION_UPDATE,
        INDEX_SPACE_DELETION_UPDATE,
        INDEX_PARTITION_CREATION_UPDATE,
        INDEX_PARTITION_DELETION_UPDATE,
      };
    public:
      ResourceTracker(void);
      ResourceTracker(const ResourceTracker &rhs);
      virtual ~ResourceTracker(void);
    public:
      ResourceTracker& operator=(const ResourceTracker &rhs);
    public:
      virtual void register_region_creations(
                     std::set<LogicalRegion> &regions) = 0;
      virtual void register_region_deletions(
                     std::vector<LogicalRegion> &regions,
                     std::set<RtEvent> &preconditions) = 0;
    public:
      virtual void register_field_creations(
            std::set<std::pair<FieldSpace,FieldID> > &fields) = 0;
      virtual void register_field_deletions(
            std::vector<std::pair<FieldSpace,FieldID> > &fields,
            std::set<RtEvent> &preconditions) = 0;
    public:
      virtual void register_field_space_creations(
                          std::set<FieldSpace> &spaces) = 0;
      virtual void register_latent_field_spaces(
                          std::map<FieldSpace,unsigned> &spaces) = 0;
      virtual void register_field_space_deletions(
                          std::vector<FieldSpace> &spaces,
                          std::set<RtEvent> &preconditions) = 0;
    public:
      virtual void register_index_space_creations(
                          std::set<IndexSpace> &spaces) = 0;
      virtual void register_index_space_deletions(
                          std::vector<IndexSpace> &spaces,
                          std::set<RtEvent> &preconditions) = 0;
    public:
      virtual void register_index_partition_creations(
                          std::set<IndexPartition> &parts) = 0;
      virtual void register_index_partition_deletions(
                          std::vector<IndexPartition> &parts,
                          std::set<RtEvent> &preconditions) = 0;
    public:
      void return_resources(ResourceTracker *target,
                            std::set<RtEvent> &preconditions);
      void pack_resources_return(Serializer &rez, AddressSpaceID target);
      static RtEvent unpack_resources_return(Deserializer &derez,
                                             ResourceTracker *target);
    protected:
      std::set<LogicalRegion>                       created_regions;
      std::map<LogicalRegion,bool>                  local_regions;
      std::set<std::pair<FieldSpace,FieldID> >      created_fields;
      std::map<std::pair<FieldSpace,FieldID>,bool>  local_fields;
      std::set<FieldSpace>                          created_field_spaces;
      std::set<IndexSpace>                          created_index_spaces;
      std::set<IndexPartition>                      created_index_partitions;
    protected:
      std::vector<LogicalRegion>                    deleted_regions;
      std::vector<std::pair<FieldSpace,FieldID> >   deleted_fields;
      std::vector<FieldSpace>                       deleted_field_spaces;
      std::map<FieldSpace,unsigned>                 latent_field_spaces;
      std::vector<IndexSpace>                       deleted_index_spaces;
      std::vector<IndexPartition>                   deleted_index_partitions;
    };

    /**
     * \class ExternalTask
     * An extention of the external-facing Task to help
     * with packing and unpacking them
     */
    class ExternalTask : public Task, public ExternalMappable {
    public:
      ExternalTask(void);
    public:
      void pack_external_task(Serializer &rez, AddressSpaceID target) const;
      void unpack_external_task(Deserializer &derez, Runtime *runtime,
                                ReferenceMutator *mutator);
    public:
      virtual void set_context_index(size_t index) = 0;
    protected:
      AllocManager *arg_manager;
    };

    /**
     * \class TaskOp
     * This is the base task operation class for all
     * kinds of tasks in the system.  
     */
    class TaskOp : public ExternalTask, public MemoizableOp<SpeculativeOp> {
    public:
      enum TaskKind {
        INDIVIDUAL_TASK_KIND,
        POINT_TASK_KIND,
        INDEX_TASK_KIND,
        SLICE_TASK_KIND,
        SHARD_TASK_KIND,
      };
    public:
      struct TriggerTaskArgs : public LgTaskArgs<TriggerTaskArgs> {
      public:
        static const LgTaskID TASK_ID = LG_TRIGGER_TASK_ID;
      public:
        TriggerTaskArgs(TaskOp *t)
          : LgTaskArgs<TriggerTaskArgs>(t->get_unique_op_id()), op(t) { }
      public:
        TaskOp *const op;
      };
      struct DeferDistributeArgs : public LgTaskArgs<DeferDistributeArgs> {
      public:
        static const LgTaskID TASK_ID = LG_DEFER_DISTRIBUTE_TASK_ID;
      public:
        DeferDistributeArgs(TaskOp *op)
          : LgTaskArgs<DeferDistributeArgs>(op->get_unique_op_id()),
            proxy_this(op) { }
      public:
        TaskOp *const proxy_this;
      };
      struct DeferMappingArgs : public LgTaskArgs<DeferMappingArgs> {
      public:
        static const LgTaskID TASK_ID = LG_DEFER_PERFORM_MAPPING_TASK_ID;
      public:
        DeferMappingArgs(TaskOp *op, MustEpochOp *owner,
                         RtUserEvent done, unsigned cnt,
                         std::vector<unsigned> *performed,
                         std::vector<ApEvent> *eff)
          : LgTaskArgs<DeferMappingArgs>(op->get_unique_op_id()),
            proxy_this(op), must_op(owner), done_event(done), 
            invocation_count(cnt), performed_regions(performed), 
            effects(eff) { }
      public:
        TaskOp *const proxy_this;
        MustEpochOp *const must_op;
        const RtUserEvent done_event;
        const unsigned invocation_count;
        std::vector<unsigned> *const performed_regions;
        std::vector<ApEvent> *const effects;
      };
      struct DeferLaunchArgs : public LgTaskArgs<DeferLaunchArgs> {
      public:
        static const LgTaskID TASK_ID = LG_DEFER_LAUNCH_TASK_ID;
      public:
        DeferLaunchArgs(TaskOp *op)
          : LgTaskArgs<DeferLaunchArgs>(op->get_unique_op_id()), 
            proxy_this(op) { }
      public:
        TaskOp *const proxy_this;
      };
      struct DeferredFutureSetArgs : public LgTaskArgs<DeferredFutureSetArgs> {
      public:
        static const LgTaskID TASK_ID = LG_DEFERRED_FUTURE_SET_ID;
      public:
        DeferredFutureSetArgs(FutureImpl *tar, FutureImpl *res, TaskOp *t)
          : LgTaskArgs<DeferredFutureSetArgs>(t->get_unique_op_id()),
            target(tar), result(res), task_op(t) { }
      public:
        FutureImpl *const target;
        FutureImpl *const result;
        TaskOp *const task_op;
      };
      struct DeferredFutureMapSetArgs : 
        public LgTaskArgs<DeferredFutureMapSetArgs> {
      public:
        static const LgTaskID TASK_ID = LG_DEFERRED_FUTURE_MAP_SET_ID;
      public:
        DeferredFutureMapSetArgs(FutureMapImpl *map, FutureImpl *res,
                                 Domain d, TaskOp *t)
          : LgTaskArgs<DeferredFutureMapSetArgs>(t->get_unique_op_id()),
            future_map(map), result(res), domain(d), task_op(t) { }
      public:
        FutureMapImpl *const future_map;
        FutureImpl *const result;
        const Domain domain;
        TaskOp *const task_op;
      };
      struct DeferredEnqueueArgs : public LgTaskArgs<DeferredEnqueueArgs> {
      public:
        static const LgTaskID TASK_ID = LG_DEFERRED_ENQUEUE_TASK_ID;
      public:
        DeferredEnqueueArgs(ProcessorManager *man, TaskOp *t)
          : LgTaskArgs<DeferredEnqueueArgs>(t->get_unique_op_id()),
            manager(man), task(t) { }
      public:
        ProcessorManager *const manager;
        TaskOp *const task;
      };
      struct DeferredTaskCompleteArgs : 
        public LgTaskArgs<DeferredTaskCompleteArgs> {
      public:
        static const LgTaskID TASK_ID = LG_DEFERRED_TASK_COMPLETE_TASK_ID;
      public:
        DeferredTaskCompleteArgs(TaskOp *t)
          : LgTaskArgs<DeferredTaskCompleteArgs>(t->get_unique_op_id()),
            task(t) { }
      public:
        TaskOp *const task;
      };
    public:
      TaskOp(Runtime *rt);
      virtual ~TaskOp(void);
    public:
      virtual UniqueID get_unique_id(void) const;
      virtual size_t get_context_index(void) const;
      virtual void set_context_index(size_t index);
      virtual const char* get_task_name(void) const;
      virtual void pack_remote_operation(Serializer &rez,
                                         AddressSpaceID target) const;
      virtual void pack_profiling_requests(Serializer &rez) const;
    public:
      bool is_remote(void) const;
      inline bool is_stolen(void) const { return (steal_count > 0); }
      inline bool is_origin_mapped(void) const { return map_origin; }
      inline bool is_replicated(void) const { return replicate; }
      int get_depth(void) const;
    public:
      void set_current_proc(Processor current);
      inline void set_origin_mapped(bool origin) { map_origin = origin; }
      inline void set_replicated(bool repl) { replicate = repl; }
      inline void set_target_proc(Processor next) { target_proc = next; } 
    protected:
      void activate_task(void);
      void deactivate_task(void); 
    public:
      void set_must_epoch(MustEpochOp *epoch, unsigned index, 
                          bool do_registration);
    public:
      void pack_base_task(Serializer &rez, AddressSpaceID target);
      void unpack_base_task(Deserializer &derez, 
                            std::set<RtEvent> &ready_events);
      void pack_base_external_task(Serializer &rez, AddressSpaceID target);
      void unpack_base_external_task(Deserializer &derez,
                                     ReferenceMutator *mutator); 
    public:
      void mark_stolen(void);
      void initialize_base_task(InnerContext *ctx, bool track, 
            const std::vector<StaticDependence> *dependences,
            const Predicate &p, Processor::TaskFuncID tid);
      void check_empty_field_requirements(void);
      size_t check_future_size(FutureImpl *impl);
    public:
      bool select_task_options(bool prioritize);
    public:
      virtual void activate(void) = 0;
      virtual void deactivate(void) = 0;
      virtual const char* get_logging_name(void) const;
      virtual OpKind get_operation_kind(void) const;
      virtual size_t get_region_count(void) const;
      virtual Mappable* get_mappable(void);
    public:
      virtual void trigger_dependence_analysis(void) = 0;
      virtual void trigger_complete(void);
      virtual void trigger_commit(void);
    public:
      virtual bool query_speculate(bool &value, bool &mapping_only);
      virtual void resolve_true(bool speculated, bool launched);
      virtual void resolve_false(bool speculated, bool launched) = 0;
    public:
      virtual void select_sources(const unsigned index,
                                  const InstanceRef &target,
                                  const InstanceSet &sources,
                                  std::vector<unsigned> &ranking);
      virtual void update_atomic_locks(const unsigned index,
                                       Reservation lock, bool exclusive);
      virtual unsigned find_parent_index(unsigned idx);
      virtual VersionInfo& get_version_info(unsigned idx);
      virtual const VersionInfo& get_version_info(unsigned idx) const;
      virtual RegionTreePath& get_privilege_path(unsigned idx);
      virtual ApEvent compute_sync_precondition(const TraceInfo *info) const;
    public:
      virtual void early_map_task(void) = 0;
      virtual bool distribute_task(void) = 0;
      virtual RtEvent perform_mapping(MustEpochOp *owner = NULL,
                                      const DeferMappingArgs *args = NULL) = 0;
      virtual void launch_task(void) = 0;
      virtual bool is_stealable(void) const = 0;
    public:
      virtual ApEvent get_task_completion(void) const = 0;
      virtual TaskKind get_task_kind(void) const = 0;
    public:
      // Returns true if the task should be deactivated
      virtual bool pack_task(Serializer &rez, AddressSpaceID target) = 0;
      virtual bool unpack_task(Deserializer &derez, Processor current,
                               std::set<RtEvent> &ready_events) = 0;
      virtual void perform_inlining(void) = 0;
    public:
      virtual void end_inline_task(const void *result, 
                                   size_t result_size, bool owned);
    public:
      RtEvent defer_distribute_task(RtEvent precondition);
      RtEvent defer_perform_mapping(RtEvent precondition, MustEpochOp *op,
                                    const DeferMappingArgs *args,
                                    unsigned invocation_count,
                                    std::vector<unsigned> *performed = NULL,
                                    std::vector<ApEvent> *effects = NULL);
      RtEvent defer_launch_task(RtEvent precondition);
    protected:
      void enqueue_ready_task(bool use_target_processor,
                              RtEvent wait_on = RtEvent::NO_RT_EVENT);
    public:
      // Tell the parent context that this task is in a ready queue
      void activate_outstanding_task(void);
      void deactivate_outstanding_task(void); 
    public:
      void perform_privilege_checks(void);
    public:
      void find_early_mapped_region(unsigned idx, InstanceSet &ref);
      void clone_task_op_from(TaskOp *rhs, Processor p, 
                              bool stealable, bool duplicate_args);
      void update_grants(const std::vector<Grant> &grants);
      void update_arrival_barriers(const std::vector<PhaseBarrier> &barriers);
      void compute_point_region_requirements(void);
      void complete_point_projection(void);
      void early_map_regions(std::set<RtEvent> &applied_conditions,
                             const std::vector<unsigned> &must_premap);
      bool prepare_steal(void);
    public:
      void compute_parent_indexes(void);
      void perform_intra_task_alias_analysis(bool is_tracing,
          LegionTrace *trace, std::vector<RegionTreePath> &privilege_paths);
    public:
      // From Memoizable
      virtual const RegionRequirement& get_requirement(unsigned idx) const
        { return regions[idx]; }
    public:
      // These methods get called once the task has executed
      // and all the children have either mapped, completed,
      // or committed.
      void trigger_children_complete(void);
      void trigger_children_committed(void);
    protected:
      // Tasks have two requirements to complete:
      // - all speculation must be resolved
      // - all children must be complete
      virtual void trigger_task_complete(bool deferred = false) = 0;
      // Tasks have two requirements to commit:
      // - all commit dependences must be satisfied (trigger_commit)
      // - all children must commit (children_committed)
      virtual void trigger_task_commit(void) = 0;
    public:
      static void handle_deferred_task_complete(const void *args);
    protected:
      // Early mapped regions
      std::map<unsigned/*idx*/,InstanceSet>     early_mapped_regions;
      // A map of any locks that we need to take for this task
      std::map<Reservation,bool/*exclusive*/>   atomic_locks;
      // Post condition effects for copies out
      std::set<ApEvent>                         effects_postconditions;
    protected:
      std::vector<unsigned>                     parent_req_indexes; 
    protected:
      bool complete_received;
      bool commit_received;
    protected:
      bool options_selected;
      bool memoize_selected;
      bool map_origin;
      bool request_valid_instances;
      bool replicate;
    protected:
      // For managing predication
      PredEvent true_guard;
      PredEvent false_guard;
    private:
      mutable bool is_local;
      mutable bool local_cached;
    protected:
      bool children_complete;
      bool children_commit; 
    protected:
      MapperManager *mapper;
    public:
      // Index for this must epoch op
      unsigned must_epoch_index;
    public:
      // Static methods
      static void process_unpack_task(Runtime *rt, Deserializer &derez); 
      static void process_remote_replay(Runtime *rt, Deserializer &derez);
    public:
      static void log_requirement(UniqueID uid, unsigned idx,
                                 const RegionRequirement &req);
    };

    /**
     * \class RemoteTaskOp
     * This is a remote copy of a TaskOp to be used
     * for mapper calls and other operations
     */
    class RemoteTaskOp : public ExternalTask, public RemoteOp {
    public:
      RemoteTaskOp(Runtime *rt, Operation *ptr, AddressSpaceID src);
      RemoteTaskOp(const RemoteTaskOp &rhs);
      virtual ~RemoteTaskOp(void);
    public:
      RemoteTaskOp& operator=(const RemoteTaskOp &rhs);
    public:
      virtual UniqueID get_unique_id(void) const;
      virtual size_t get_context_index(void) const;
      virtual int get_depth(void) const;
      virtual const char* get_task_name(void) const;
      virtual void set_context_index(size_t index);
    public:
      virtual const char* get_logging_name(void) const;
      virtual OpKind get_operation_kind(void) const;
      virtual void select_sources(const unsigned index,
                                  const InstanceRef &target,
                                  const InstanceSet &sources,
                                  std::vector<unsigned> &ranking);
      virtual void pack_remote_operation(Serializer &rez,
                                         AddressSpaceID target) const;
      virtual void unpack(Deserializer &derez, ReferenceMutator &mutator);
    };

    /**
     * \class SingleTask
     * This is the parent type for each of the single class
     * kinds of classes.  It also serves as the type that
     * represents a context for each application level task.
     */
    class SingleTask : public TaskOp {
    public:
      struct MisspeculationTaskArgs :
        public LgTaskArgs<MisspeculationTaskArgs> {
      public:
        static const LgTaskID TASK_ID = LG_MISSPECULATE_TASK_ID;
      public:
        MisspeculationTaskArgs(SingleTask *t)
          : LgTaskArgs<MisspeculationTaskArgs>(t->get_unique_op_id()),
            task(t) { }
      public:
        SingleTask *const task;
      };
    public:
      SingleTask(Runtime *rt);
      virtual ~SingleTask(void);
    protected:
      void activate_single(void);
      void deactivate_single(void);
    public:
      virtual void trigger_dependence_analysis(void) = 0; 
    public:
      // These two functions are only safe to call after
      // the task has had its variant selected
      bool is_leaf(void) const;
      bool is_inner(void) const;
      bool is_created_region(unsigned index) const;
      void update_no_access_regions(void);
      void clone_single_from(SingleTask *task);
    public:
      inline void clone_virtual_mapped(std::vector<bool> &target) const
        { target = virtual_mapped; }
      inline void clone_parent_req_indexes(std::vector<unsigned> &target) const
        { target = parent_req_indexes; }
      inline const std::deque<InstanceSet>&
        get_physical_instances(void) const { return physical_instances; }
      inline const std::vector<bool>& get_no_access_regions(void) const
        { return no_access_regions; }
      inline VariantID get_selected_variant(void) const 
        { return selected_variant; }
      inline const std::set<RtEvent>& get_map_applied_conditions(void) const
        { return map_applied_conditions; }
    public:
      RtEvent perform_versioning_analysis(const bool post_mapper);
      void initialize_map_task_input(Mapper::MapTaskInput &input,
                                     Mapper::MapTaskOutput &output,
                                     MustEpochOp *must_epoch_owner,
                                     std::vector<InstanceSet> &valid_instances);
      void finalize_map_task_output(Mapper::MapTaskInput &input,
                                    Mapper::MapTaskOutput &output,
                                    MustEpochOp *must_epoch_owner,
                                    std::vector<InstanceSet> &valid_instances); 
      void replay_map_task_output(void);
      virtual InnerContext* create_implicit_context(void);
      void set_shard_manager(ShardManager *manager);
    protected: // mapper helper calls
      void validate_target_processors(const std::vector<Processor> &prcs) const;
      void validate_variant_selection(MapperManager *local_mapper,
          VariantImpl *impl, Processor::Kind kind, const char *call_name) const;
    protected:
      void invoke_mapper(MustEpochOp *must_epoch_owner);
      void invoke_mapper_replicated(MustEpochOp *must_epoch_owner);
      RtEvent map_all_regions(ApEvent user_event, MustEpochOp *must_epoch_owner,
                              const DeferMappingArgs *defer_args);
      void perform_post_mapping(const TraceInfo &trace_info);
      void replicate_task(void);
    protected:
      void pack_single_task(Serializer &rez, AddressSpaceID target);
      void unpack_single_task(Deserializer &derez, 
                              std::set<RtEvent> &ready_events);
      void send_remote_context(AddressSpaceID target, RemoteTask *dst);
    public:
      virtual void pack_profiling_requests(Serializer &rez) const;
      virtual void add_copy_profiling_request(
                                      Realm::ProfilingRequestSet &requests);
      virtual void handle_profiling_response(
                                const Realm::ProfilingResponse &respone);
      virtual void handle_profiling_update(int count);
    public:
      virtual void activate(void) = 0;
      virtual void deactivate(void) = 0;
      virtual bool is_top_level_task(void) const { return false; }
      virtual bool is_shard_task(void) const { return false; }
    public:
      virtual void resolve_false(bool speculated, bool launched) = 0;
      virtual void launch_task(void);
      virtual void early_map_task(void) = 0;
      virtual bool distribute_task(void) = 0; 
      virtual RtEvent perform_mapping(MustEpochOp *owner = NULL,
                                      const DeferMappingArgs *args = NULL) = 0;
      // For tasks that are sharded off by control replication
      virtual void shard_off(RtEvent mapped_precondition);
      virtual bool is_stealable(void) const = 0;
      virtual bool can_early_complete(ApUserEvent &chain_event) = 0; 
    public:
      virtual ApEvent get_task_completion(void) const = 0;
      virtual TaskKind get_task_kind(void) const = 0;
    public:
      // Override these methods from operation class
      virtual void trigger_mapping(void); 
    protected:
      friend class ShardManager;
      virtual void trigger_task_complete(bool deferred = false) = 0;
      virtual void trigger_task_commit(void) = 0;
    public:
      virtual bool pack_task(Serializer &rez, AddressSpaceID target) = 0;
      virtual bool unpack_task(Deserializer &derez, Processor current,
                               std::set<RtEvent> &ready_events) = 0; 
      virtual void pack_as_shard_task(Serializer &rez, 
                                      AddressSpaceID target) = 0;
      virtual void perform_inlining(void) = 0;
    public:
      virtual void handle_future(const void *res, 
                                 size_t res_size, bool owned) = 0; 
      virtual void handle_post_mapped(bool deferral,
                          RtEvent pre = RtEvent::NO_RT_EVENT) = 0;
      virtual void handle_misspeculation(void) = 0;
    public:
      // From Memoizable
      virtual bool is_memoizable_task(void) const { return true; }
      virtual ApEvent get_memo_completion(void) const
        { return get_task_completion(); }
      virtual void replay_mapping_output(void) { replay_map_task_output(); }
    protected:
      virtual InnerContext* initialize_inner_execution_context(VariantImpl *v);
    protected:
      // Boolean for each region saying if it is virtual mapped
      std::vector<bool>                     virtual_mapped;
      // Regions which are NO_ACCESS or have no privilege fields
      std::vector<bool>                     no_access_regions;
      // The version infos for this operation
      LegionVector<VersionInfo>::aligned    version_infos;
    protected:
      std::vector<Processor>                target_processors;
      // Hold the result of the mapping 
      std::deque<InstanceSet>               physical_instances;
    protected: // Mapper choices 
      std::set<unsigned>                    untracked_valid_regions;
      VariantID                             selected_variant;
      TaskPriority                          task_priority;
      bool                                  perform_postmap;
    protected:
      std::set<RtEvent>                     intra_space_mapping_dependences;
      // Events that must be triggered before we are done mapping
      std::set<RtEvent>                     map_applied_conditions;
      RtUserEvent                           deferred_complete_mapping;
    protected:
      TaskContext*                          execution_context;
      TraceInfo*                            remote_trace_info;
      // For replication of this task
      ShardManager*                         shard_manager;
    protected:
      std::map<AddressSpaceID,RemoteTask*>  remote_instances;
    protected:
      mutable bool leaf_cached, is_leaf_result;
      mutable bool inner_cached, is_inner_result;
    protected:
      // Profiling information
      std::vector<ProfilingMeasurementID> task_profiling_requests;
      std::vector<ProfilingMeasurementID> copy_profiling_requests;
      int                                      profiling_priority;
      mutable int                  outstanding_profiling_requests;
      mutable RtUserEvent                      profiling_reported;
#ifdef DEBUG_LEGION
    protected:
      // For checking that premapped instances didn't change during mapping
      std::map<unsigned/*index*/,
               std::vector<Mapping::PhysicalInstance> > premapped_instances;
#endif
    };

    /**
     * \class MultiTask
     * This is the parent type for each of the multi-task
     * kinds of classes.
     */
    class MultiTask : public TaskOp {
    public:
      MultiTask(Runtime *rt);
      virtual ~MultiTask(void);
    protected:
      void activate_multi(void);
      void deactivate_multi(void);
    public:
      bool is_sliced(void) const;
      void slice_index_space(void);
      void trigger_slices(void);
      void clone_multi_from(MultiTask *task, IndexSpace is, Processor p,
                            bool recurse, bool stealable);
    public:
      virtual void activate(void) = 0;
      virtual void deactivate(void) = 0;
    public:
      virtual void trigger_dependence_analysis(void) = 0;
    public:
      virtual void resolve_false(bool speculated, bool launched) = 0;
      virtual void early_map_task(void) = 0;
      virtual bool distribute_task(void) = 0;
      virtual RtEvent perform_mapping(MustEpochOp *owner = NULL,
                                      const DeferMappingArgs *args = NULL) = 0;
      virtual void launch_task(void) = 0;
      virtual bool is_stealable(void) const = 0;
      virtual void map_and_launch(void) = 0;
    public:
      virtual ApEvent get_task_completion(void) const = 0;
      virtual TaskKind get_task_kind(void) const = 0;
    public:
      virtual void trigger_mapping(void);
    protected:
      virtual void trigger_task_complete(bool deferred = false) = 0;
      virtual void trigger_task_commit(void) = 0;
    public:
      virtual bool pack_task(Serializer &rez, AddressSpaceID target) = 0;
      virtual bool unpack_task(Deserializer &derez, Processor current,
                               std::set<RtEvent> &ready_events) = 0;
      virtual void perform_inlining(void) = 0;
    public:
      virtual SliceTask* clone_as_slice_task(IndexSpace is,
                      Processor p, bool recurse, bool stealable) = 0;
      virtual void handle_future(const DomainPoint &point, const void *result,
                                 size_t result_size, bool owner) = 0;
      virtual void register_must_epoch(void) = 0;
    public:
      // Methods for supporting intra-index-space mapping dependences
      virtual RtEvent find_intra_space_dependence(const DomainPoint &point) = 0;
      virtual void record_intra_space_dependence(const DomainPoint &point,
                                                 RtEvent point_mapped) = 0;
    public:
      void pack_multi_task(Serializer &rez, AddressSpaceID target);
      void unpack_multi_task(Deserializer &derez,
                             std::set<RtEvent> &ready_events);
    public:
      void initialize_reduction_state(void);
      void fold_reduction_future(const void *result, size_t result_size,
                                 bool owner, bool exclusive); 
    protected:
      std::list<SliceTask*> slices;
      bool sliced;
    protected:
      IndexSpaceNode *launch_space; // global set of points
      IndexSpace internal_space; // local set of points
      ReductionOpID redop;
      bool deterministic_redop;
      const ReductionOp *reduction_op;
      FutureMap point_arguments;
      // For handling reductions of types with serdez methods
      const SerdezRedopFns *serdez_redop_fns;
      size_t reduction_state_size;
      void *reduction_state; 
      // Temporary storage for future results
      std::map<DomainPoint,std::pair<void*,size_t> > temporary_futures;
    protected:
      bool children_complete_invoked;
      bool children_commit_invoked;
    protected:
      Future predicate_false_future;
      void *predicate_false_result;
      size_t predicate_false_size;
    protected:
      std::map<DomainPoint,RtEvent> intra_space_dependences;
    };

    /**
     * \class IndividualTask
     * This class serves as the basis for all individual task
     * launch calls performed by the runtime.
     */
    class IndividualTask : public SingleTask, 
                           public LegionHeapify<IndividualTask> {
    public:
      static const AllocationType alloc_type = INDIVIDUAL_TASK_ALLOC;
    public:
      IndividualTask(Runtime *rt);
      IndividualTask(const IndividualTask &rhs);
      virtual ~IndividualTask(void);
    public:
      IndividualTask& operator=(const IndividualTask &rhs);
    public:
      virtual void activate(void);
      virtual void deactivate(void);
    protected:
      void activate_individual_task(void);
      void deactivate_individual_task(void);
    public:
      Future initialize_task(InnerContext *ctx,
                             const TaskLauncher &launcher, 
                             bool track = true, bool top_level=false,
                             bool implicit_top_level = false);
      void perform_base_dependence_analysis(void);
    public:
      virtual bool has_prepipeline_stage(void) const
        { return need_prepipeline_stage; }
      virtual void trigger_prepipeline_stage(void);
      virtual void trigger_dependence_analysis(void);
      virtual void trigger_ready(void);
      virtual void report_interfering_requirements(unsigned idx1,unsigned idx2);
      virtual std::map<PhysicalManager*,std::pair<unsigned,bool> >*
                                       get_acquired_instances_ref(void);
    public:
      virtual void resolve_false(bool speculated, bool launched);
      virtual void early_map_task(void);
      virtual bool distribute_task(void);
      virtual RtEvent perform_mapping(MustEpochOp *owner = NULL,
                                      const DeferMappingArgs *args = NULL);
      virtual bool is_stealable(void) const;
      virtual bool can_early_complete(ApUserEvent &chain_event);
      virtual VersionInfo& get_version_info(unsigned idx);
      virtual const VersionInfo& get_version_info(unsigned idx) const;
      virtual RegionTreePath& get_privilege_path(unsigned idx);
    public:
      virtual ApEvent get_task_completion(void) const;
      virtual TaskKind get_task_kind(void) const;
    public:
      virtual void trigger_task_complete(bool deferred = false);
      virtual void trigger_task_commit(void);
    public:
      virtual void handle_future(const void *res, 
                                 size_t res_size, bool owned);
      virtual void handle_post_mapped(bool deferral, 
                          RtEvent pre = RtEvent::NO_RT_EVENT);
      virtual void handle_misspeculation(void);
    public:
      virtual void record_reference_mutation_effect(RtEvent event);
    public:
      virtual bool pack_task(Serializer &rez, AddressSpaceID target);
      virtual bool unpack_task(Deserializer &derez, Processor current,
                               std::set<RtEvent> &ready_events);
      virtual void pack_as_shard_task(Serializer &rez, AddressSpaceID target);
      virtual void perform_inlining(void);
      virtual bool is_top_level_task(void) const { return top_level_task; }
      virtual void end_inline_task(const void *result, 
                                   size_t result_size, bool owned);
    protected:
      void pack_remote_versions(Serializer &rez);
      void pack_remote_complete(Serializer &rez);
      void pack_remote_commit(Serializer &rez);
      void unpack_remote_complete(Deserializer &derez);
      void unpack_remote_commit(Deserializer &derez);
    public:
      // From MemoizableOp
      virtual void replay_analysis(void);
      virtual void complete_replay(ApEvent completion_event);
    public:
      static void process_unpack_remote_complete(Deserializer &derez);
      static void process_unpack_remote_commit(Deserializer &derez);
    protected: 
      void *future_store;
      size_t future_size;
      Future result; 
      std::vector<RegionTreePath> privilege_paths;
    protected:
      // Information for remotely executing task
      IndividualTask *orig_task; // Not a valid pointer when remote
      ApEvent remote_completion_event;
      UniqueID remote_unique_id;
      UniqueID remote_owner_uid;
    protected:
      Future predicate_false_future;
      void *predicate_false_result;
      size_t predicate_false_size;
    protected:
      bool sent_remotely;
    protected:
      friend class Internal;
      // Special field for the top level task
      bool top_level_task;
      bool implicit_top_level_task;
      // Whether we have to do intra-task alias analysis
      bool need_intra_task_alias_analysis;
    protected:
      std::map<PhysicalManager*,
        std::pair<unsigned/*ref count*/,bool/*created*/> > acquired_instances;
    };

    /**
     * \class PointTask
     * A point task is a single point of an index space task
     * launch.  It will primarily be managed by its enclosing
     * slice task owner.
     */
    class PointTask : public SingleTask, public ProjectionPoint,  
                      public LegionHeapify<PointTask> {
    public:
      static const AllocationType alloc_type = POINT_TASK_ALLOC;
    public:
      PointTask(Runtime *rt);
      PointTask(const PointTask &rhs);
      virtual ~PointTask(void);
    public:
      PointTask& operator=(const PointTask &rhs);
    public:
      virtual void activate(void);
      virtual void deactivate(void);
    public:
      virtual void trigger_dependence_analysis(void);
      virtual void report_interfering_requirements(unsigned idx1,unsigned idx2);
    public:
      virtual void resolve_false(bool speculated, bool launched);
      virtual void early_map_task(void);
      virtual bool distribute_task(void);
      virtual RtEvent perform_mapping(MustEpochOp *owner = NULL,
                                      const DeferMappingArgs *args = NULL);
      virtual void shard_off(RtEvent mapped_precondition);
      virtual bool is_stealable(void) const;
      virtual bool can_early_complete(ApUserEvent &chain_event);
      virtual VersionInfo& get_version_info(unsigned idx);
      virtual const VersionInfo& get_version_info(unsigned idx) const;
    public:
      virtual ApEvent get_task_completion(void) const;
      virtual TaskKind get_task_kind(void) const;
    public:
      virtual void trigger_task_complete(bool deferred = false);
      virtual void trigger_task_commit(void);
    public:
      virtual bool pack_task(Serializer &rez, AddressSpaceID target);
      virtual bool unpack_task(Deserializer &derez, Processor current,
                               std::set<RtEvent> &ready_events);
      virtual void pack_as_shard_task(Serializer &rez, AddressSpaceID target);
      virtual void perform_inlining(void);
      virtual std::map<PhysicalManager*,std::pair<unsigned,bool> >*
                                       get_acquired_instances_ref(void);
    public:
      virtual void handle_future(const void *res, 
                                 size_t res_size, bool owned);
      virtual void handle_post_mapped(bool deferral,
                          RtEvent pre = RtEvent::NO_RT_EVENT);
      virtual void handle_misspeculation(void);
    public:
      // ProjectionPoint methods
      virtual const DomainPoint& get_domain_point(void) const;
      virtual void set_projection_result(unsigned idx, LogicalRegion result);
    public:
      void initialize_point(SliceTask *owner, const DomainPoint &point,
                            const FutureMap &point_arguments);
      void send_back_created_state(AddressSpaceID target);
    public:
      virtual void record_reference_mutation_effect(RtEvent event);
    public:
      // From MemoizableOp
      virtual void replay_analysis(void);
      virtual void complete_replay(ApEvent completion_event);
    public:
      // From Memoizable
      virtual TraceLocalID get_trace_local_id(void) const;
    public:
      void record_intra_space_dependences(unsigned index, 
             const std::vector<DomainPoint> &dependences);
    protected:
      friend class SliceTask;
      SliceTask                   *slice_owner;
      ApUserEvent                 point_termination;
      ApUserEvent                 deferred_effects;
    protected:
      std::map<AddressSpaceID,RemoteTask*> remote_instances;
    };

    /**
     * \class ShardTask
     * A shard task is copy of a single task that is used for
     * executing a single copy of a control replicated task.
     * It implements the functionality of a single task so that 
     * we can use it mostly transparently for the execution of 
     * a single shard.
     */
    class ShardTask : public SingleTask {
    public:
      ShardTask(Runtime *rt, ShardManager *manager, 
                ShardID shard_id, Processor target);
      ShardTask(const ShardTask &rhs);
      virtual ~ShardTask(void);
    public:
      ShardTask& operator=(const ShardTask &rhs);
    public:
      virtual void activate(void); 
      virtual void deactivate(void);
      virtual bool is_shard_task(void) const { return true; }
      virtual bool is_top_level_task(void) const; 
    public:
      // From MemoizableOp
      virtual void replay_analysis(void);
    public:
      virtual void trigger_dependence_analysis(void);
      virtual void resolve_false(bool speculated, bool launched);
      virtual void early_map_task(void);
      virtual bool distribute_task(void);
      virtual RtEvent perform_must_epoch_version_analysis(MustEpochOp *own);
      virtual RtEvent perform_mapping(MustEpochOp *owner = NULL,
                                      const DeferMappingArgs *args = NULL);
      virtual bool is_stealable(void) const;
      virtual bool can_early_complete(ApUserEvent &chain_event);
      virtual std::map<PhysicalManager*,std::pair<unsigned,bool> >*
                                       get_acquired_instances_ref(void);
    public:
      virtual ApEvent get_task_completion(void) const;
      virtual TaskKind get_task_kind(void) const;
    public:
      // Override these methods from operation class
      virtual void trigger_mapping(void); 
    protected:
      virtual void trigger_task_complete(bool deferred = false);
      virtual void trigger_task_commit(void);
    public:
      virtual VersionInfo& get_version_info(unsigned idx);
    public:
      virtual void perform_physical_traversal(unsigned idx,
                                RegionTreeContext ctx, InstanceSet &valid);
      virtual bool pack_task(Serializer &rez, AddressSpaceID target);
      virtual bool unpack_task(Deserializer &derez, Processor current,
                               std::set<RtEvent> &ready_events); 
      virtual void pack_as_shard_task(Serializer &rez, AddressSpaceID target);
      RtEvent unpack_shard_task(Deserializer &derez);
      virtual void perform_inlining(void);
    public:
      virtual void handle_future(const void *res, 
                                 size_t res_size, bool owned); 
      virtual void handle_post_mapped(bool deferral,
                          RtEvent pre = RtEvent::NO_RT_EVENT);
      virtual void handle_misspeculation(void);
    protected:
      virtual InnerContext* initialize_inner_execution_context(VariantImpl *v);
    public:
      virtual InnerContext* create_implicit_context(void);
    public:
      void launch_shard(void);
      void extract_event_preconditions(const std::deque<InstanceSet> &insts);
      void return_resources(ResourceTracker *target,
                            std::set<RtEvent> &preconditions);
      void report_leaks_and_duplicates(std::set<RtEvent> &preconditions);
      void handle_collective_message(Deserializer &derez);
      void handle_future_map_request(Deserializer &derez);
      void handle_equivalence_set_request(Deserializer &derez);
      void handle_resource_update(Deserializer &derez,
                                  std::set<RtEvent> &applied);
      void handle_trace_update(Deserializer &derez, AddressSpaceID source);
      ApBarrier handle_find_trace_shard_event(size_t temp_index, ApEvent event,
                                              ShardID remote_shard);
    public:
      InstanceView* create_instance_top_view(PhysicalManager *manager,
                                             AddressSpaceID source);
      void initialize_implicit_task(InnerContext *context, TaskID tid,
                                    MapperID mid, Processor proxy);
    public:
      const ShardID shard_id;
    protected:
      UniqueID remote_owner_uid;
    };

    /**
     * \class IndexTask
     * An index task is used to represent an index space task
     * launch performed by the runtime.  It will only live
     * on the node on which it was created.  Eventually the
     * mapper will slice the index space, and the corresponding
     * slice tasks for the index space will be distributed around
     * the machine and eventually returned to this index space task.
     */
    class IndexTask : public MultiTask,
                      public LegionHeapify<IndexTask> {
    public:
      static const AllocationType alloc_type = INDEX_TASK_ALLOC;
    public:
      IndexTask(Runtime *rt);
      IndexTask(const IndexTask &rhs);
      virtual ~IndexTask(void);
    public:
      IndexTask& operator=(const IndexTask &rhs);
    public:
      FutureMap initialize_task(InnerContext *ctx,
                                const IndexTaskLauncher &launcher,
                                IndexSpace launch_space,
                                bool track = true);
      Future initialize_task(InnerContext *ctx,
                             const IndexTaskLauncher &launcher,
                             IndexSpace launch_space,
                             ReductionOpID redop,
                             bool deterministic,
                             bool track = true);
      void initialize_predicate(const Future &pred_future,
                                const TaskArgument &pred_arg);
      void perform_base_dependence_analysis(void);
    public:
      virtual void activate(void);
      virtual void deactivate(void);
    protected:
      void activate_index_task(void);
      void deactivate_index_task(void);
    public:
      virtual bool has_prepipeline_stage(void) const
        { return need_prepipeline_stage; }
      virtual void trigger_prepipeline_stage(void);
      virtual void trigger_dependence_analysis(void);
      virtual void report_interfering_requirements(unsigned idx1,unsigned idx2);
      virtual RegionTreePath& get_privilege_path(unsigned idx);
    public:
      virtual void resolve_false(bool speculated, bool launched);
      virtual void early_map_task(void);
      virtual bool distribute_task(void);
      virtual RtEvent perform_mapping(MustEpochOp *owner = NULL,
                                      const DeferMappingArgs *args = NULL);
      virtual void launch_task(void);
      virtual bool is_stealable(void) const;
      virtual void map_and_launch(void);
    public:
      virtual ApEvent get_task_completion(void) const;
      virtual TaskKind get_task_kind(void) const;
    protected:
      virtual void trigger_task_complete(bool deferred = false);
      virtual void trigger_task_commit(void);
    public:
      virtual bool pack_task(Serializer &rez, AddressSpaceID target);
      virtual bool unpack_task(Deserializer &derez, Processor current,
                               std::set<RtEvent> &ready_events);
      virtual void perform_inlining(void);
      virtual void end_inline_task(const void *result, 
                                   size_t result_size, bool owned);
      virtual VersionInfo& get_version_info(unsigned idx);
      virtual std::map<PhysicalManager*,std::pair<unsigned,bool> >*
                                       get_acquired_instances_ref(void);
    public:
      virtual SliceTask* clone_as_slice_task(IndexSpace is,
                  Processor p, bool recurse, bool stealable);
    public:
      virtual void handle_future(const DomainPoint &point, const void *result,
                                 size_t result_size, bool owner);
      virtual void add_copy_profiling_request(
                                      Realm::ProfilingRequestSet &requests);
    public:
      virtual void register_must_epoch(void);
    public:
<<<<<<< HEAD
      // Make this a virtual method so for control replication we can 
      // create a different type of future map for the task
      virtual FutureMapImpl* create_future_map(TaskContext *ctx,
                    IndexSpace launch_space, IndexSpace shard_space);
=======
      // Methods for supporting intra-index-space mapping dependences
      virtual RtEvent find_intra_space_dependence(const DomainPoint &point);
      virtual void record_intra_space_dependence(const DomainPoint &point,
                                                 RtEvent point_mapped);
>>>>>>> d676c330
    public:
      virtual void record_reference_mutation_effect(RtEvent event);
    public:
      void record_origin_mapped_slice(SliceTask *local_slice);
    public:
      void return_slice_mapped(unsigned points,
                               RtEvent applied_condition, 
                               ApEvent restrict_postcondition);
      void return_slice_complete(unsigned points, RtEvent applied_condition);
      void return_slice_commit(unsigned points, RtEvent applied_condition);
    public:
      void unpack_slice_mapped(Deserializer &derez, AddressSpaceID source);
      void unpack_slice_complete(Deserializer &derez);
      void unpack_slice_commit(Deserializer &derez); 
    public:
      // From MemoizableOp
      virtual void replay_analysis(void);
    public:
      static void process_slice_mapped(Deserializer &derez, 
                                       AddressSpaceID source);
      static void process_slice_complete(Deserializer &derez);
      static void process_slice_commit(Deserializer &derez);
      static void process_slice_find_intra_dependence(Deserializer &derez);
      static void process_slice_record_intra_dependence(Deserializer &derez);
    protected:
      friend class SliceTask;
      FutureMap future_map;
      Future reduction_future;
      unsigned total_points;
      unsigned mapped_points;
      unsigned complete_points;
      unsigned committed_points;
    protected:
      LegionMap<unsigned/*idx*/,VersionInfo>::aligned version_infos;
      std::vector<RegionTreePath> privilege_paths;
      std::deque<SliceTask*> origin_mapped_slices;
    protected:
      std::set<RtEvent> map_applied_conditions;
      std::set<RtEvent> complete_preconditions;
      std::set<RtEvent> commit_preconditions;
      std::map<PhysicalManager*,std::pair<unsigned,bool> > acquired_instances;
    protected:
      std::map<DomainPoint,RtUserEvent> pending_intra_space_dependences;
    protected:
      // Whether we have to do intra-task alias analysis
      bool need_intra_task_alias_analysis;
#ifdef DEBUG_LEGION
    protected:
      // For checking aliasing of points in debug mode only
      std::set<std::pair<unsigned,unsigned> > interfering_requirements;
      std::map<DomainPoint,std::vector<LogicalRegion> > point_requirements;
    public:
      void check_point_requirements(
          const std::map<DomainPoint,std::vector<LogicalRegion> > &point_reqs);
#endif
    };

    /**
     * \class SliceTask
     * A slice task is a (possibly whole) fraction of an index
     * space task launch.  Once slice task object is made for
     * each slice created by the mapper when (possibly recursively)
     * slicing up the domain of the index space task launch.
     */
    class SliceTask : public MultiTask, public ResourceTracker,
                      public LegionHeapify<SliceTask> {
    public:
      static const AllocationType alloc_type = SLICE_TASK_ALLOC;
    public:
      SliceTask(Runtime *rt);
      SliceTask(const SliceTask &rhs);
      virtual ~SliceTask(void);
    public:
      SliceTask& operator=(const SliceTask &rhs);
    public:
      inline UniqueID get_remote_owner_uid(void) const 
        { return remote_owner_uid; }
    public:
      virtual void activate(void);
      virtual void deactivate(void);
    public:
      virtual void trigger_dependence_analysis(void);
    public:
      virtual void resolve_false(bool speculated, bool launched);
      virtual void early_map_task(void);
      virtual bool distribute_task(void);
      virtual RtEvent perform_mapping(MustEpochOp *owner = NULL,
                                      const DeferMappingArgs *args = NULL);
      virtual void launch_task(void);
      virtual bool is_stealable(void) const;
      virtual void map_and_launch(void);
    public:
      virtual ApEvent get_task_completion(void) const;
      virtual TaskKind get_task_kind(void) const;
    public:
      virtual bool pack_task(Serializer &rez, AddressSpaceID target);
      virtual bool unpack_task(Deserializer &derez, Processor current,
                               std::set<RtEvent> &ready_events);
      virtual void perform_inlining(void);
    public:
      virtual SliceTask* clone_as_slice_task(IndexSpace is,
                  Processor p, bool recurse, bool stealable);
      virtual void handle_future(const DomainPoint &point, const void *result,
                                 size_t result_size, bool owner);
    public:
      virtual void register_must_epoch(void);
      PointTask* clone_as_point_task(const DomainPoint &point);
      size_t enumerate_points(void);
      const void* get_predicate_false_result(size_t &result_size);
    public:
      std::map<PhysicalManager*,std::pair<unsigned,bool> >* 
                                     get_acquired_instances_ref(void);
      void check_target_processors(void) const;
      void update_target_processor(void);
      void expand_replay_slices(std::list<SliceTask*> &slices);
    protected:
      virtual void trigger_task_complete(bool deferred = false);
      virtual void trigger_task_commit(void);
    public:
      virtual void record_reference_mutation_effect(RtEvent event);
    public:
      void return_privileges(TaskContext *point_context,
                             std::set<RtEvent> &preconditions);
      void record_child_mapped(RtEvent child_mapped, 
                               ApEvent restrict_postcondition);
      void record_child_complete(RtEvent child_complete);
      void record_child_committed(RtEvent commit_precondition = 
                                  RtEvent::NO_RT_EVENT);
    protected:
      void trigger_slice_mapped(void);
      void trigger_slice_complete(void);
      void trigger_slice_commit(void);
    protected:
      void pack_remote_mapped(Serializer &rez, RtEvent applied_condition);
      void pack_remote_complete(Serializer &rez, RtEvent applied_condition);
      void pack_remote_commit(Serializer &rez, RtEvent applied_condition);
    public:
      static void handle_slice_return(Runtime *rt, Deserializer &derez);
    public: // Privilege tracker methods
      virtual void register_region_creations(
                     std::set<LogicalRegion> &regions);
      virtual void register_region_deletions(
                     std::vector<LogicalRegion> &regions,
                     std::set<RtEvent> &preconditions);
      virtual void register_field_creations(
            std::set<std::pair<FieldSpace,FieldID> > &fields);
      virtual void register_field_deletions(
            std::vector<std::pair<FieldSpace,FieldID> > &fields,
            std::set<RtEvent> &preconditions);
      virtual void register_field_space_creations(
                          std::set<FieldSpace> &spaces);
      virtual void register_latent_field_spaces(
                          std::map<FieldSpace,unsigned> &spaces);
      virtual void register_field_space_deletions(
                          std::vector<FieldSpace> &spaces,
                          std::set<RtEvent> &preconditions);
      virtual void register_index_space_creations(
                          std::set<IndexSpace> &spaces);
      virtual void register_index_space_deletions(
                          std::vector<IndexSpace> &spaces,
                          std::set<RtEvent> &preconditions);
      virtual void register_index_partition_creations(
                          std::set<IndexPartition> &parts);
      virtual void register_index_partition_deletions(
                          std::vector<IndexPartition> &parts,
                          std::set<RtEvent> &preconditions);
    public:
      // From MemoizableOp
      virtual void replay_analysis(void);
      virtual void complete_replay(ApEvent instance_ready_event);
    public:
      // Methods for supporting intra-index-space mapping dependences
      virtual RtEvent find_intra_space_dependence(const DomainPoint &point);
      virtual void record_intra_space_dependence(const DomainPoint &point,
                                                 RtEvent point_mapped);
    protected:
      friend class IndexTask;
      friend class PointTask;
      friend class ReplMustEpochOp;
      std::vector<PointTask*> points;
    protected:
      unsigned num_unmapped_points;
      unsigned num_uncomplete_points;
      unsigned num_uncommitted_points;
    protected:
      IndexTask *index_owner;
      ApEvent index_complete;
      UniqueID remote_unique_id;
      bool origin_mapped;
      UniqueID remote_owner_uid;
      TraceInfo *remote_trace_info;
    protected: 
      std::map<PhysicalManager*,std::pair<unsigned,bool> > acquired_instances;
      std::set<RtEvent> map_applied_conditions;
      std::set<RtEvent> complete_preconditions;
      std::set<RtEvent> commit_preconditions;
    };

  }; // namespace Internal 
}; // namespace Legion

#endif // __LEGION_TASKS_H__<|MERGE_RESOLUTION|>--- conflicted
+++ resolved
@@ -1094,17 +1094,15 @@
     public:
       virtual void register_must_epoch(void);
     public:
-<<<<<<< HEAD
       // Make this a virtual method so for control replication we can 
       // create a different type of future map for the task
       virtual FutureMapImpl* create_future_map(TaskContext *ctx,
                     IndexSpace launch_space, IndexSpace shard_space);
-=======
+    public:
       // Methods for supporting intra-index-space mapping dependences
       virtual RtEvent find_intra_space_dependence(const DomainPoint &point);
       virtual void record_intra_space_dependence(const DomainPoint &point,
                                                  RtEvent point_mapped);
->>>>>>> d676c330
     public:
       virtual void record_reference_mutation_effect(RtEvent event);
     public:
