--- conflicted
+++ resolved
@@ -1459,17 +1459,10 @@
       InterCloseOp& operator=(const InterCloseOp &rhs);
     public:
       void initialize(TaskContext *ctx, const RegionRequirement &req,
-<<<<<<< HEAD
-                      const TraceInfo &trace_info, int close_idx, 
+                      const LogicalTraceInfo &trace_info, int close_idx, 
                       const VersionInfo &version_info, RegionTreeNode *node,
                       const FieldMask &close_mask, Operation *create_op,
                       const FieldMask &complete_mask, WriteSet &partial);
-=======
-                      ClosedNode *closed_tree, 
-                      const LogicalTraceInfo &trace_info,
-                      int close_idx, const VersionInfo &version_info,
-                      const FieldMask &close_mask, Operation *create_op);
->>>>>>> d9abdbc0
       ProjectionInfo& initialize_disjoint_close(const FieldMask &disjoint_mask,
                                                 IndexSpace launch_space);
       DisjointCloseInfo* find_disjoint_close_child(unsigned index,
